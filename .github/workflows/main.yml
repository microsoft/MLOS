# MLOS continuous integration pipelines:
#
# - Build/Test on Windows
# - Build/Test Ubuntu 16.04, 18.04, 20.04
#   (using docker images which also get published on success)
# - Check for license headers
# - Generate a static website (and link check it)

name: CI

# Controls when the action will run. Triggers the workflow on push or pull request
# events but only for the main branch
on:
  push:
    branches: [ main ]
  pull_request:
    branches: [ main ]
  schedule:
    - cron: "1 0 * * *"

# A workflow run is made up of one or more jobs that can run sequentially or in parallel
jobs:
  # Run the debug/retail msbuild jobs separately so they can be executed in parallel.

  windows-msbuild:
    name: Run ${{ matrix.configuration }} msbuild on Windows
    runs-on: windows-2019
    timeout-minutes: 20
    strategy:
      matrix:
        configuration: [Debug, Release]
    # Steps represent a sequence of tasks that will be executed as part of the job
    steps:
    # Checks-out your repository under $GITHUB_WORKSPACE, so your job can access it
    - uses: actions/checkout@v2
      with:
        fetch-depth: 0
    # Runs multiple commands using the runners shell
    - name: Msbuild/test ${{ matrix.configuration }}
      timeout-minutes: 15
      shell: cmd
      run: |
        set Configuration=${{ matrix.configuration }}
        scripts\build.windows.cmd
    - name: Pack/test ${{ matrix.configuration }}
      timeout-minutes: 15
      shell: cmd
      run: |
        set Configuration=${{ matrix.configuration }}
        scripts\package.windows.cmd

  # Docker build process overview:
  # - We currently use the docker.pkg.github.com package registry as a staging
  # ground to cache the ":latest" version of the build image.
  # - For authentication we use the built-in GITHUB_TOKEN secret to avoid the
  # need to setup special secrets (see forked repo considerations below).
  # Once it adds GITHUB_TOKEN supported, we will switch the pipelines to use
  # the recently announced ghcr.io registry completely.
  # - To support forked repos also executing the actions workflows (e.g. for
  # local testing), we use variables and target the local fork's package registry.
  # - For each PR, we rebuild the images using a combination of local action
  # caching layer, the upstream ":latest" image, and the local fork's ":latest"
  # image and tag the result using the ":git-sha" in the local cache.
  # - Images are not pushed to the package registry until all of the tests pass.
  # - To support parallel testing, we need to "rebuild" the image in several
  # steps (hence the caches).
  # - In this same workflow, we nightly do a clean rebuild without any caches
  # (again running tests before pushing it).
  # - By only pushing the "latest" we reduce the burden of having the garbage
  # collect any old images that were published using the git-sha.

  prep-vars:
    name: Prepare some variables for dependent jobs
    runs-on: ubuntu-latest
    outputs:
      # docker only recognizes lower case registry names and doesn't provide a native function,
      # so we need to perform a small shell transformation
      repository-name-tolower: ${{ steps.repository-name-tolower.outputs.repository-name-tolower }}
      utc-date: ${{ steps.utc-date.outputs.utc-date }}
      utc-ts: ${{ steps.utc-ts.outputs.utc-ts }}
      main-sha: ${{ steps.main-sha.outputs.main-sha }}
      UbuntuVersionMatrix: ${{ steps.UbuntuVersionMatrix.outputs.UbuntuVersionMatrix }}
    steps:
    - id: repository-name-tolower
      name: Compute the lowercase github docker package registry name
      shell: bash
      run: echo "::set-output name=repository-name-tolower::${{ github.repository }}" | tr A-Z a-z
    - id: utc-date
      # Used as an additional cache-busting aid to make sure we do a fresh image build every day.
      name: Compute current UTC date
      shell: bash
      run: echo ::set-output name=utc-date::$(date -u +%Y-%m-%d)
    - id: utc-ts
      name: Compute current UTC timestamp
      shell: bash
      run: echo ::set-output name=utc-ts::$(date -u +'%Y-%m-%dT%H:%M:%SZ')
    - name: Checkout
      uses: actions/checkout@v2
      with:
        ref: main
    - id: main-sha
      name: Lookup the current git sha for the main branch
      shell: bash
      run: echo ::set-output name=main-sha::$(git rev-parse refs/heads/main)
    - id: UbuntuVersionMatrix
      name: Setup UbuntuVersion matrix
      shell: bash
      # For PRs, we only check a subset of the UbuntuVersions.
      # For everything else (nightly, Merge, etc.) we run all of them.
      run: |
        if [ "$GITHUB_REF" == 'refs/heads/main' ] || [ "$GITHUB_EVENT_NAME" == "schedule" ]; then
          echo '::set-output name=UbuntuVersionMatrix::[16.04, 18.04, 20.04]'
        else
          echo '::set-output name=UbuntuVersionMatrix::[16.04, 20.04]'
        fi

  docker-image-fresh-build:
    name: Build fresh Ubuntu ${{ matrix.UbuntuVersion }} image
    needs: prep-vars
    runs-on: ubuntu-latest
    timeout-minutes: 30
    strategy:
      matrix:
        UbuntuVersion: ${{ fromJson(needs.prep-vars.outputs.UbuntuVersionMatrix) }}
    steps:
    - name: Check event type
      if: github.event_name != 'schedule'
      run: echo "Skipping fresh image build during non-scheduled event."
    # All other steps should only execute on scheduled events.
    # Setting up the conditional checks on steps this way instead of the job
    # allows the action dependency graph to work better.
    - name: Checkout
      if: github.event_name == 'schedule'
      uses: actions/checkout@v2
    - name: Set up Docker Buildx
      if: github.event_name == 'schedule'
      uses: docker/setup-buildx-action@v1
    - name: Cache Docker layers
      if: github.event_name == 'schedule'
      uses: actions/cache@v2
      with:
        path: /tmp/.buildx-cache
        # Save the buildx cache output keyed by the git commit sha and UbuntuVersion.
        key: mlos-buildx-${{ matrix.UbuntuVersion }}-${{ needs.prep-vars.outputs.utc-date }}-${{ github.sha }}
        #restore-keys: (no fallback)
    - name: Build image
      if: github.event_name == 'schedule'
      uses: docker/build-push-action@v2
      with:
        build-args: UbuntuVersion=${{ matrix.UbuntuVersion }}
        target: mlos-build-base-without-extras
        tags: mlos-build-ubuntu-${{ matrix.UbuntuVersion }}:${{ github.sha }}
        # Force a fresh build
        no-cache: true
        pull: true
        #cache-from: (none)
        cache-to: type=local,dest=/tmp/.buildx-cache
        #load: true

  docker-image-cached-build:
    name: Build Ubuntu ${{ matrix.UbuntuVersion }} image (cache)
    runs-on: ubuntu-latest
    # Reuse the cache from the fresh build if it ran.
    # This let's us keep the rest of the workflow for publishing fresh images the same.
    needs: [prep-vars, docker-image-fresh-build]
    timeout-minutes: 20
    strategy:
      matrix:
        UbuntuVersion: ${{ fromJson(needs.prep-vars.outputs.UbuntuVersionMatrix) }}
    env:
      MLOS_GCR_USR: ${{ secrets.MLOS_GCR_USR }}
    steps:
    - name: Checkout
      uses: actions/checkout@v2
    - name: Set up Docker Buildx
      uses: docker/setup-buildx-action@v1
    - name: Cache Docker layers
      uses: actions/cache@v2
      with:
        path: /tmp/.buildx-cache
        # Try to load the image cache for this sha (e.g. in case a fresh build job just did it).
        key: mlos-buildx-${{ matrix.UbuntuVersion }}-${{ needs.prep-vars.outputs.utc-date }}-${{ github.sha }}
        # We probably don't already have a cache for this sha (e.g. during PR checks).
        # So, fallback to using the most recently published image cache.
        # Note: Including additional keys may seem like it improves the rebuild
        # time since we know we'll get a cache hit from a previously built
        # image, but it can lead to growing cache sizes that get propogated
        # forward, which can actually increase build times.
        # Really only "published" versions should be allowed to be reused.
        #  mlos-buildx-${{ matrix.UbuntuVersion }}-${{ needs.prep-vars.outputs.utc-date }}-
        #  mlos-buildx-${{ matrix.UbuntuVersion }}-
        restore-keys: |
          mlos-buildx-${{ matrix.UbuntuVersion }}-${{ needs.prep-vars.outputs.utc-date }}-${{ needs.prep-vars.outputs.main-sha }}
    - name: Github Docker Package Registry Login
      uses: docker/login-action@v1
      with:
        registry: docker.pkg.github.com
        username: ${{ github.repository_owner }}
        password: ${{ secrets.GITHUB_TOKEN }}
    - name: Github Docker Container Registry Login
      if: ${{ env.MLOS_GCR_USR != '' }}
      uses: docker/login-action@v1
      with:
        registry: ghcr.io
        username: ${{ secrets.MLOS_GCR_USR }}
        password: ${{ secrets.MLOS_GCR_PAT }}
    - name: Build image
      uses: docker/build-push-action@v2
      with:
        build-args: UbuntuVersion=${{ matrix.UbuntuVersion }}
        target: mlos-build-base-without-extras
        tags: mlos-build-ubuntu-${{ matrix.UbuntuVersion }}:${{ github.sha }}
        # Even if the local cache doesn't have anything, allow using the latest published version.
        cache-from: |
          type=local,src=/tmp/.buildx-cache
          docker.pkg.github.com/${{ needs.prep-vars.outputs.repository-name-tolower }}/mlos-build-ubuntu-${{ matrix.UbuntuVersion }}:latest
          ghcr.io/${{ needs.prep-vars.outputs.repository-name-tolower }}/mlos-build-ubuntu-${{ matrix.UbuntuVersion }}:latest
          docker.pkg.github.com/microsoft/mlos/mlos-build-ubuntu-${{ matrix.UbuntuVersion }}:latest
          ghcr.io/microsoft-cisl/mlos/mlos-build-ubuntu-${{ matrix.UbuntuVersion }}:latest
        cache-to: type=local,dest=/tmp/.buildx-cache
        #load: true

  linux-build-test:
    name: Ubuntu ${{ matrix.UbuntuVersion }} ${{ matrix.configuration }} ${{ matrix.cxx }} build/test C++/C#
    runs-on: ubuntu-latest
    needs: [prep-vars, docker-image-cached-build]
    timeout-minutes: 30
    strategy:
      matrix:
        UbuntuVersion: ${{ fromJson(needs.prep-vars.outputs.UbuntuVersionMatrix) }}
        configuration: [Debug, Release]
        cxx: [clang++-10, g++]
        include:
          - cxx: clang++-10
            cc: clang-10
          - cxx: g++
            cc: gcc
    steps:
    - name: Checkout
      uses: actions/checkout@v2
      with:
        fetch-depth: 0
    # "Fetch" the docker image precached by the "docker-image-cached-build" job that
    # we depend on by re-executing (roughly) its same steps.
    - name: Set up Docker Buildx
      uses: docker/setup-buildx-action@v1
    - name: Cache Docker layers
      id: load-docker-cache
      uses: actions/cache@v2
      with:
        path: /tmp/.buildx-cache
        # Load the output cache from the docker-image-cached-build job.
        key: mlos-buildx-${{ matrix.UbuntuVersion }}-${{ needs.prep-vars.outputs.utc-date }}-${{ github.sha }}
        #restore-keys: (no fallback)
    # To prevent race issues, abort if that fails.
    - name: Check for docker cache hit
      if: steps.load-docker-cache.outputs.cache-hit != 'true'
      shell: bash
      run: |
        echo "Failed to load docker image cache from previous job.  Perhaps another workflow forced it out.  Please try again."
        exit 1
    - name: Import cached image
      timeout-minutes: 10
      uses: docker/build-push-action@v2
      with:
        build-args: UbuntuVersion=${{ matrix.UbuntuVersion }}
        target: mlos-build-base-without-extras
        tags: mlos-build-ubuntu-${{ matrix.UbuntuVersion }}:${{ github.sha }}
        cache-from: |
          type=local,src=/tmp/.buildx-cache
        #cache-to: type=local,dest=/tmp/.buildx-cache
        load: true
    # Now start an instance of that container image.
    - name: Start ${{ matrix.configuration }} docker instance for Ubuntu ${{ matrix.UbuntuVersion }}
      shell: bash
      run: |
        docker run -it -d -v $PWD:/src/MLOS -u $UID --env CONFIGURATION=${{ matrix.configuration }} \
          --env CC=${{ matrix.cc }} --env CXX=${{ matrix.cxx }} \
          --name mlos-${{ matrix.Configuration }}-build-ubuntu-${{ matrix.UbuntuVersion }} \
          mlos-build-ubuntu-${{ matrix.UbuntuVersion }}:${{ github.sha }}
    - name: Setup local user in docker Container
      shell: bash
      run: |
        docker exec -u root mlos-${{ matrix.Configuration }}-build-ubuntu-${{ matrix.UbuntuVersion }} \
          /src/MLOS/scripts/setup-container-user.sh github-action-runner $(id -u) $(id -g)
    - name: Run ${{ matrix.configuration }} dotnet build
      timeout-minutes: 5
      shell: bash
      run: |
        docker exec mlos-${{ matrix.configuration }}-build-ubuntu-${{ matrix.UbuntuVersion }} \
          make dotnet-build
    - name: Run ${{ matrix.configuration }} dotnet test
      timeout-minutes: 5
      shell: bash
      run: |
        docker exec mlos-${{ matrix.configuration }}-build-ubuntu-${{ matrix.UbuntuVersion }} \
          make dotnet-test
<<<<<<< HEAD
    - name: Run ${{ matrix.configuration }} dotnet pack test
      timeout-minutes: 5
      shell: bash
      run: |
        docker exec mlos-${{ matrix.configuration }}-build-ubuntu-${{ matrix.UbuntuVersion }} \
          make -C source/Mlos.NetCore.Components.Packages/
        docker exec mlos-${{ matrix.configuration }}-build-ubuntu-${{ matrix.UbuntuVersion }} \
          dotnet build external/ExternalIntegrationExample/ExternalIntegrationExample.SettingsRegistry/
    - name: Run ${{ matrix.configuration }} cmake build
=======
    - name: Run ${{ matrix.configuration }} cmake build (CXX=${{ matrix.cxx }})
>>>>>>> ef5142df
      timeout-minutes: 5
      shell: bash
      run: |
        docker exec mlos-${{ matrix.configuration }}-build-ubuntu-${{ matrix.UbuntuVersion }} \
          make cmake-build cmake-install
        docker exec mlos-${{ matrix.configuration }}-build-ubuntu-${{ matrix.UbuntuVersion }} \
          test -e target/bin/${{ matrix.configuration }}/x86_64/Mlos.UnitTest
    - name: Run ${{ matrix.configuration }} cmake test
      timeout-minutes: 5
      shell: bash
      run: |
        docker exec mlos-${{ matrix.configuration }}-build-ubuntu-${{ matrix.UbuntuVersion }} \
          make cmake-test
    - name: Run cake build
      timeout-minutes: 10
      shell: bash
      run: |
        docker exec mlos-${{ matrix.configuration }}-build-ubuntu-${{ matrix.UbuntuVersion }} \
          ./build.linux.sh --Configuration=${{ matrix.configuration }}
    - name: Cleanup ${{ matrix.configuration }} docker instance for Ubuntu ${{ matrix.UbuntuVersion }}
      shell: bash
      run: |
        docker stop mlos-${{ matrix.Configuration }}-build-ubuntu-${{ matrix.UbuntuVersion }}
        docker rm mlos-${{ matrix.Configuration }}-build-ubuntu-${{ matrix.UbuntuVersion }}

  # Check in-repo markdown links
  markdown-link-check:
    runs-on: ubuntu-latest
    steps:
    - uses: actions/checkout@v2
    - uses: gaurav-nelson/github-action-markdown-link-check@v1
      with:
        use-quiet-mode: yes
        folder-path: './documentation, ./build, ./source, ./test, ./scripts'
        file-path: './CODE_OF_CONDUCT.md, ./CONTRIBUTING.md, ./README.md, ./SECURITY.md'

  build-publish-website:
    name: Build and publish website
    needs: [prep-vars, docker-image-cached-build]
    runs-on: ubuntu-latest
    strategy:
      matrix:
        # We only need to run this on one UbuntuVersion (latest), but reusing
        # the matrix like this allows for easier copy/paste of the build-setup
        # steps.
        UbuntuVersion: [20.04]
    steps:
    - name: Checkout
      uses: actions/checkout@v2
    # "Fetch" the docker image precached by the "docker-image-cached-build" job that
    # we depend on by re-executing (roughly) its same steps.
    - name: Set up Docker Buildx
      uses: docker/setup-buildx-action@v1
    - name: Cache Docker layers
      id: load-docker-cache
      uses: actions/cache@v2
      with:
        path: /tmp/.buildx-cache
        # Load the output cache from the docker-image-cached-build job.
        key: mlos-buildx-${{ matrix.UbuntuVersion }}-${{ needs.prep-vars.outputs.utc-date }}-${{ github.sha }}
        #restore-keys: (no fallback)
    # To prevent race issues, abort if that fails.
    - name: Check for docker cache hit
      if: steps.load-docker-cache.outputs.cache-hit != 'true'
      shell: bash
      run: |
        echo "Failed to load docker image cache from previous job.  Perhaps another workflow forced it out.  Please try again."
        exit 1
    - name: Import cached image
      uses: docker/build-push-action@v2
      with:
        build-args: UbuntuVersion=${{ matrix.UbuntuVersion }}
        # For this target we can shave a small amount of time and only rebuild
        # up to the python stage - no need for dotnet, cmake, clang, etc. yet.
        target: mlos-build-base-with-python
        tags: mlos-build-python-${{ matrix.UbuntuVersion }}:${{ github.sha }}
        cache-from: |
          type=local,src=/tmp/.buildx-cache
        #cache-to: type=local,dest=/tmp/.buildx-cache
        load: true
    # Now start an instance of that container image.
    - name: Start docker instance
      shell: bash
      run: |
        docker run -it -d -v $PWD:/src/MLOS -u $UID \
          --name mlos-build-python \
          mlos-build-python-${{ matrix.UbuntuVersion }}:${{ github.sha }}
    - name: Setup local user in docker Container
      shell: bash
      run: |
        docker exec -u root mlos-build-python \
          /src/MLOS/scripts/setup-container-user.sh github-action-runner $(id -u) $(id -g)
    - name: Generate Python API docs using sphinx
      run: docker exec mlos-build-python make -C website sphinx-site
    - name: Generate main site from markdown using hugo
      run: docker exec mlos-build-python make -C website hugo-site
    - name: Test the links in the output site
      run: docker exec mlos-build-python make -C website link-check
    - name: Deploy to GitHub pages
      if: ${{ github.ref == 'refs/heads/main' }}
      uses: JamesIves/github-pages-deploy-action@3.6.2
      with:
        BRANCH: gh-pages
        FOLDER: website/public
    - name: Cleanup docker instance
      shell: bash
      run: |
        docker stop mlos-build-python
        docker rm mlos-build-python

  # The licenseheaders check depends on comparing the source tree, so we keep it in a
  # separate pipeline to ensure it starts from a clean state.
  # For simplicity, we only run this one on ubuntu.

  python-licenseheaders-checks:
    name: Check for license header comments on python files
    runs-on: ubuntu-20.04
    timeout-minutes: 3
    steps:
    - uses: actions/checkout@v2
    - name: Set up Python
      uses: actions/setup-python@v2
      with:
        python-version: '3.x'
    - name: Install dependencies
      run: |
        python -m pip install --upgrade pip
        pip install licenseheaders
    - name: Run licenseheaders tool and check to see if it caused any changes
      shell: bash
      run: |
        scripts/update-python-license-headers.sh
        # Note: licenseheaders currently rewrites the line-endings from crlf to lf,
        # so we instruct git-diff to ignore those when considering changes.
        git --no-pager diff --ignore-cr-at-eol --exit-code

  # FIXME: These timeouts are egregiously long right now.
  # See Also: https://github.com/microsoft/MLOS/pull/66#issuecomment-690760863
  windows-python-checks:
    name: Run Python checks on Windows
    runs-on: windows-2019
    timeout-minutes: 30
    strategy:
      matrix:
        # FIXME: MLOS currently fails pylint checks for 3.8
        # See Also: https://github.com/microsoft/MLOS/issues/54
        python-version: [3.7] #, 3.8]
    steps:
    - name: Checkout
      uses: actions/checkout@v2
    - name: Set up Python ${{ matrix.python-version }}
      uses: actions/setup-python@v2
      with:
        python-version: ${{ matrix.python-version }}
    - name: Install pip dependencies
      run: |
        python -m pip install --upgrade pip
        pip install pylint pytest
        pip install -r source/Mlos.Python/requirements.txt
    - name: Run pylint checks (Windows)
      timeout-minutes: 2
      run: scripts\run-python-checks.cmd
    - name: Run Python unit tests (Windows)
      timeout-minutes: 30
      run: scripts\run-python-tests.cmd

  linux-python-checks:
    name: Run Python checks on Ubuntu ${{ matrix.UbuntuVersion }}
    runs-on: ubuntu-latest
    needs: [prep-vars, docker-image-cached-build]
    timeout-minutes: 30
    strategy:
      matrix:
        #UbuntuVersion: ${{ fromJson(needs.prep-vars.outputs.UbuntuVersionMatrix) }}
        UbuntuVersion: [20.04]
        # TODO: add support for checking different versions of Python
        # Right now, we install Python 3.7 in the container and default to
        # using it if available, else fallback to the system python3.
    steps:
    - name: Checkout
      uses: actions/checkout@v2
    # "Fetch" the docker image precached by the "docker-image-cached-build" job that
    # we depend on by re-executing (roughly) its same steps.
    - name: Set up Docker Buildx
      uses: docker/setup-buildx-action@v1
    - name: Cache Docker layers
      id: load-docker-cache
      uses: actions/cache@v2
      with:
        path: /tmp/.buildx-cache
        # Load the output cache from the docker-image-cached-build job.
        key: mlos-buildx-${{ matrix.UbuntuVersion }}-${{ needs.prep-vars.outputs.utc-date }}-${{ github.sha }}
        #restore-keys: (no fallback)
    # To prevent race issues, abort if that fails.
    - name: Check for docker cache hit
      if: steps.load-docker-cache.outputs.cache-hit != 'true'
      shell: bash
      run: |
        echo "Failed to load docker image cache from previous job.  Perhaps another workflow forced it out.  Please try again."
        exit 1
    - name: Import cached image
      timeout-minutes: 10
      uses: docker/build-push-action@v2
      with:
        build-args: UbuntuVersion=${{ matrix.UbuntuVersion }}
        # For this task we can get a slight speed up by skipping the dotnet,
        # clang, cmake layers.
        target: mlos-build-base-with-python
        tags: mlos-build-python-${{ matrix.UbuntuVersion }}:${{ github.sha }}
        cache-from: |
          type=local,src=/tmp/.buildx-cache
        #cache-to: type=local,dest=/tmp/.buildx-cache
        load: true
    # Now, start the image as a new container instance.
    - name: Start docker instance for Ubuntu ${{ matrix.UbuntuVersion }}
      # These images are expected to have installed all the pip dependencies already.
      shell: bash
      run: |
        docker run -it -d -v $PWD:/src/MLOS -u $UID \
          --name mlos-build-python-${{ matrix.UbuntuVersion }} \
          mlos-build-python-${{ matrix.UbuntuVersion }}:${{ github.sha }}
    - name: Setup local user in docker Container
      shell: bash
      run: |
        docker exec -u root mlos-build-python-${{ matrix.UbuntuVersion }} \
          /src/MLOS/scripts/setup-container-user.sh github-action-runner $(id -u) $(id -g)
    - name: Run pylint checks (Ubuntu ${{ matrix.UbuntuVersion }})
      timeout-minutes: 2
      run: docker exec mlos-build-python-${{ matrix.UbuntuVersion }} make python-checks
    - name: Run Python unit tests (Ubuntu ${{ matrix.UbuntuVersion }})
      timeout-minutes: 30
      run: docker exec mlos-build-python-${{ matrix.UbuntuVersion }} make python-test
    - name: Cleanup docker instance for Ubuntu ${{ matrix.UbuntuVersion }}
      shell: bash
      run: |
        docker stop mlos-build-python-${{ matrix.UbuntuVersion }}
        docker rm mlos-build-python-${{ matrix.UbuntuVersion }}

  docker-image-publish:
    name: Publish Ubuntu ${{ matrix.UbuntuVersion }} image
    # Only do this if this was a successful merge to the main branch.
    if: ${{ github.ref == 'refs/heads/main' }}
    # And make sure that all of the other tests have passed first.
    needs: [prep-vars, docker-image-fresh-build, docker-image-cached-build, linux-build-test, linux-python-checks, build-publish-website]
    runs-on: ubuntu-latest
    timeout-minutes: 20
    strategy:
      matrix:
        UbuntuVersion: ${{ fromJson(needs.prep-vars.outputs.UbuntuVersionMatrix) }}
    env:
      MLOS_GCR_USR: ${{ secrets.MLOS_GCR_USR }}
    steps:
    - name: Checkout
      uses: actions/checkout@v2
    # "Fetch" the docker image precached by the "docker-image-cached-build" job that
    # we depend on by re-executing (roughly) its same steps.
    - name: Set up Docker Buildx
      uses: docker/setup-buildx-action@v1
    - name: Cache Docker layers
      timeout-minutes: 5
      id: load-docker-cache
      uses: actions/cache@v2
      with:
        path: /tmp/.buildx-cache
        # Load the output cache from the docker-image-cached-build job.
        key: mlos-buildx-${{ matrix.UbuntuVersion }}-${{ needs.prep-vars.outputs.utc-date }}-${{ github.sha }}
        #restore-keys: (no fallback)
    # To prevent race issues, abort if that fails.
    - name: Check for docker cache hit
      if: steps.load-docker-cache.outputs.cache-hit != 'true'
      shell: bash
      run: |
        echo "Failed to load docker image cache from previous job.  Perhaps another workflow forced it out.  Please try again."
        exit 1
    - name: Import cached image
      timeout-minutes: 5
      uses: docker/build-push-action@v2
      with:
        build-args: UbuntuVersion=${{ matrix.UbuntuVersion }}
        target: mlos-build-base-without-extras
        # Add the :latest tag.
        tags: |
          mlos-build-ubuntu-${{ matrix.UbuntuVersion }}:${{ github.sha }}
          mlos-build-ubuntu-${{ matrix.UbuntuVersion }}:latest
        # Add some labels for publishing.
        labels: |
          org.opencontainers.image.title=mlos-build-ubuntu-${{ matrix.UbuntuVersion }}
          org.opencontainers.image.description="MLOS build environment for Ubuntu ${{ matrix.UbuntuVersion }}"
          org.opencontainers.image.url=https://github.com/${{ github.repository }}
          org.opencontainers.image.source=https://github.com/${{ github.repository }}
          org.opencontainers.image.licenses=${{ github.event.repository.license.spdx_id }}
          org.opencontainers.image.revision=${{ github.sha }}
          org.opencontainers.image.created=${{ needs.prep-vars.outputs.utc-ts }}
        cache-from: type=local,src=/tmp/.buildx-cache
        #cache-to: type=local,dest=/tmp/.buildx-cache
        load: true
    # Now we can push the image to the local docker package repository.
    # Note: Although this works well with the built in GITHUB_TOKEN secret,
    # it requires a "docker login" to be able to pull (no anonymous pulls).
    - name: Github Docker Package Registry Login
      uses: docker/login-action@v1
      with:
        registry: docker.pkg.github.com
        username: ${{ github.repository_owner }}
        password: ${{ secrets.GITHUB_TOKEN }}
    - name: Push the docker image to this repo's github docker package registry
      timeout-minutes: 15
      shell: bash
      # We only push to the :latest tag, to avoid needing to cleanup the
      # registry manually (there's currently no API for that).
      run: |
        docker tag mlos-build-ubuntu-${{ matrix.UbuntuVersion }}:${{ github.sha }} \
          docker.pkg.github.com/${{ needs.prep-vars.outputs.repository-name-tolower }}/mlos-build-ubuntu-${{ matrix.UbuntuVersion }}:latest
        docker push docker.pkg.github.com/${{ needs.prep-vars.outputs.repository-name-tolower }}/mlos-build-ubuntu-${{ matrix.UbuntuVersion }}:latest
    # Optionally push to the new Github Container Registry service, if the
    # current repo has the appropriate personal access token secrets setup.
    # This service allows anonymous pulls.
    - id: get-gcr-reg
      name: Compute Github Docker Container Registry service Registry Name
      shell: bash
      # If specified, the current repo can override the computed registry path with a secret (which isn't really secret).
      # For, the production Microsoft/MLOS repo, we currently set the ghcr.io path to microsoft-cisl/mlos.
      run: |
        if [ -n "${{ secrets.MLOS_GCR_REG }}" ]; then
          echo "::set-output name=name::${{ secrets.MLOS_GCR_REG }}" | tr A-Z a-z
        else
          echo "::set-output name=name::${{ needs.prep-vars.outputs.repository-name-tolower }}"
        fi
    - name: Github Docker Container Registry Login
      if: ${{ env.MLOS_GCR_USR != '' }}
      uses: docker/login-action@v1
      with:
        registry: ghcr.io
        username: ${{ secrets.MLOS_GCR_USR }}
        password: ${{ secrets.MLOS_GCR_PAT }}
    - name: Push the docker image to this repo's github docker container registry service
      if: ${{ env.MLOS_GCR_USR != '' }}
      timeout-minutes: 15
      shell: bash
      # We only push to the :latest tag, to avoid needing to cleanup the
      # registry manually (there's currently no API for that).
      run: |
        docker tag mlos-build-ubuntu-${{ matrix.UbuntuVersion }}:${{ github.sha }} \
          ghcr.io/${{ steps.get-gcr-reg.outputs.name }}/mlos-build-ubuntu-${{ matrix.UbuntuVersion }}:latest
        docker push ghcr.io/${{ steps.get-gcr-reg.outputs.name }}/mlos-build-ubuntu-${{ matrix.UbuntuVersion }}:latest<|MERGE_RESOLUTION|>--- conflicted
+++ resolved
@@ -295,7 +295,6 @@
       run: |
         docker exec mlos-${{ matrix.configuration }}-build-ubuntu-${{ matrix.UbuntuVersion }} \
           make dotnet-test
-<<<<<<< HEAD
     - name: Run ${{ matrix.configuration }} dotnet pack test
       timeout-minutes: 5
       shell: bash
@@ -304,10 +303,7 @@
           make -C source/Mlos.NetCore.Components.Packages/
         docker exec mlos-${{ matrix.configuration }}-build-ubuntu-${{ matrix.UbuntuVersion }} \
           dotnet build external/ExternalIntegrationExample/ExternalIntegrationExample.SettingsRegistry/
-    - name: Run ${{ matrix.configuration }} cmake build
-=======
     - name: Run ${{ matrix.configuration }} cmake build (CXX=${{ matrix.cxx }})
->>>>>>> ef5142df
       timeout-minutes: 5
       shell: bash
       run: |
