name: MLOS Windows

on:
  workflow_dispatch:
    inputs:
      tags:
        description: Manual MLOS Linux run
  push:
    branches: [ main ]
  pull_request:
    branches: [ main ]
  # Windows jobs aren't required to pass atm for the merge group to pass.
  #merge_group:
  #  types: [checks_requested]
  schedule:
    - cron: "1 0 * * *"

jobs:
  Windows:
    runs-on: windows-latest

    defaults:
      run:
        shell: pwsh

    env:
      CONDA_ENV_NAME: mlos
      CONDA_ENV_YML: mlos-windows.yml
      cache_cur_date: unset
      cache_cur_hour: unset
      cache_prev_hour: unset

    steps:
    - uses: actions/checkout@v4

    - name: Prep tests deps
      run: |
        # In github the docker compose operation doesn't always build due to an older version, so we do it explicitly first.
        docker compose -f mlos_bench/mlos_bench/tests/services/remote/ssh/docker-compose.yml build

    - uses: conda-incubator/setup-miniconda@v2

    - name: Set cache timestamp variables
      id: set_cache_vars
      run: |
        "cache_cur_date=$(date -u +%Y-%m-%d)" >> $env:GITHUB_ENV
        "cache_cur_hour=$(date -u +%H)" >> $env:GITHUB_ENV
        "cache_prev_hour=$(date -u -d'1 hour ago' +%H)" >> $env:GITHUB_ENV
        "CONDA=$env:CONDA" >> $env:GITHUB_ENV

    - name: Add conda libs to the PATH
      run: |
        $env:PATH = "$env:CONDA\condabin;$env:PATH"
        $env:PATH = "$env:CONDA\bin;$env:PATH"
        $env:PATH = "$env:CONDA\Scripts;$env:PATH"
        $env:PATH = "$env:CONDA\Library\bin;$env:PATH"
        $env:PATH = "$env:CONDA\Library\usr\bin;$env:PATH"
        $env:PATH = "$env:CONDA\Library\bin;$env:PATH"
        $env:PATH = "$env:CONDA\Library\mingw-w64\bin;$env:PATH"
        $env:PATH = "$env:CONDA;$env:PATH"
        "PATH=$env:PATH" >> $env:GITHUB_ENV

    - name: Restore cached conda environment
      id: restore-conda-cache
      if: github.event_name != 'schedule'
      uses: actions/cache@v3
      with:
        path: ${{ env.CONDA }}/envs/mlos
        key: conda-${{ runner.os }}-${{ env.CONDA_ENV_NAME }}-${{ hashFiles('conda-envs/${{ env.CONDA_ENV_YML }}') }}-${{ hashFiles('mlos_core/setup.py') }}-${{ hashFiles('mlos_bench/setup.py') }}-${{ env.cache_cur_date }}-${{ env.cache_cur_hour }}
        restore-keys: |
          conda-${{ runner.os }}-${{ env.CONDA_ENV_NAME }}-${{ hashFiles('conda-envs/${{ env.CONDA_ENV_YML }}') }}-${{ hashFiles('mlos_core/setup.py') }}-${{ hashFiles('mlos_bench/setup.py') }}-${{ env.cache_cur_date }}-${{ env.cache_prev_hour }}
          conda-${{ runner.os }}-${{ env.CONDA_ENV_NAME }}-${{ hashFiles('conda-envs/${{ env.CONDA_ENV_YML }}') }}-${{ hashFiles('mlos_core/setup.py') }}-${{ hashFiles('mlos_bench/setup.py') }}-${{ env.cache_cur_date }}

    - name: Log some environment variables for debugging
      run: |
        Get-ChildItem -Recurse Env:
        Write-Host "cache_cur_date: $env:cache_cur_date"
        Write-Host "cache_cur_hour: $env:cache_cur_hour"
        Write-Host "cache_prev_hour: $env:cache_prev_hour"
        Write-Host "cache-hit: ${{ steps.restore-conda-cache.outputs.cache-hit }}"

    - name: Update and configure conda
      run: |
        conda config --set channel_priority strict
        conda update -v -y -n base -c defaults --all

    # Try and speed up the pipeline by using a faster solver:
    - name: Install and default to mamba solver
      run: |
        conda install -v -y -n base conda-libmamba-solver
        # Try to set either of the configs for the solver.
        if (!(conda config --set experimental_solver libmamba)) { conda config --set solver libmamba }
        "CONDA_EXPERIMENTAL_SOLVER=libmamba" >> $env:GITHUB_ENV
        "EXPERIMENTAL_SOLVER=libmamba" >> $env:GITHUB_ENV

    - name: Create/update mlos conda environment
      run: |
        if (! (conda env list | Select-String -Pattern "^$env:CONDA_ENV_NAME ") ) { conda env create -v -n $env:CONDA_ENV_NAME -f conda-envs/$env:CONDA_ENV_YML }
        conda env update -v -n $env:CONDA_ENV_NAME -f conda-envs/$env:CONDA_ENV_YML --prune

    - name: Log conda info
      run: |
        conda info
        conda config --show
        conda config --show-sources
        conda list -n $env:CONDA_ENV_NAME

    # This is moreso about code cleanliness, which is a dev thing, not a
    # functionality thing, and the rules for that change between python versions,
    # so only do this for the default in the devcontainer.
    #- name: Run lint checks
    #  run: conda run -n $env:CONDA_ENV_NAME pylint -j0 mlos_core/mlos_core mlos_bench/mlos_bench

    # Only run the coverage checks on the devcontainer job.
    - name: Run tests
      run: |
<<<<<<< HEAD
        # In github the docker compose operation doesn't always build due to an older version, so we do it explicitly first.
        docker compose -f mlos_bench/mlos_bench/tests/services/remote/ssh/docker-compose.yml build
=======
>>>>>>> 8f143607
        # Run pylint
        conda run -n $env:CONDA_ENV_NAME pytest --junitxml=junit/test-results.xml mlos_core/ mlos_bench/

    # Note: unlike the Makefile version, the pwsh version of these rules are all run within a single shell context, so we can
    # split commands across lines with CWD maintained (hence we also require the "cd .." here).
    - name: Generate and test binary distribution files
      run: |
        .github/workflows/build-dist-test.ps1<|MERGE_RESOLUTION|>--- conflicted
+++ resolved
@@ -114,11 +114,6 @@
     # Only run the coverage checks on the devcontainer job.
     - name: Run tests
       run: |
-<<<<<<< HEAD
-        # In github the docker compose operation doesn't always build due to an older version, so we do it explicitly first.
-        docker compose -f mlos_bench/mlos_bench/tests/services/remote/ssh/docker-compose.yml build
-=======
->>>>>>> 8f143607
         # Run pylint
         conda run -n $env:CONDA_ENV_NAME pytest --junitxml=junit/test-results.xml mlos_core/ mlos_bench/
 
