//*********************************************************************
// Copyright (c) Microsoft Corporation. All rights reserved.
// Licensed under the MIT License. See License.txt in the project root
// for license information.
//
// @File: Main.cpp
//
// Purpose:
//      <description>
//
// Notes:
//      <special-instructions>
//
//*********************************************************************

#include "stdafx.h"

// Since they are not inlined, include the MlosPlatform.Std definitions only
// once in the project to prevent duplicate definition warnings.
//
#include "MlosPlatform.Std.inl"

using ::testing::EmptyTestEventListener;
using ::testing::InitGoogleTest;
using ::testing::Test;
using ::testing::TestEventListeners;
using ::testing::TestInfo;
using ::testing::TestPartResult;
using ::testing::UnitTest;

int
<<<<<<< HEAD
MLOS_CDECL_ATTR
=======
>>>>>>> ef5142df
main(
    _In_ int argc,
    _In_ char* argv[])
{
    ::testing::InitGoogleTest(&argc, argv);
    return RUN_ALL_TESTS();
}<|MERGE_RESOLUTION|>--- conflicted
+++ resolved
@@ -29,10 +29,6 @@
 using ::testing::UnitTest;
 
 int
-<<<<<<< HEAD
-MLOS_CDECL_ATTR
-=======
->>>>>>> ef5142df
 main(
     _In_ int argc,
     _In_ char* argv[])
