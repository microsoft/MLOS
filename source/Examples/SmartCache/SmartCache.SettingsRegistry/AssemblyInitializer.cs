// -----------------------------------------------------------------------
// <copyright file="AssemblyInitializer.cs" company="Microsoft Corporation">
// Copyright (c) Microsoft Corporation. All rights reserved.
// Licensed under the MIT License. See LICENSE in the project root
// for license information.
// </copyright>
// -----------------------------------------------------------------------

using System;
using System.Collections.Generic;
using System.Text.Json;
using System.Text.Json.Serialization;

using Mlos.Core;
using Mlos.Model.Services;
using Mlos.Model.Services.Spaces;

using SmartCacheProxy = Proxy.SmartCache;

namespace SmartCache
{
    /// <summary>
    /// Initializer for this component Settings Registry assembly dll.
    /// </summary>
    /// <remarks>
    /// This class is instantiated by the C# Mlos.Agent (MainAgent.cs -
    /// RegisterSettingsAssembly) which calls
    /// <seealso cref="SettingsAssemblyManager.RegisterAssembly" /> to invoke
    /// this one time initialization code for the settings and message handlers
    /// for this component's Settings Registry. This allows the Mlos.Agent (which
    /// is generic) to invoke the appropriate handlers for the component specific
    /// message handlers.
    /// The handlers can then communicate with an optimizer, adjust the
    /// component's shared memory config settings, and pass messages back to the
    /// component on the feedback channel.
    /// </remarks>
    public static class AssemblyInitializer
    {
        // Some variables for the tracking the telemetry received from the smart component.

        /// <summary>
        /// A running count of the number of hits in the cache.
        /// </summary>
        private static int isInCacheCount = 0;

        /// <summary>
        /// A running count of the total number of requests for the cache.
        /// </summary>
        private static int totalRequestCount = 0;

        /// <summary>
        /// A local reference to the connection to the optimizer service.
        /// </summary>
        private static readonly IOptimizerProxy OptimizerProxy;

        /// <remarks>
        /// Messages to the optimizer are handled using JSON, so this provides a
        /// standard serialization mechanism from C# Dictionary objects.
        /// </remarks>
        private static readonly JsonSerializerOptions JsonOptions = new JsonSerializerOptions
        {
            PropertyNamingPolicy = JsonNamingPolicy.CamelCase,
            WriteIndented = true,
            Converters =
            {
                new JsonStringEnumConverter(),
            },
        };

        /// <summary>
        /// This is the entry point for setting up the message handlers for the
        /// messages code generated from the (partial) structs defined for this
        /// smart component in the CodeGen/SmartCache.cs.
        /// </summary>
        /// <remarks>
        /// See class comments for further details.
        /// </remarks>
        static AssemblyInitializer()
        {
            // Setup message callbacks.
            //
            // Note: these message properties are code generated from the
            // (partial) structs in CodeGen/SmartCache.cs
            //
            // See out/Mlos.CodeGen.out/SmartCache/*.cs for the C# code
            // generation output from those partial definitions.
            //
            SmartCacheProxy.CacheRequestEventMessage.Callback = CacheRequestEventMessageHandler;
            SmartCacheProxy.RequestNewConfigurationMessage.Callback = RequestNewConfigurationMessageHandler;

            // Create smart cache parameter search space.
            //
            // These hypergrids define the combination of valid ranges
            // of values for the different tunables.
            // Note that some of these are interdependent.
            //
            // TODO: Eventually this will also be code generated from additional
            // "domain range" attributes on the "ScalarSettings" defined for the
            // component (see also CodeGen/SmartCache.cs)
            //
            Hypergrid cacheSearchSpace = new Hypergrid(
                name: "smart_cache_config",
                dimension: new CategoricalDimension("cache_implementation", CacheEvictionPolicy.LeastRecentlyUsed, CacheEvictionPolicy.MostRecentlyUsed))
            .Join(
                subgrid: new Hypergrid(
                    name: "lru_cache_config",
                    dimension: new DiscreteDimension("cache_size", min: 1, max: 1 << 12)),
                onExternalDimension: new CategoricalDimension("cache_implementation", CacheEvictionPolicy.LeastRecentlyUsed))
            .Join(
                subgrid: new Hypergrid(
                    name: "mru_cache_config",
                    dimension: new DiscreteDimension("cache_size", min: 1, max: 1 << 12)),
                onExternalDimension: new CategoricalDimension("cache_implementation", CacheEvictionPolicy.MostRecentlyUsed));

            // Create optimization problem.
            //
            // Here we declare to the optimizer what our desired output from the
            // component to optimize is.
            //
            // In this case we declare "hit rate", which will be calculated as a
            // percentage, is the thing we want the optimizer to improve.
            //
            var optimizationProblem = new OptimizationProblem
            {
                ParameterSpace = cacheSearchSpace,
                ContextSpace = null,
                ObjectiveSpace = new Hypergrid(
                    name: "objectives",
                    dimensions: new ContinuousDimension(name: "HitRate", min: 0.0, max: 1.0)),
            };

            // Define optimization objective.
            //
            optimizationProblem.Objectives.Add(
                new OptimizationObjective
                {
                    // Tell the optimizer that we want to maximize hit rate.
                    //
                    Name = "HitRate",
                    Minimize = false,
                });

            // Get a local reference to the optimizer to reuse when processing messages later on.
            //
            // Note: we read this from a global variable that should have been
            // setup for the Mlos.Agent (e.g. in the Mlos.Agent.Server).
            //
            IOptimizerFactory optimizerFactory = MlosContext.OptimizerFactory;
            OptimizerProxy = optimizerFactory?.CreateRemoteOptimizer(optimizationProblem: optimizationProblem);
        }

        /// <summary>
        /// Handler to be called when receiving a CacheRequestEventMessage.
        /// </summary>
        /// <param name="msg">A reference to the message buffer.</param>
        private static void CacheRequestEventMessageHandler(SmartCacheProxy.CacheRequestEventMessage msg)
        {
            // Update hit rate
            //
            if (msg.IsInCache)
            {
                ++isInCacheCount;
            }

            ++totalRequestCount;
        }

        /// <summary>
        /// Handler for a RequestNewConfigurationMessage from the smart componet.
        /// Receipt of such a message is used as a signal to request a new
        /// configuration from the optimizer and update the config in the shared
        /// memory region for the component.
        /// </summary>
        /// <param name="msg">A reference to the message buffer (unused).</param>
        private static void RequestNewConfigurationMessageHandler(SmartCacheProxy.RequestNewConfigurationMessage msg)
        {
            // Get a reference to the smart cache's config stored in shared memory.
            //
            SmartCacheProxy.SmartCacheConfig smartCacheConfig = MlosContext.SharedConfigManager.Lookup<SmartCacheProxy.SmartCacheConfig>().Config;

            // If we have a connection to the optimizer, then ask it for a new
            // configuration based on the stats from CacheRequestEvent telemetry
            // messages we've already received.
            //
            if (OptimizerProxy != null)
            {
                Console.WriteLine("Optimizer is not null");
                if (totalRequestCount != 0)
                {
                    double hitRate = (double)isInCacheCount / (double)totalRequestCount;

                    isInCacheCount = 0;
                    totalRequestCount = 0;

                    // Let's assemble an observation message that consists of
                    // the config and the resulting performance.
                    //
                    var currentConfigDictionary = new Dictionary<string, object>();
                    currentConfigDictionary["cache_implementation"] = smartCacheConfig.EvictionPolicy;

                    _ = smartCacheConfig.EvictionPolicy switch
                    {
                        CacheEvictionPolicy.LeastRecentlyUsed => currentConfigDictionary["lru_cache_config.cache_size"] = smartCacheConfig.CacheSize,
                        CacheEvictionPolicy.MostRecentlyUsed => currentConfigDictionary["mru_cache_config.cache_size"] = smartCacheConfig.CacheSize,
                        _ => throw new NotImplementedException(),
                    };

                    string currentConfigJsonString = JsonSerializer.Serialize(currentConfigDictionary, JsonOptions);

<<<<<<< HEAD
                    // Register an observation.
                    Console.WriteLine("Register an observation");

                    OptimizerProxy.Register(currentConfigJsonString, "HitRate", hitRate);
                }

                // Get new configuration.
                Console.WriteLine("Suggesting");

=======
                    // Register the observation with the optimizer by sending it a grpc request.
                    //
                    OptimizerProxy.Register(currentConfigJsonString, "HitRate", hitRate);
                }

                // Now, ask the optimizer for a new configuration suggestion.
                //
>>>>>>> 8e838b07
                string newConfigJsonString = OptimizerProxy.Suggest();

                var newConfigDictionary = JsonSerializer.Deserialize<Dictionary<string, JsonElement>>(newConfigJsonString);

                // Update smart cache's config in shared memory with the
                // optimizer's new settings recommendation.
                //
                smartCacheConfig.EvictionPolicy = Enum.Parse<CacheEvictionPolicy>(newConfigDictionary["cache_implementation"].GetString());

                smartCacheConfig.CacheSize = smartCacheConfig.EvictionPolicy switch
                {
                    CacheEvictionPolicy.LeastRecentlyUsed => (int)newConfigDictionary["lru_cache_config.cache_size"].GetDouble(),
                    CacheEvictionPolicy.MostRecentlyUsed => (int)newConfigDictionary["mru_cache_config.cache_size"].GetDouble(),
                    _ => throw new NotSupportedException(),
                };
            }
            else
            {
                // No optimizer connection was found, so we will simply ignore
                // the request for a new configuration message for now and leave
                // the config as is.
            }

            // Send an (empty) "SharedConfigUpdated" message on the feedback
            // channel to let the SmartCache know that it can update it's
            // version of the config from shared memory.
            //
            SharedConfigUpdatedFeedbackMessage feedbackMsg;
            MlosContext.FeedbackChannel.SendMessage(ref feedbackMsg);
        }
    }
}
<|MERGE_RESOLUTION|>--- conflicted
+++ resolved
@@ -1,260 +1,252 @@
-// -----------------------------------------------------------------------
-// <copyright file="AssemblyInitializer.cs" company="Microsoft Corporation">
-// Copyright (c) Microsoft Corporation. All rights reserved.
-// Licensed under the MIT License. See LICENSE in the project root
-// for license information.
-// </copyright>
-// -----------------------------------------------------------------------
-
-using System;
-using System.Collections.Generic;
-using System.Text.Json;
-using System.Text.Json.Serialization;
-
-using Mlos.Core;
-using Mlos.Model.Services;
-using Mlos.Model.Services.Spaces;
-
-using SmartCacheProxy = Proxy.SmartCache;
-
-namespace SmartCache
-{
-    /// <summary>
-    /// Initializer for this component Settings Registry assembly dll.
-    /// </summary>
-    /// <remarks>
-    /// This class is instantiated by the C# Mlos.Agent (MainAgent.cs -
-    /// RegisterSettingsAssembly) which calls
-    /// <seealso cref="SettingsAssemblyManager.RegisterAssembly" /> to invoke
-    /// this one time initialization code for the settings and message handlers
-    /// for this component's Settings Registry. This allows the Mlos.Agent (which
-    /// is generic) to invoke the appropriate handlers for the component specific
-    /// message handlers.
-    /// The handlers can then communicate with an optimizer, adjust the
-    /// component's shared memory config settings, and pass messages back to the
-    /// component on the feedback channel.
-    /// </remarks>
-    public static class AssemblyInitializer
-    {
-        // Some variables for the tracking the telemetry received from the smart component.
-
-        /// <summary>
-        /// A running count of the number of hits in the cache.
-        /// </summary>
-        private static int isInCacheCount = 0;
-
-        /// <summary>
-        /// A running count of the total number of requests for the cache.
-        /// </summary>
-        private static int totalRequestCount = 0;
-
-        /// <summary>
-        /// A local reference to the connection to the optimizer service.
-        /// </summary>
-        private static readonly IOptimizerProxy OptimizerProxy;
-
-        /// <remarks>
-        /// Messages to the optimizer are handled using JSON, so this provides a
-        /// standard serialization mechanism from C# Dictionary objects.
-        /// </remarks>
-        private static readonly JsonSerializerOptions JsonOptions = new JsonSerializerOptions
-        {
-            PropertyNamingPolicy = JsonNamingPolicy.CamelCase,
-            WriteIndented = true,
-            Converters =
-            {
-                new JsonStringEnumConverter(),
-            },
-        };
-
-        /// <summary>
-        /// This is the entry point for setting up the message handlers for the
-        /// messages code generated from the (partial) structs defined for this
-        /// smart component in the CodeGen/SmartCache.cs.
-        /// </summary>
-        /// <remarks>
-        /// See class comments for further details.
-        /// </remarks>
-        static AssemblyInitializer()
-        {
-            // Setup message callbacks.
-            //
-            // Note: these message properties are code generated from the
-            // (partial) structs in CodeGen/SmartCache.cs
-            //
-            // See out/Mlos.CodeGen.out/SmartCache/*.cs for the C# code
-            // generation output from those partial definitions.
-            //
-            SmartCacheProxy.CacheRequestEventMessage.Callback = CacheRequestEventMessageHandler;
-            SmartCacheProxy.RequestNewConfigurationMessage.Callback = RequestNewConfigurationMessageHandler;
-
-            // Create smart cache parameter search space.
-            //
-            // These hypergrids define the combination of valid ranges
-            // of values for the different tunables.
-            // Note that some of these are interdependent.
-            //
-            // TODO: Eventually this will also be code generated from additional
-            // "domain range" attributes on the "ScalarSettings" defined for the
-            // component (see also CodeGen/SmartCache.cs)
-            //
-            Hypergrid cacheSearchSpace = new Hypergrid(
-                name: "smart_cache_config",
-                dimension: new CategoricalDimension("cache_implementation", CacheEvictionPolicy.LeastRecentlyUsed, CacheEvictionPolicy.MostRecentlyUsed))
-            .Join(
-                subgrid: new Hypergrid(
-                    name: "lru_cache_config",
-                    dimension: new DiscreteDimension("cache_size", min: 1, max: 1 << 12)),
-                onExternalDimension: new CategoricalDimension("cache_implementation", CacheEvictionPolicy.LeastRecentlyUsed))
-            .Join(
-                subgrid: new Hypergrid(
-                    name: "mru_cache_config",
-                    dimension: new DiscreteDimension("cache_size", min: 1, max: 1 << 12)),
-                onExternalDimension: new CategoricalDimension("cache_implementation", CacheEvictionPolicy.MostRecentlyUsed));
-
-            // Create optimization problem.
-            //
-            // Here we declare to the optimizer what our desired output from the
-            // component to optimize is.
-            //
-            // In this case we declare "hit rate", which will be calculated as a
-            // percentage, is the thing we want the optimizer to improve.
-            //
-            var optimizationProblem = new OptimizationProblem
-            {
-                ParameterSpace = cacheSearchSpace,
-                ContextSpace = null,
-                ObjectiveSpace = new Hypergrid(
-                    name: "objectives",
-                    dimensions: new ContinuousDimension(name: "HitRate", min: 0.0, max: 1.0)),
-            };
-
-            // Define optimization objective.
-            //
-            optimizationProblem.Objectives.Add(
-                new OptimizationObjective
-                {
-                    // Tell the optimizer that we want to maximize hit rate.
-                    //
-                    Name = "HitRate",
-                    Minimize = false,
-                });
-
-            // Get a local reference to the optimizer to reuse when processing messages later on.
-            //
-            // Note: we read this from a global variable that should have been
-            // setup for the Mlos.Agent (e.g. in the Mlos.Agent.Server).
-            //
-            IOptimizerFactory optimizerFactory = MlosContext.OptimizerFactory;
-            OptimizerProxy = optimizerFactory?.CreateRemoteOptimizer(optimizationProblem: optimizationProblem);
-        }
-
-        /// <summary>
-        /// Handler to be called when receiving a CacheRequestEventMessage.
-        /// </summary>
-        /// <param name="msg">A reference to the message buffer.</param>
-        private static void CacheRequestEventMessageHandler(SmartCacheProxy.CacheRequestEventMessage msg)
-        {
-            // Update hit rate
-            //
-            if (msg.IsInCache)
-            {
-                ++isInCacheCount;
-            }
-
-            ++totalRequestCount;
-        }
-
-        /// <summary>
-        /// Handler for a RequestNewConfigurationMessage from the smart componet.
-        /// Receipt of such a message is used as a signal to request a new
-        /// configuration from the optimizer and update the config in the shared
-        /// memory region for the component.
-        /// </summary>
-        /// <param name="msg">A reference to the message buffer (unused).</param>
-        private static void RequestNewConfigurationMessageHandler(SmartCacheProxy.RequestNewConfigurationMessage msg)
-        {
-            // Get a reference to the smart cache's config stored in shared memory.
-            //
-            SmartCacheProxy.SmartCacheConfig smartCacheConfig = MlosContext.SharedConfigManager.Lookup<SmartCacheProxy.SmartCacheConfig>().Config;
-
-            // If we have a connection to the optimizer, then ask it for a new
-            // configuration based on the stats from CacheRequestEvent telemetry
-            // messages we've already received.
-            //
-            if (OptimizerProxy != null)
-            {
-                Console.WriteLine("Optimizer is not null");
-                if (totalRequestCount != 0)
-                {
-                    double hitRate = (double)isInCacheCount / (double)totalRequestCount;
-
-                    isInCacheCount = 0;
-                    totalRequestCount = 0;
-
-                    // Let's assemble an observation message that consists of
-                    // the config and the resulting performance.
-                    //
-                    var currentConfigDictionary = new Dictionary<string, object>();
-                    currentConfigDictionary["cache_implementation"] = smartCacheConfig.EvictionPolicy;
-
-                    _ = smartCacheConfig.EvictionPolicy switch
-                    {
-                        CacheEvictionPolicy.LeastRecentlyUsed => currentConfigDictionary["lru_cache_config.cache_size"] = smartCacheConfig.CacheSize,
-                        CacheEvictionPolicy.MostRecentlyUsed => currentConfigDictionary["mru_cache_config.cache_size"] = smartCacheConfig.CacheSize,
-                        _ => throw new NotImplementedException(),
-                    };
-
-                    string currentConfigJsonString = JsonSerializer.Serialize(currentConfigDictionary, JsonOptions);
-
-<<<<<<< HEAD
-                    // Register an observation.
-                    Console.WriteLine("Register an observation");
-
-                    OptimizerProxy.Register(currentConfigJsonString, "HitRate", hitRate);
-                }
-
-                // Get new configuration.
-                Console.WriteLine("Suggesting");
-
-=======
-                    // Register the observation with the optimizer by sending it a grpc request.
-                    //
-                    OptimizerProxy.Register(currentConfigJsonString, "HitRate", hitRate);
-                }
-
-                // Now, ask the optimizer for a new configuration suggestion.
-                //
->>>>>>> 8e838b07
-                string newConfigJsonString = OptimizerProxy.Suggest();
-
-                var newConfigDictionary = JsonSerializer.Deserialize<Dictionary<string, JsonElement>>(newConfigJsonString);
-
-                // Update smart cache's config in shared memory with the
-                // optimizer's new settings recommendation.
-                //
-                smartCacheConfig.EvictionPolicy = Enum.Parse<CacheEvictionPolicy>(newConfigDictionary["cache_implementation"].GetString());
-
-                smartCacheConfig.CacheSize = smartCacheConfig.EvictionPolicy switch
-                {
-                    CacheEvictionPolicy.LeastRecentlyUsed => (int)newConfigDictionary["lru_cache_config.cache_size"].GetDouble(),
-                    CacheEvictionPolicy.MostRecentlyUsed => (int)newConfigDictionary["mru_cache_config.cache_size"].GetDouble(),
-                    _ => throw new NotSupportedException(),
-                };
-            }
-            else
-            {
-                // No optimizer connection was found, so we will simply ignore
-                // the request for a new configuration message for now and leave
-                // the config as is.
-            }
-
-            // Send an (empty) "SharedConfigUpdated" message on the feedback
-            // channel to let the SmartCache know that it can update it's
-            // version of the config from shared memory.
-            //
-            SharedConfigUpdatedFeedbackMessage feedbackMsg;
-            MlosContext.FeedbackChannel.SendMessage(ref feedbackMsg);
-        }
-    }
-}
+// -----------------------------------------------------------------------
+// <copyright file="AssemblyInitializer.cs" company="Microsoft Corporation">
+// Copyright (c) Microsoft Corporation. All rights reserved.
+// Licensed under the MIT License. See LICENSE in the project root
+// for license information.
+// </copyright>
+// -----------------------------------------------------------------------
+
+using System;
+using System.Collections.Generic;
+using System.Text.Json;
+using System.Text.Json.Serialization;
+
+using Mlos.Core;
+using Mlos.Model.Services;
+using Mlos.Model.Services.Spaces;
+
+using SmartCacheProxy = Proxy.SmartCache;
+
+namespace SmartCache
+{
+    /// <summary>
+    /// Initializer for this component Settings Registry assembly dll.
+    /// </summary>
+    /// <remarks>
+    /// This class is instantiated by the C# Mlos.Agent (MainAgent.cs -
+    /// RegisterSettingsAssembly) which calls
+    /// <seealso cref="SettingsAssemblyManager.RegisterAssembly" /> to invoke
+    /// this one time initialization code for the settings and message handlers
+    /// for this component's Settings Registry. This allows the Mlos.Agent (which
+    /// is generic) to invoke the appropriate handlers for the component specific
+    /// message handlers.
+    /// The handlers can then communicate with an optimizer, adjust the
+    /// component's shared memory config settings, and pass messages back to the
+    /// component on the feedback channel.
+    /// </remarks>
+    public static class AssemblyInitializer
+    {
+        // Some variables for the tracking the telemetry received from the smart component.
+
+        /// <summary>
+        /// A running count of the number of hits in the cache.
+        /// </summary>
+        private static int isInCacheCount = 0;
+
+        /// <summary>
+        /// A running count of the total number of requests for the cache.
+        /// </summary>
+        private static int totalRequestCount = 0;
+
+        /// <summary>
+        /// A local reference to the connection to the optimizer service.
+        /// </summary>
+        private static readonly IOptimizerProxy OptimizerProxy;
+
+        /// <remarks>
+        /// Messages to the optimizer are handled using JSON, so this provides a
+        /// standard serialization mechanism from C# Dictionary objects.
+        /// </remarks>
+        private static readonly JsonSerializerOptions JsonOptions = new JsonSerializerOptions
+        {
+            PropertyNamingPolicy = JsonNamingPolicy.CamelCase,
+            WriteIndented = true,
+            Converters =
+            {
+                new JsonStringEnumConverter(),
+            },
+        };
+
+        /// <summary>
+        /// This is the entry point for setting up the message handlers for the
+        /// messages code generated from the (partial) structs defined for this
+        /// smart component in the CodeGen/SmartCache.cs.
+        /// </summary>
+        /// <remarks>
+        /// See class comments for further details.
+        /// </remarks>
+        static AssemblyInitializer()
+        {
+            // Setup message callbacks.
+            //
+            // Note: these message properties are code generated from the
+            // (partial) structs in CodeGen/SmartCache.cs
+            //
+            // See out/Mlos.CodeGen.out/SmartCache/*.cs for the C# code
+            // generation output from those partial definitions.
+            //
+            SmartCacheProxy.CacheRequestEventMessage.Callback = CacheRequestEventMessageHandler;
+            SmartCacheProxy.RequestNewConfigurationMessage.Callback = RequestNewConfigurationMessageHandler;
+
+            // Create smart cache parameter search space.
+            //
+            // These hypergrids define the combination of valid ranges
+            // of values for the different tunables.
+            // Note that some of these are interdependent.
+            //
+            // TODO: Eventually this will also be code generated from additional
+            // "domain range" attributes on the "ScalarSettings" defined for the
+            // component (see also CodeGen/SmartCache.cs)
+            //
+            Hypergrid cacheSearchSpace = new Hypergrid(
+                name: "smart_cache_config",
+                dimension: new CategoricalDimension("cache_implementation", CacheEvictionPolicy.LeastRecentlyUsed, CacheEvictionPolicy.MostRecentlyUsed))
+            .Join(
+                subgrid: new Hypergrid(
+                    name: "lru_cache_config",
+                    dimension: new DiscreteDimension("cache_size", min: 1, max: 1 << 12)),
+                onExternalDimension: new CategoricalDimension("cache_implementation", CacheEvictionPolicy.LeastRecentlyUsed))
+            .Join(
+                subgrid: new Hypergrid(
+                    name: "mru_cache_config",
+                    dimension: new DiscreteDimension("cache_size", min: 1, max: 1 << 12)),
+                onExternalDimension: new CategoricalDimension("cache_implementation", CacheEvictionPolicy.MostRecentlyUsed));
+
+            // Create optimization problem.
+            //
+            // Here we declare to the optimizer what our desired output from the
+            // component to optimize is.
+            //
+            // In this case we declare "hit rate", which will be calculated as a
+            // percentage, is the thing we want the optimizer to improve.
+            //
+            var optimizationProblem = new OptimizationProblem
+            {
+                ParameterSpace = cacheSearchSpace,
+                ContextSpace = null,
+                ObjectiveSpace = new Hypergrid(
+                    name: "objectives",
+                    dimensions: new ContinuousDimension(name: "HitRate", min: 0.0, max: 1.0)),
+            };
+
+            // Define optimization objective.
+            //
+            optimizationProblem.Objectives.Add(
+                new OptimizationObjective
+                {
+                    // Tell the optimizer that we want to maximize hit rate.
+                    //
+                    Name = "HitRate",
+                    Minimize = false,
+                });
+
+            // Get a local reference to the optimizer to reuse when processing messages later on.
+            //
+            // Note: we read this from a global variable that should have been
+            // setup for the Mlos.Agent (e.g. in the Mlos.Agent.Server).
+            //
+            IOptimizerFactory optimizerFactory = MlosContext.OptimizerFactory;
+            OptimizerProxy = optimizerFactory?.CreateRemoteOptimizer(optimizationProblem: optimizationProblem);
+        }
+
+        /// <summary>
+        /// Handler to be called when receiving a CacheRequestEventMessage.
+        /// </summary>
+        /// <param name="msg">A reference to the message buffer.</param>
+        private static void CacheRequestEventMessageHandler(SmartCacheProxy.CacheRequestEventMessage msg)
+        {
+            // Update hit rate
+            //
+            if (msg.IsInCache)
+            {
+                ++isInCacheCount;
+            }
+
+            ++totalRequestCount;
+        }
+
+        /// <summary>
+        /// Handler for a RequestNewConfigurationMessage from the smart componet.
+        /// Receipt of such a message is used as a signal to request a new
+        /// configuration from the optimizer and update the config in the shared
+        /// memory region for the component.
+        /// </summary>
+        /// <param name="msg">A reference to the message buffer (unused).</param>
+        private static void RequestNewConfigurationMessageHandler(SmartCacheProxy.RequestNewConfigurationMessage msg)
+        {
+            // Get a reference to the smart cache's config stored in shared memory.
+            //
+            SmartCacheProxy.SmartCacheConfig smartCacheConfig = MlosContext.SharedConfigManager.Lookup<SmartCacheProxy.SmartCacheConfig>().Config;
+
+            // If we have a connection to the optimizer, then ask it for a new
+            // configuration based on the stats from CacheRequestEvent telemetry
+            // messages we've already received.
+            //
+            if (OptimizerProxy != null)
+            {
+                Console.WriteLine("Optimizer is not null");
+                if (totalRequestCount != 0)
+                {
+                    double hitRate = (double)isInCacheCount / (double)totalRequestCount;
+
+                    isInCacheCount = 0;
+                    totalRequestCount = 0;
+
+                    // Let's assemble an observation message that consists of
+                    // the config and the resulting performance.
+                    //
+                    var currentConfigDictionary = new Dictionary<string, object>();
+                    currentConfigDictionary["cache_implementation"] = smartCacheConfig.EvictionPolicy;
+
+                    _ = smartCacheConfig.EvictionPolicy switch
+                    {
+                        CacheEvictionPolicy.LeastRecentlyUsed => currentConfigDictionary["lru_cache_config.cache_size"] = smartCacheConfig.CacheSize,
+                        CacheEvictionPolicy.MostRecentlyUsed => currentConfigDictionary["mru_cache_config.cache_size"] = smartCacheConfig.CacheSize,
+                        _ => throw new NotImplementedException(),
+                    };
+
+                    string currentConfigJsonString = JsonSerializer.Serialize(currentConfigDictionary, JsonOptions);
+
+                    // Register the observation with the optimizer by sending it a grpc request.
+                    //
+                    Console.WriteLine("Register an observation");
+
+                    OptimizerProxy.Register(currentConfigJsonString, "HitRate", hitRate);
+                }
+
+                // Now, ask the optimizer for a new configuration suggestion.
+                //
+                Console.WriteLine("Suggesting");
+
+                string newConfigJsonString = OptimizerProxy.Suggest();
+
+                var newConfigDictionary = JsonSerializer.Deserialize<Dictionary<string, JsonElement>>(newConfigJsonString);
+
+                // Update smart cache's config in shared memory with the
+                // optimizer's new settings recommendation.
+                //
+                smartCacheConfig.EvictionPolicy = Enum.Parse<CacheEvictionPolicy>(newConfigDictionary["cache_implementation"].GetString());
+
+                smartCacheConfig.CacheSize = smartCacheConfig.EvictionPolicy switch
+                {
+                    CacheEvictionPolicy.LeastRecentlyUsed => (int)newConfigDictionary["lru_cache_config.cache_size"].GetDouble(),
+                    CacheEvictionPolicy.MostRecentlyUsed => (int)newConfigDictionary["mru_cache_config.cache_size"].GetDouble(),
+                    _ => throw new NotSupportedException(),
+                };
+            }
+            else
+            {
+                // No optimizer connection was found, so we will simply ignore
+                // the request for a new configuration message for now and leave
+                // the config as is.
+            }
+
+            // Send an (empty) "SharedConfigUpdated" message on the feedback
+            // channel to let the SmartCache know that it can update it's
+            // version of the config from shared memory.
+            //
+            SharedConfigUpdatedFeedbackMessage feedbackMsg;
+            MlosContext.FeedbackChannel.SendMessage(ref feedbackMsg);
+        }
+    }
+}