//*********************************************************************
// Copyright (c) Microsoft Corporation. All rights reserved.
// Licensed under the MIT License. See License.txt in the project root
// for license information.
//
// @File: Main.cpp
//
// Purpose:
//  The main entrypoint to the SmartCache example.
//
//  It's meant as an end-to-end microbenchmark example for the C++ version of the
//  SmartCache Python Notebook example.
//
//  It provides different cache replacement policies and cache sizes as tunables
//  for an optimizer to tune for different workloads.
//
// Notes:
//      <special-instructions>
//
//*********************************************************************

// Include all the common headers for the application
// (including Mlos.Core and component settings registry code generation output)
//
#include "stdafx.h"

// Include platform specific implementations of some MLOS functions.
// Only needed in one compilation unit for a given target.
//
#include "MlosPlatform.Std.inl"

using namespace Mlos::Core;
using namespace SmartCache;

#include "SmartCacheImpl.h"
#include "Workloads.h"

// A basic result code handler.
//
// MLOS is cross-platform, but started in Windows, so many of the return values
// reflect that.
//
// HRESULTs are an error code encoding mechanism typically used in Windows environments.
// See Also: https://en.wikipedia.org/wiki/HRESULT
//
void ThrowIfFail(HRESULT hr)
{
    if (FAILED(hr))
    {
        throw std::exception();
    }
}

int
<<<<<<< HEAD
MLOS_CDECL_ATTR
=======
>>>>>>> ef5142df
main(
    _In_ int argc,
    _In_ char* argv[])
{
    UNUSED(argc);
    UNUSED(argv);

    // Create the MlosContext.
    // It encapsulates all of the shared memory regions for this component.
    // In this case we use an interprocess implementation to communicate with an
    // external agent.
    // There are 3 (unidirectional) channels setup:
    // 1. Control: for registering components and memory for their configs in
    // the global region
    // 2. Telemetry: for sending messages from/about the application component
    // to the agent (e.g. performance metrics)
    // 3. Feedback: for receiving messages from the agent (e.g. configuration
    // updates)
    //
    Mlos::Core::InterProcessMlosContextInitializer mlosContextInitializer;
    HRESULT hr = mlosContextInitializer.Initialize();
    ThrowIfFail(hr);

    Mlos::Core::InterProcessMlosContext mlosContext(std::move(mlosContextInitializer));

    // Create a feedback channel receiver thread.
    //
    ISharedChannel& feedbackChannel = mlosContext.FeedbackChannel();

    // This background thread uses a lambda to monitor the feedback channel for
    // new messages and process them using the callbacks registered for each
    // message type in the global dispatch table.
    //
    std::future<bool> feedbackChannelReader = std::async(
        std::launch::async,
        [&feedbackChannel]
    {
        // GlobalDispatchTable defines the set of recognized messages by this
        // application.
        // See GlobalDispatchTable.h for details.
        //
        auto globalDispatchTable = GlobalDispatchTable();

        // This starts a loop to handle reading messages from the feedback
        // channel, looking them up in the dispatch table, and calling the
        // callbacks associated with them.
        //
        feedbackChannel.ProcessMessages(globalDispatchTable.data(), globalDispatchTable.size());

        return true;
    });

    // Register the SmartCache.SettingsRegistry assembly with the external agent.
    //
    // This prepares the external agent to begin handling messages from our
    // smart component on new telemetry and feedback channels.
    //
    // To do that it sends a RegisterAssemblyRequestMessage to the agent on the
    // control channel that includes the name of settings registry (annotated C#
    // data structures used for code generation) assembly (dll) for this smart
    // component.
    //
    // When the (C#) agent receives that message it dynamically loads the
    // specified dll into its address space and calls an AssemblyInitializer
    // static class within that dll to setup the message handlers (callbacks).
    //
    // See Also: SmartCache.SettingsRegistry/AssemblyInitializer.cs
    //
    hr = mlosContext.RegisterSettingsAssembly(
        "SmartCache.SettingsRegistry.dll",
        SmartCache::ObjectDeserializationHandler::DispatchTableBaseIndex());
    ThrowIfFail(hr);

    // Create a component configuration object.
    // This will be stored in a shared memory region below for use by both the
    // component and the external agent.
    //
    Mlos::Core::ComponentConfig<SmartCache::SmartCacheConfig> config(mlosContext);

    // Initialize config with default values.
    //
    // TODO: Eventually we expect these default values to be initialized from
    // the SettingsRegistry code generation process themselves.
    //
    config.ConfigId = 1;
    config.EvictionPolicy = SmartCache::CacheEvictionPolicy::LeastRecentlyUsed;
    config.CacheSize = 100;

    // Checks to see if there's already a shared memory region for storing the
    // config for this component and if not creates it.
    //
    hr = mlosContext.RegisterComponentConfig(config);
    ThrowIfFail(hr);

    // Create an instance of our SmartCache component to tune.
    //
    // Note that we pass it a ComponentConfig instance, which also includes our
    // MlosContext instance, so that the component can internally send telemetry
    // messages and update its config from the component specific shared memory
    // region.
    //
    SmartCacheImpl<int32_t, int32_t> smartCache(config);

    // Now we run a workload to exercise the SmartCache.
    //
    for (int observations = 0; observations < 100; observations++)
    {
        std::cout << "observations: " << observations << std::endl;

        for (int i = 0; i < 20; i++)
        {
            CyclicalWorkload(2048, smartCache);
        }

        // After having run a workload for a while, we want to check for a new
        // config suggestion from an optimizer.
        // In this case we make it a blocking call.

        // First, create some condition variables to help signal when the new
        // config is ready to be consumed.
        //
        bool isConfigReady = false;
        std::mutex waitForConfigMutex;
        std::condition_variable waitForConfigCondVar;

        // Also, setup a callback lambda function for handling the
        // SharedConfigUpdatedFeedbackMessage we expect to receive from the
        // agent after we request a config update with a RequestNewConfigurationMessage.
        //
        // Note: this lambda will be invoked by the background task setup above
        // for processing messages on the feedback channel.
        //
        ObjectDeserializationCallback::Mlos::Core::SharedConfigUpdatedFeedbackMessage_Callback =
            [&waitForConfigMutex, &waitForConfigCondVar,
             &isConfigReady](Proxy::Mlos::Core::SharedConfigUpdatedFeedbackMessage&& msg)
            {
                // The contents of the message are irrelevant in this case.
                // It's just a signal that the RequestNewConfigurationMessage
                // has been processed by the agent.
                //
                UNUSED(msg);

                // So, we will just notify the waiting loop (below) that the
                // message has been processed now and is ready to be read.
                //
                std::unique_lock<std::mutex> lock(waitForConfigMutex);
                isConfigReady = true;
                waitForConfigCondVar.notify_all();
            };

        // Send a request to obtain a new configuration from the optimizer.
        //
        // Note: the message (as defined in
        // SmartCache.SettingsRegistry/CodeGen/SmartCache.cs) has no members, so
        // there's no details to fill in here (and it is just zero-initialized).
        // It's simply a signal to send to the external agent to request a new
        // config be populated in the shared memory region.
        //
        SmartCache::RequestNewConfigurationMessage msg = { 0 };
        mlosContext.SendTelemetryMessage(msg);

        // Now, we wait for the external agent to respond to our request.
        // When it does, the message will be handled by the callback lambda we
        // setup above which will signal the lock and conditional variables.
        //
        // To see how the external agent will process the request, see the
        // RequestNewConfigurationMessage handler in
        // SmartCache.SettingsRegistry/AssemblyInitializer.cs.
        //
        std::unique_lock<std::mutex> lock(waitForConfigMutex);
        while (!isConfigReady)
        {
            std::cout << "Waiting for agent to respond with a new configuration." << std::endl;
            waitForConfigCondVar.wait(lock);
        }

        // Now, there is a new config setup in the shared memory region.
        // We first make a copy of it (to prevent torn reads).
        //
        config.Update();

        // Next, we instruct our component to reconfigure itself before
        // exploring more samples in the configuration space.
        //
        smartCache.Reconfigure();
    }

    // Terminate the feedback channel.
    //
    mlosContext.TerminateFeedbackChannel();

    // At this point there are no active feedback channel reader threads.
    // Now, terminate the control channel.
    //
    mlosContext.TerminateControlChannel();

    feedbackChannelReader.wait();
}<|MERGE_RESOLUTION|>--- conflicted
+++ resolved
@@ -52,10 +52,6 @@
 }
 
 int
-<<<<<<< HEAD
-MLOS_CDECL_ATTR
-=======
->>>>>>> ef5142df
 main(
     _In_ int argc,
     _In_ char* argv[])
