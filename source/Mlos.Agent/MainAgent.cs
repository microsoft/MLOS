--- conflicted
+++ resolved
@@ -1,336 +1,297 @@
-// -----------------------------------------------------------------------
-// <copyright file="MainAgent.cs" company="Microsoft Corporation">
-// Copyright (c) Microsoft Corporation. All rights reserved.
-// Licensed under the MIT License. See LICENSE in the project root
-// for license information.
-// </copyright>
-// -----------------------------------------------------------------------
-
-using System;
-using System.Collections.Generic;
-using System.IO;
-using System.Reflection;
-using System.Runtime.InteropServices;
-
-using Mlos.Core;
-
-using MlosProxy = Proxy.Mlos.Core;
-using MlosProxyInternal = Proxy.Mlos.Core.Internal;
-
-namespace Mlos.Agent
-{
-    /// <summary>
-    /// Mlos.Agent main class.
-    /// </summary>
-    /// <remarks>
-    /// Do not instantiate more than one instance of this class.
-    /// </remarks>
-    public class MainAgent : IDisposable
-    {
-        private readonly SettingsAssemblyManager settingsAssemblyManager = new SettingsAssemblyManager();
-
-        private readonly Dictionary<uint, SharedMemoryMapView> memoryRegions = new Dictionary<uint, SharedMemoryMapView>();
-
-        private readonly SharedConfigManager sharedConfigManager = new SharedConfigManager();
-
-        private DispatchEntry[] globalDispatchTable = Array.Empty<DispatchEntry>();
-
-        public bool KeepRunning = true;
-
-        private bool isDisposed;
-
-        #region Shared objects
-
-        private MlosContext mlosContext;
-
-        #endregion
-
-        #region Mlos.Agent setup
-
-        /// <summary>
-        /// Initialize shared channel.
-        /// </summary>
-        /// <param name="mlosContext">Mlos context instance.</param>
-        public void InitializeSharedChannel(MlosContext mlosContext)
-        {
-<<<<<<< HEAD
-            // Create or open the memory mapped files.
-            //
-            Console.WriteLine("Create or open memory mapped files");
-            globalMemoryRegionView = SharedMemoryRegionView.CreateOrOpen<MlosProxyInternal.GlobalMemoryRegion>(GlobalMemoryMapName, SharedMemorySize);
-            controlChannelMemoryMapView = SharedMemoryMapView.CreateOrOpen(ControlChannelMemoryMapName, SharedMemorySize);
-            feedbackChannelMemoryMapView = SharedMemoryMapView.CreateOrOpen(FeedbackChannelMemoryMapName, SharedMemorySize);
-            sharedConfigMemoryMapView = SharedMemoryRegionView.CreateOrOpen<MlosProxyInternal.SharedConfigMemoryRegion>(SharedConfigMemoryMapName, SharedMemorySize);
-
-            // Create channel synchronization primitives.
-            //
-            Console.WriteLine("Create channel synchronization primitives");
-            controlChannelNamedEvent = NamedEvent.CreateOrOpen(ControlChannelSemaphoreName);
-            feedbackChannelNamedEvent = NamedEvent.CreateOrOpen(FeedbackChannelSemaphoreName);
-
-            // Setup feedback channel.
-            //
-            Console.WriteLine("Setup feedback channel");
-
-            MlosProxyInternal.GlobalMemoryRegion globalMemoryRegion = globalMemoryRegionView.MemoryRegion();
-
-            Console.WriteLine("Setup feedback channel");
-
-
-            var feedbackChannel = new SharedChannel<InterProcessSharedChannelPolicy, SharedChannelSpinPolicy>(
-                buffer: feedbackChannelMemoryMapView.Buffer,
-                size: (uint)feedbackChannelMemoryMapView.MemSize,
-                sync: globalMemoryRegion.FeedbackChannelSynchronization)
-            {
-                ChannelPolicy = { NotificationEvent = feedbackChannelNamedEvent },
-            };
-
-            // Set SharedConfig memory region.
-            //
-            Console.WriteLine("Set SharedConfig memory region.");
-
-            sharedConfigManager.SetMemoryRegion(new MlosProxyInternal.SharedConfigMemoryRegion { Buffer = sharedConfigMemoryMapView.MemoryRegion().Buffer });
-=======
-            this.mlosContext = mlosContext;
-
-            // Set SharedConfig memory region.
-            //
-            sharedConfigManager.SetMemoryRegion(new MlosProxyInternal.SharedConfigMemoryRegion { Buffer = mlosContext.SharedConfigMemoryRegion.Buffer });
->>>>>>> f8ce37e4
-
-            // Setup MlosContext.
-            //
-            MlosContext.SharedConfigManager = sharedConfigManager;
-
-            // Initialize callbacks.
-            //
-            MlosProxyInternal.RegisterAssemblyRequestMessage.Callback = RegisterAssemblyCallback;
-            MlosProxyInternal.RegisterMemoryRegionRequestMessage.Callback = RegisterMemoryRegionMessageCallback;
-            MlosProxyInternal.RegisterSharedConfigMemoryRegionRequestMessage.Callback = RegisterSharedConfigMemoryRegionRequestMessageCallback;
-            MlosProxy.TerminateReaderThreadRequestMessage.Callback = TerminateReaderThreadRequestMessageCallback;
-
-            // Register Mlos.Core assembly.
-            //
-            Console.WriteLine("Register Mlos.Core assembly.");
-
-            RegisterAssembly(typeof(MlosContext).Assembly, dispatchTableBaseIndex: 0);
-
-            // Register assemblies from the shared config.
-            // Assembly Mlos.NetCore does not have a config, as it is always registered first.
-            //
-            for (uint index = 1; index < mlosContext.GlobalMemoryRegion.RegisteredSettingsAssemblyCount.Load(); index++)
-            {
-                RegisterSettingsAssembly(assemblyIndex: index);
-            }
-        }
-
-        /// <summary>
-        /// Uninitialize shared channel.
-        /// </summary>
-        public void UninitializeSharedChannel()
-        {
-            KeepRunning = false;
-
-            // Signal named event to close any waiter threads.
-            //
-            mlosContext.TerminateControlChannel();
-            mlosContext.TerminateFeedbackChannel();
-        }
-
-        /// <summary>
-        /// Register Component Assembly.
-        /// </summary>
-        /// <param name="assembly"></param>
-        /// <param name="dispatchTableBaseIndex"></param>
-        private void RegisterAssembly(Assembly assembly, uint dispatchTableBaseIndex)
-        {
-            settingsAssemblyManager.RegisterAssembly(assembly, dispatchTableBaseIndex);
-
-            globalDispatchTable = settingsAssemblyManager.GetGlobalDispatchTable();
-        }
-
-        /// <summary>
-        /// Register next settings assembly.
-        /// </summary>
-        /// <param name="assemblyIndex"></param>
-        public void RegisterSettingsAssembly(uint assemblyIndex)
-        {
-            // Locate the settings assembly config.
-            //
-            var assemblyConfigKey = new Core.Internal.RegisteredSettingsAssemblyConfig.CodegenKey
-            {
-                AssemblyIndex = assemblyIndex,
-            };
-
-            SharedConfig<MlosProxyInternal.RegisteredSettingsAssemblyConfig> assemblySharedConfig = MlosContext.SharedConfigManager.Lookup(assemblyConfigKey);
-
-            if (assemblySharedConfig.HasSharedConfig)
-            {
-                MlosProxyInternal.RegisteredSettingsAssemblyConfig assemblyConfig = assemblySharedConfig.Config;
-
-                // Start looking for places to find the assembly.
-                //
-                List<string> assemblyDirs = new List<string>();
-
-                // 1. Try to load assembly from the agent folder.
-                //
-                assemblyDirs.Add(Path.GetDirectoryName(Assembly.GetExecutingAssembly().Location));
-
-                // 2. Try to load assembly from the full path listed in the config.
-                // Note: This doesn't currently work for Linux.
-                // See Also: Mlos.Core/MlosContext.cpp
-                //
-                if (assemblyConfig.ApplicationFilePath.Value != null)
-                {
-                    assemblyDirs.Add(Path.GetDirectoryName(assemblyConfig.ApplicationFilePath.Value));
-                }
-
-                // 3. The current working directory.
-                //
-                assemblyDirs.Add(".");
-
-                // 4. The search path specified in an environment variable.
-                // This is akin to an LD_LIBRARY_PATH but specifically for MLOS Settings Registry DLLs.
-                //
-                string settingsRegistryLibraryPath = System.Environment.GetEnvironmentVariable("MLOS_SETTINGS_REGISTRY_PATH");
-                if (!string.IsNullOrEmpty(settingsRegistryLibraryPath))
-                {
-                    if (System.Runtime.InteropServices.RuntimeInformation.IsOSPlatform(OSPlatform.Windows))
-                    {
-                        assemblyDirs.AddRange(settingsRegistryLibraryPath.Split(';'));
-                    }
-                    else if (System.Runtime.InteropServices.RuntimeInformation.IsOSPlatform(OSPlatform.Linux))
-                    {
-                        assemblyDirs.AddRange(settingsRegistryLibraryPath.Split(':'));
-                    }
-                    else
-                    {
-                        throw new NotImplementedException(
-                            string.Format("Unhandled OS: '{0}'", System.Runtime.InteropServices.RuntimeInformation.OSDescription ?? "Unknown"));
-                    }
-                }
-
-                // Now, return the first full path to the assembly that we find.
-                //
-                string assemblyFilePath = null;
-                string assemblyFileName = assemblyConfig.AssemblyFileName.Value;
-                foreach (string assemblyDir in assemblyDirs)
-                {
-                    ////Console.WriteLine(string.Format("Checking for settings registry assembly {0} in {1}", assemblyFileName, assemblyDir));
-                    string tmpAssemblyFilePath = Path.Combine(assemblyDir, assemblyFileName);
-                    if (File.Exists(tmpAssemblyFilePath))
-                    {
-                        assemblyFilePath = tmpAssemblyFilePath;
-                        Console.WriteLine(string.Format("Found settings registry assembly at {0}", assemblyFilePath));
-                        break;
-                    }
-                }
-
-                if (assemblyFilePath == null)
-                {
-                    throw new FileNotFoundException(string.Format("Failed to find settings registry assembly '{0}'", assemblyFileName));
-                }
-
-                Assembly assembly = Assembly.LoadFrom(assemblyFilePath);
-
-                RegisterAssembly(assembly, dispatchTableBaseIndex: assemblyConfig.DispatchTableBaseIndex);
-            }
-        }
-
-        /// <summary>
-        /// Register next settings assembly.
-        /// </summary>
-        /// <param name="assembly"></param>
-        public void RegisterSettingsAssembly(Assembly assembly)
-        {
-            RegisterAssembly(assembly, settingsAssemblyManager.CodegenTypeCount);
-        }
-
-        #endregion
-
-        #region Messages callbacks
-
-        /// <summary>
-        /// Register Settings Assembly.
-        /// </summary>
-        /// <param name="registerAssemblyRequestMsg"></param>
-        private void RegisterAssemblyCallback(MlosProxyInternal.RegisterAssemblyRequestMessage registerAssemblyRequestMsg)
-        {
-            RegisterSettingsAssembly(registerAssemblyRequestMsg.AssemblyIndex);
-        }
-
-        /// <summary>
-        /// Register memory region.
-        /// </summary>
-        /// <param name="msg"></param>
-        private void RegisterMemoryRegionMessageCallback(MlosProxyInternal.RegisterMemoryRegionRequestMessage msg)
-        {
-            if (!memoryRegions.ContainsKey(msg.MemoryRegionId))
-            {
-                SharedMemoryMapView sharedMemoryMapView = SharedMemoryMapView.Open(
-                    msg.Name.Value,
-                    msg.MemoryRegionSize);
-
-                memoryRegions.Add(msg.MemoryRegionId, sharedMemoryMapView);
-            }
-        }
-
-        /// <summary>
-        /// Register shared config memory region.
-        /// </summary>
-        /// <param name="msg"></param>
-        private void RegisterSharedConfigMemoryRegionRequestMessageCallback(MlosProxyInternal.RegisterSharedConfigMemoryRegionRequestMessage msg)
-        {
-            // Store shared config memory region.
-            //
-            SharedMemoryMapView sharedConfigMemoryMapView = memoryRegions[msg.MemoryRegionId];
-
-            sharedConfigManager.SetMemoryRegion(new MlosProxyInternal.SharedConfigMemoryRegion() { Buffer = sharedConfigMemoryMapView.Buffer });
-        }
-
-        /// <summary>
-        /// #TODO remove, this is not required.
-        /// </summary>
-        /// <param name="msg"></param>
-        private void TerminateReaderThreadRequestMessageCallback(MlosProxy.TerminateReaderThreadRequestMessage msg)
-        {
-            // Terminate the channel.
-            //
-            MlosProxy.ChannelSynchronization controlChannelSync = mlosContext.GlobalMemoryRegion.ControlChannelSynchronization;
-            controlChannelSync.TerminateChannel.Store(true);
-        }
-
-        #endregion
-
-        /// <summary>
-        /// Main.
-        /// </summary>
-        public void RunAgent()
-        {
-            // Process the messages from the control channel.
-            //
-            MlosContext.ControlChannel.ProcessMessages(dispatchTable: ref globalDispatchTable);
-        }
-
-        protected virtual void Dispose(bool disposing)
-        {
-            if (isDisposed || !disposing)
-            {
-                return;
-            }
-
-            // Dispose MlosContext.
-            //
-            mlosContext?.Dispose();
-            mlosContext = null;
-
-            isDisposed = true;
-        }
-
-        public void Dispose()
-        {
-            Dispose(disposing: true);
-            GC.SuppressFinalize(this);
-        }
-    }
-}
+// -----------------------------------------------------------------------
+// <copyright file="MainAgent.cs" company="Microsoft Corporation">
+// Copyright (c) Microsoft Corporation. All rights reserved.
+// Licensed under the MIT License. See LICENSE in the project root
+// for license information.
+// </copyright>
+// -----------------------------------------------------------------------
+
+using System;
+using System.Collections.Generic;
+using System.IO;
+using System.Reflection;
+using System.Runtime.InteropServices;
+
+using Mlos.Core;
+
+using MlosProxy = Proxy.Mlos.Core;
+using MlosProxyInternal = Proxy.Mlos.Core.Internal;
+
+namespace Mlos.Agent
+{
+    /// <summary>
+    /// Mlos.Agent main class.
+    /// </summary>
+    /// <remarks>
+    /// Do not instantiate more than one instance of this class.
+    /// </remarks>
+    public class MainAgent : IDisposable
+    {
+        private readonly SettingsAssemblyManager settingsAssemblyManager = new SettingsAssemblyManager();
+
+        private readonly Dictionary<uint, SharedMemoryMapView> memoryRegions = new Dictionary<uint, SharedMemoryMapView>();
+
+        private readonly SharedConfigManager sharedConfigManager = new SharedConfigManager();
+
+        private DispatchEntry[] globalDispatchTable = Array.Empty<DispatchEntry>();
+
+        public bool KeepRunning = true;
+
+        private bool isDisposed;
+
+        #region Shared objects
+
+        private MlosContext mlosContext;
+
+        #endregion
+
+        #region Mlos.Agent setup
+
+        /// <summary>
+        /// Initialize shared channel.
+        /// </summary>
+        /// <param name="mlosContext">Mlos context instance.</param>
+        public void InitializeSharedChannel(MlosContext mlosContext)
+        {
+            this.mlosContext = mlosContext;
+
+            // Set SharedConfig memory region.
+            //
+            sharedConfigManager.SetMemoryRegion(new MlosProxyInternal.SharedConfigMemoryRegion { Buffer = mlosContext.SharedConfigMemoryRegion.Buffer });
+
+            // Setup MlosContext.
+            //
+            MlosContext.SharedConfigManager = sharedConfigManager;
+
+            // Initialize callbacks.
+            //
+            MlosProxyInternal.RegisterAssemblyRequestMessage.Callback = RegisterAssemblyCallback;
+            MlosProxyInternal.RegisterMemoryRegionRequestMessage.Callback = RegisterMemoryRegionMessageCallback;
+            MlosProxyInternal.RegisterSharedConfigMemoryRegionRequestMessage.Callback = RegisterSharedConfigMemoryRegionRequestMessageCallback;
+            MlosProxy.TerminateReaderThreadRequestMessage.Callback = TerminateReaderThreadRequestMessageCallback;
+
+            // Register Mlos.Core assembly.
+            //
+            Console.WriteLine("Register Mlos.Core assembly.");
+
+            RegisterAssembly(typeof(MlosContext).Assembly, dispatchTableBaseIndex: 0);
+
+            // Register assemblies from the shared config.
+            // Assembly Mlos.NetCore does not have a config, as it is always registered first.
+            //
+            for (uint index = 1; index < mlosContext.GlobalMemoryRegion.RegisteredSettingsAssemblyCount.Load(); index++)
+            {
+                RegisterSettingsAssembly(assemblyIndex: index);
+            }
+        }
+
+        /// <summary>
+        /// Uninitialize shared channel.
+        /// </summary>
+        public void UninitializeSharedChannel()
+        {
+            KeepRunning = false;
+
+            // Signal named event to close any waiter threads.
+            //
+            mlosContext.TerminateControlChannel();
+            mlosContext.TerminateFeedbackChannel();
+        }
+
+        /// <summary>
+        /// Register Component Assembly.
+        /// </summary>
+        /// <param name="assembly"></param>
+        /// <param name="dispatchTableBaseIndex"></param>
+        private void RegisterAssembly(Assembly assembly, uint dispatchTableBaseIndex)
+        {
+            settingsAssemblyManager.RegisterAssembly(assembly, dispatchTableBaseIndex);
+
+            globalDispatchTable = settingsAssemblyManager.GetGlobalDispatchTable();
+        }
+
+        /// <summary>
+        /// Register next settings assembly.
+        /// </summary>
+        /// <param name="assemblyIndex"></param>
+        public void RegisterSettingsAssembly(uint assemblyIndex)
+        {
+            // Locate the settings assembly config.
+            //
+            var assemblyConfigKey = new Core.Internal.RegisteredSettingsAssemblyConfig.CodegenKey
+            {
+                AssemblyIndex = assemblyIndex,
+            };
+
+            SharedConfig<MlosProxyInternal.RegisteredSettingsAssemblyConfig> assemblySharedConfig = MlosContext.SharedConfigManager.Lookup(assemblyConfigKey);
+
+            if (assemblySharedConfig.HasSharedConfig)
+            {
+                MlosProxyInternal.RegisteredSettingsAssemblyConfig assemblyConfig = assemblySharedConfig.Config;
+
+                // Start looking for places to find the assembly.
+                //
+                List<string> assemblyDirs = new List<string>();
+
+                // 1. Try to load assembly from the agent folder.
+                //
+                assemblyDirs.Add(Path.GetDirectoryName(Assembly.GetExecutingAssembly().Location));
+
+                // 2. Try to load assembly from the full path listed in the config.
+                // Note: This doesn't currently work for Linux.
+                // See Also: Mlos.Core/MlosContext.cpp
+                //
+                if (assemblyConfig.ApplicationFilePath.Value != null)
+                {
+                    assemblyDirs.Add(Path.GetDirectoryName(assemblyConfig.ApplicationFilePath.Value));
+                }
+
+                // 3. The current working directory.
+                //
+                assemblyDirs.Add(".");
+
+                // 4. The search path specified in an environment variable.
+                // This is akin to an LD_LIBRARY_PATH but specifically for MLOS Settings Registry DLLs.
+                //
+                string settingsRegistryLibraryPath = System.Environment.GetEnvironmentVariable("MLOS_SETTINGS_REGISTRY_PATH");
+                if (!string.IsNullOrEmpty(settingsRegistryLibraryPath))
+                {
+                    if (System.Runtime.InteropServices.RuntimeInformation.IsOSPlatform(OSPlatform.Windows))
+                    {
+                        assemblyDirs.AddRange(settingsRegistryLibraryPath.Split(';'));
+                    }
+                    else if (System.Runtime.InteropServices.RuntimeInformation.IsOSPlatform(OSPlatform.Linux))
+                    {
+                        assemblyDirs.AddRange(settingsRegistryLibraryPath.Split(':'));
+                    }
+                    else
+                    {
+                        throw new NotImplementedException(
+                            string.Format("Unhandled OS: '{0}'", System.Runtime.InteropServices.RuntimeInformation.OSDescription ?? "Unknown"));
+                    }
+                }
+
+                // Now, return the first full path to the assembly that we find.
+                //
+                string assemblyFilePath = null;
+                string assemblyFileName = assemblyConfig.AssemblyFileName.Value;
+                foreach (string assemblyDir in assemblyDirs)
+                {
+                    ////Console.WriteLine(string.Format("Checking for settings registry assembly {0} in {1}", assemblyFileName, assemblyDir));
+                    string tmpAssemblyFilePath = Path.Combine(assemblyDir, assemblyFileName);
+                    if (File.Exists(tmpAssemblyFilePath))
+                    {
+                        assemblyFilePath = tmpAssemblyFilePath;
+                        Console.WriteLine(string.Format("Found settings registry assembly at {0}", assemblyFilePath));
+                        break;
+                    }
+                }
+
+                if (assemblyFilePath == null)
+                {
+                    throw new FileNotFoundException(string.Format("Failed to find settings registry assembly '{0}'", assemblyFileName));
+                }
+
+                Assembly assembly = Assembly.LoadFrom(assemblyFilePath);
+
+                RegisterAssembly(assembly, dispatchTableBaseIndex: assemblyConfig.DispatchTableBaseIndex);
+            }
+        }
+
+        /// <summary>
+        /// Register next settings assembly.
+        /// </summary>
+        /// <param name="assembly"></param>
+        public void RegisterSettingsAssembly(Assembly assembly)
+        {
+            RegisterAssembly(assembly, settingsAssemblyManager.CodegenTypeCount);
+        }
+
+        #endregion
+
+        #region Messages callbacks
+
+        /// <summary>
+        /// Register Settings Assembly.
+        /// </summary>
+        /// <param name="registerAssemblyRequestMsg"></param>
+        private void RegisterAssemblyCallback(MlosProxyInternal.RegisterAssemblyRequestMessage registerAssemblyRequestMsg)
+        {
+            RegisterSettingsAssembly(registerAssemblyRequestMsg.AssemblyIndex);
+        }
+
+        /// <summary>
+        /// Register memory region.
+        /// </summary>
+        /// <param name="msg"></param>
+        private void RegisterMemoryRegionMessageCallback(MlosProxyInternal.RegisterMemoryRegionRequestMessage msg)
+        {
+            if (!memoryRegions.ContainsKey(msg.MemoryRegionId))
+            {
+                SharedMemoryMapView sharedMemoryMapView = SharedMemoryMapView.Open(
+                    msg.Name.Value,
+                    msg.MemoryRegionSize);
+
+                memoryRegions.Add(msg.MemoryRegionId, sharedMemoryMapView);
+            }
+        }
+
+        /// <summary>
+        /// Register shared config memory region.
+        /// </summary>
+        /// <param name="msg"></param>
+        private void RegisterSharedConfigMemoryRegionRequestMessageCallback(MlosProxyInternal.RegisterSharedConfigMemoryRegionRequestMessage msg)
+        {
+            // Store shared config memory region.
+            //
+            SharedMemoryMapView sharedConfigMemoryMapView = memoryRegions[msg.MemoryRegionId];
+
+            sharedConfigManager.SetMemoryRegion(new MlosProxyInternal.SharedConfigMemoryRegion() { Buffer = sharedConfigMemoryMapView.Buffer });
+        }
+
+        /// <summary>
+        /// #TODO remove, this is not required.
+        /// </summary>
+        /// <param name="msg"></param>
+        private void TerminateReaderThreadRequestMessageCallback(MlosProxy.TerminateReaderThreadRequestMessage msg)
+        {
+            // Terminate the channel.
+            //
+            MlosProxy.ChannelSynchronization controlChannelSync = mlosContext.GlobalMemoryRegion.ControlChannelSynchronization;
+            controlChannelSync.TerminateChannel.Store(true);
+        }
+
+        #endregion
+
+        /// <summary>
+        /// Main.
+        /// </summary>
+        public void RunAgent()
+        {
+            // Process the messages from the control channel.
+            //
+            MlosContext.ControlChannel.ProcessMessages(dispatchTable: ref globalDispatchTable);
+        }
+
+        protected virtual void Dispose(bool disposing)
+        {
+            if (isDisposed || !disposing)
+            {
+                return;
+            }
+
+            // Dispose MlosContext.
+            //
+            mlosContext?.Dispose();
+            mlosContext = null;
+
+            isDisposed = true;
+        }
+
+        public void Dispose()
+        {
+            Dispose(disposing: true);
+            GC.SuppressFinalize(this);
+        }
+    }
+}