--- conflicted
+++ resolved
@@ -7,12 +7,8 @@
 # to have the imports be generated correctly.
 # See https://github.com/grpc/grpc/issues/9575#issuecomment-293934506
 #
-<<<<<<< HEAD
-# Note: We currently do not use imports in order to keep OptimizerMonitoringService
-# and OptimizerService seperate for future iterations (one may lead the other)
-=======
+
 # Note: We currently do not use proto imports although this would allow us to import proto files in the future
->>>>>>> 0f558115
 #
 
 
