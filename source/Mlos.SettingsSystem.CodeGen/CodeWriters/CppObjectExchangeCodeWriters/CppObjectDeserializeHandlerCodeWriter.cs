// -----------------------------------------------------------------------
// <copyright file="CppObjectDeserializeHandlerCodeWriter.cs" company="Microsoft Corporation">
// Copyright (c) Microsoft Corporation. All rights reserved.
// Licensed under the MIT License. See LICENSE in the project root
// for license information.
// </copyright>
// -----------------------------------------------------------------------

using System;
using System.Reflection;

using Mlos.SettingsSystem.Attributes;

namespace Mlos.SettingsSystem.CodeGen.CodeWriters.CppObjectExchangeCodeWriters
{
    /// <summary>
    /// Code writer class which generates a dispatch table with object deserialize handlers.
    /// </summary>
    /// <remarks>
    /// Generates a static table containing type information.
    /// </remarks>
    internal class CppObjectDeserializeHandlerCodeWriter : CppTypeTableCodeWriter
    {
        /// <summary>
        /// Initializes a new instance of the <see cref="CppObjectDeserializeHandlerCodeWriter"/> class.
        /// </summary>
        /// <param name="sourceTypesAssembly"></param>
        public CppObjectDeserializeHandlerCodeWriter(Assembly sourceTypesAssembly)
            : base(sourceTypesAssembly)
        {
        }

        /// <inheritdoc />
        public override bool Accept(Type sourceType) => sourceType.IsCodegenType();

        /// <summary>
        /// Write beginning of the file.
        /// </summary>
        /// <remarks>
        /// Proxy structures are defined in namespace Proxy.
        /// </remarks>
        public override void WriteBeginFile()
        {
            WriteGlobalBeginNamespace();

            // Objects dispatch table.
            //
            IndentationLevel++;

            // Define a global dispatch table.
            //
<<<<<<< HEAD
            WriteLine("MLOS_SELECTANY_LINKER_ATTR ::Mlos::Core::DispatchEntry DispatchTable[] = ");
=======
            WriteLine("MLOS_SELECTANY_ATTR ::Mlos::Core::DispatchEntry DispatchTable[] = ");
>>>>>>> ef5142df
            WriteLine("{");

            IndentationLevel++;
        }

        /// <inheritdoc />
        public override void WriteEndFile()
        {
            // Close DispatchTable.
            //
            IndentationLevel--;
            WriteLine("};");
            WriteLine();

            // Close EventReceiver namespace.
            //
            IndentationLevel--;

            WriteGlobalEndNamespace();

            WriteLine();
        }

        /// <summary>
        /// For each serializable structure, create an entry with deserialization handler in the dispatch callback table.
        /// </summary>
        /// <param name="sourceType"></param>
        public override void BeginVisitType(Type sourceType)
        {
            string cppTypeFullName = CppTypeMapper.GetCppFullTypeName(sourceType);
            string cppProxyTypeFullName = CppTypeMapper.GetCppProxyFullTypeName(sourceType);

            WriteBlock(@$"
                ::Mlos::Core::DispatchEntry
                {{
                    {Constants.TypeMetadataInfoNamespace}::CodegenTypeHash<{cppTypeFullName}>(),
                    [](::Mlos::Core::BytePtr&& buffer, int frameLength)
                    {{
                        {cppProxyTypeFullName} recvObjectProxy(buffer);
                        bool isValid = {Constants.ObjectSerializationNamespace}::VerifyVariableData(recvObjectProxy, frameLength);
                        if (isValid)
                        {{
                            ::{Constants.ObjectDeserializationCallbackNamespace}::Deserialize(std::move(recvObjectProxy));
                        }}

                        return isValid;
                    }}
                }},");
        }

        /// <inheritdoc />
        public override string FilePostfix => "_dispatch.h";
    }
}
<|MERGE_RESOLUTION|>--- conflicted
+++ resolved
@@ -1,110 +1,106 @@
-// -----------------------------------------------------------------------
-// <copyright file="CppObjectDeserializeHandlerCodeWriter.cs" company="Microsoft Corporation">
-// Copyright (c) Microsoft Corporation. All rights reserved.
-// Licensed under the MIT License. See LICENSE in the project root
-// for license information.
-// </copyright>
-// -----------------------------------------------------------------------
-
-using System;
-using System.Reflection;
-
-using Mlos.SettingsSystem.Attributes;
-
-namespace Mlos.SettingsSystem.CodeGen.CodeWriters.CppObjectExchangeCodeWriters
-{
-    /// <summary>
-    /// Code writer class which generates a dispatch table with object deserialize handlers.
-    /// </summary>
-    /// <remarks>
-    /// Generates a static table containing type information.
-    /// </remarks>
-    internal class CppObjectDeserializeHandlerCodeWriter : CppTypeTableCodeWriter
-    {
-        /// <summary>
-        /// Initializes a new instance of the <see cref="CppObjectDeserializeHandlerCodeWriter"/> class.
-        /// </summary>
-        /// <param name="sourceTypesAssembly"></param>
-        public CppObjectDeserializeHandlerCodeWriter(Assembly sourceTypesAssembly)
-            : base(sourceTypesAssembly)
-        {
-        }
-
-        /// <inheritdoc />
-        public override bool Accept(Type sourceType) => sourceType.IsCodegenType();
-
-        /// <summary>
-        /// Write beginning of the file.
-        /// </summary>
-        /// <remarks>
-        /// Proxy structures are defined in namespace Proxy.
-        /// </remarks>
-        public override void WriteBeginFile()
-        {
-            WriteGlobalBeginNamespace();
-
-            // Objects dispatch table.
-            //
-            IndentationLevel++;
-
-            // Define a global dispatch table.
-            //
-<<<<<<< HEAD
-            WriteLine("MLOS_SELECTANY_LINKER_ATTR ::Mlos::Core::DispatchEntry DispatchTable[] = ");
-=======
-            WriteLine("MLOS_SELECTANY_ATTR ::Mlos::Core::DispatchEntry DispatchTable[] = ");
->>>>>>> ef5142df
-            WriteLine("{");
-
-            IndentationLevel++;
-        }
-
-        /// <inheritdoc />
-        public override void WriteEndFile()
-        {
-            // Close DispatchTable.
-            //
-            IndentationLevel--;
-            WriteLine("};");
-            WriteLine();
-
-            // Close EventReceiver namespace.
-            //
-            IndentationLevel--;
-
-            WriteGlobalEndNamespace();
-
-            WriteLine();
-        }
-
-        /// <summary>
-        /// For each serializable structure, create an entry with deserialization handler in the dispatch callback table.
-        /// </summary>
-        /// <param name="sourceType"></param>
-        public override void BeginVisitType(Type sourceType)
-        {
-            string cppTypeFullName = CppTypeMapper.GetCppFullTypeName(sourceType);
-            string cppProxyTypeFullName = CppTypeMapper.GetCppProxyFullTypeName(sourceType);
-
-            WriteBlock(@$"
-                ::Mlos::Core::DispatchEntry
-                {{
-                    {Constants.TypeMetadataInfoNamespace}::CodegenTypeHash<{cppTypeFullName}>(),
-                    [](::Mlos::Core::BytePtr&& buffer, int frameLength)
-                    {{
-                        {cppProxyTypeFullName} recvObjectProxy(buffer);
-                        bool isValid = {Constants.ObjectSerializationNamespace}::VerifyVariableData(recvObjectProxy, frameLength);
-                        if (isValid)
-                        {{
-                            ::{Constants.ObjectDeserializationCallbackNamespace}::Deserialize(std::move(recvObjectProxy));
-                        }}
-
-                        return isValid;
-                    }}
-                }},");
-        }
-
-        /// <inheritdoc />
-        public override string FilePostfix => "_dispatch.h";
-    }
-}
+// -----------------------------------------------------------------------
+// <copyright file="CppObjectDeserializeHandlerCodeWriter.cs" company="Microsoft Corporation">
+// Copyright (c) Microsoft Corporation. All rights reserved.
+// Licensed under the MIT License. See LICENSE in the project root
+// for license information.
+// </copyright>
+// -----------------------------------------------------------------------
+
+using System;
+using System.Reflection;
+
+using Mlos.SettingsSystem.Attributes;
+
+namespace Mlos.SettingsSystem.CodeGen.CodeWriters.CppObjectExchangeCodeWriters
+{
+    /// <summary>
+    /// Code writer class which generates a dispatch table with object deserialize handlers.
+    /// </summary>
+    /// <remarks>
+    /// Generates a static table containing type information.
+    /// </remarks>
+    internal class CppObjectDeserializeHandlerCodeWriter : CppTypeTableCodeWriter
+    {
+        /// <summary>
+        /// Initializes a new instance of the <see cref="CppObjectDeserializeHandlerCodeWriter"/> class.
+        /// </summary>
+        /// <param name="sourceTypesAssembly"></param>
+        public CppObjectDeserializeHandlerCodeWriter(Assembly sourceTypesAssembly)
+            : base(sourceTypesAssembly)
+        {
+        }
+
+        /// <inheritdoc />
+        public override bool Accept(Type sourceType) => sourceType.IsCodegenType();
+
+        /// <summary>
+        /// Write beginning of the file.
+        /// </summary>
+        /// <remarks>
+        /// Proxy structures are defined in namespace Proxy.
+        /// </remarks>
+        public override void WriteBeginFile()
+        {
+            WriteGlobalBeginNamespace();
+
+            // Objects dispatch table.
+            //
+            IndentationLevel++;
+
+            // Define a global dispatch table.
+            //
+            WriteLine("MLOS_SELECTANY_ATTR ::Mlos::Core::DispatchEntry DispatchTable[] = ");
+            WriteLine("{");
+
+            IndentationLevel++;
+        }
+
+        /// <inheritdoc />
+        public override void WriteEndFile()
+        {
+            // Close DispatchTable.
+            //
+            IndentationLevel--;
+            WriteLine("};");
+            WriteLine();
+
+            // Close EventReceiver namespace.
+            //
+            IndentationLevel--;
+
+            WriteGlobalEndNamespace();
+
+            WriteLine();
+        }
+
+        /// <summary>
+        /// For each serializable structure, create an entry with deserialization handler in the dispatch callback table.
+        /// </summary>
+        /// <param name="sourceType"></param>
+        public override void BeginVisitType(Type sourceType)
+        {
+            string cppTypeFullName = CppTypeMapper.GetCppFullTypeName(sourceType);
+            string cppProxyTypeFullName = CppTypeMapper.GetCppProxyFullTypeName(sourceType);
+
+            WriteBlock(@$"
+                ::Mlos::Core::DispatchEntry
+                {{
+                    {Constants.TypeMetadataInfoNamespace}::CodegenTypeHash<{cppTypeFullName}>(),
+                    [](::Mlos::Core::BytePtr&& buffer, int frameLength)
+                    {{
+                        {cppProxyTypeFullName} recvObjectProxy(buffer);
+                        bool isValid = {Constants.ObjectSerializationNamespace}::VerifyVariableData(recvObjectProxy, frameLength);
+                        if (isValid)
+                        {{
+                            ::{Constants.ObjectDeserializationCallbackNamespace}::Deserialize(std::move(recvObjectProxy));
+                        }}
+
+                        return isValid;
+                    }}
+                }},");
+        }
+
+        /// <inheritdoc />
+        public override string FilePostfix => "_dispatch.h";
+    }
+}