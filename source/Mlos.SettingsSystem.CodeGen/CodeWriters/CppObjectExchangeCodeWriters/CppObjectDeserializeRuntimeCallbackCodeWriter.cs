--- conflicted
+++ resolved
@@ -1,117 +1,113 @@
-// -----------------------------------------------------------------------
-// <copyright file="CppObjectDeserializeRuntimeCallbackCodeWriter.cs" company="Microsoft Corporation">
-// Copyright (c) Microsoft Corporation. All rights reserved.
-// Licensed under the MIT License. See LICENSE in the project root
-// for license information.
-// </copyright>
-// -----------------------------------------------------------------------
-
-using System;
-
-using Mlos.SettingsSystem.Attributes;
-
-namespace Mlos.SettingsSystem.CodeGen.CodeWriters.CppObjectExchangeCodeWriters
-{
-    /// <summary>
-    /// Generates an events handlers functions.
-    /// Dispatch received event using std::functions.
-    /// </summary>
-    /// <remarks>
-    /// Calling callback using std::function has cost. Main purpose is test code, where we can change the handler code.
-    /// </remarks>
-    internal class CppObjectDeserializeRuntimeCallbackCodeWriter : CppCodeWriter
-    {
-        /// <summary>
-        /// Initializes a new instance of the <see cref="CppObjectDeserializeRuntimeCallbackCodeWriter"/> class.
-        /// </summary>
-        public CppObjectDeserializeRuntimeCallbackCodeWriter()
-        {
-        }
-
-        /// <inheritdoc />
-        public override bool Accept(Type sourceType) => sourceType.IsCodegenType();
-
-        /// <summary>
-        /// Write beginning of the file.
-        /// </summary>
-        /// <remarks>
-        /// Write default implementation of deserialize handlers.
-        /// </remarks>
-        public override void WriteBeginFile()
-        {
-            WriteLine($@"#pragma once");
-            WriteLine();
-
-            // Deserialize callbacks.
-            //
-            WriteBlock($@"
-                // Provide a default implementation of deserialize handlers.
-                // On deserialize type, handler will call a dedicated callback.
-                // This allows change handler logic in runtime.
-                // Using callbacks introduces performance overhead and should be used only in test code.
-                //
-                namespace {Constants.ObjectDeserializationCallbackNamespace}
-                {{");
-
-            WriteLine();
-
-            IndentationLevel++;
-        }
-
-        /// <inheritdoc />
-        public override void WriteEndFile()
-        {
-            // Close ObjectDeserializeCallback namespace.
-            //
-            IndentationLevel--;
-            WriteLine($"}}  // end namespace {Constants.ObjectDeserializationCallbackNamespace}");
-            WriteLine();
-        }
-
-        /// <summary>
-        /// For a new structure, create a entry in metadata table.
-        /// </summary>
-        /// <param name="sourceType"></param>
-        public override void BeginVisitType(Type sourceType)
-        {
-            // Receiver is using proxy struct.
-            //
-            string cppProxyTypeFullName = CppTypeMapper.GetCppProxyFullTypeName(sourceType);
-
-            // Use type name, as we are already in type namespace.
-            //
-            string cppTypeNameAsField = $"{sourceType.Name}_Callback";
-
-<<<<<<< HEAD
-            WriteLine($"MLOS_SELECTANY_LINKER_ATTR std::function<void ({cppProxyTypeFullName}&&)> {cppTypeNameAsField} = nullptr;");
-=======
-            WriteLine($"MLOS_SELECTANY_ATTR std::function<void ({cppProxyTypeFullName}&&)> {cppTypeNameAsField} = nullptr;");
->>>>>>> ef5142df
-            WriteLine();
-        }
-
-        /// <inheritdoc/>
-        public override void VisitField(CppField cppField)
-        {
-            // Nothing.
-            //
-        }
-
-        /// <inheritdoc />
-        public override void EndVisitType(Type sourceType)
-        {
-            // Nothing.
-            //
-        }
-
-        /// <inheritdoc />
-        public override void WriteComments(CodeComment codeComment)
-        {
-            // Nothing.
-            //
-        }
-
-        /// <inheritdoc />
-        public override string FilePostfix => "_callbacks.h";
-    }
-}
+// -----------------------------------------------------------------------
+// <copyright file="CppObjectDeserializeRuntimeCallbackCodeWriter.cs" company="Microsoft Corporation">
+// Copyright (c) Microsoft Corporation. All rights reserved.
+// Licensed under the MIT License. See LICENSE in the project root
+// for license information.
+// </copyright>
+// -----------------------------------------------------------------------
+
+using System;
+
+using Mlos.SettingsSystem.Attributes;
+
+namespace Mlos.SettingsSystem.CodeGen.CodeWriters.CppObjectExchangeCodeWriters
+{
+    /// <summary>
+    /// Generates an events handlers functions.
+    /// Dispatch received event using std::functions.
+    /// </summary>
+    /// <remarks>
+    /// Calling callback using std::function has cost. Main purpose is test code, where we can change the handler code.
+    /// </remarks>
+    internal class CppObjectDeserializeRuntimeCallbackCodeWriter : CppCodeWriter
+    {
+        /// <summary>
+        /// Initializes a new instance of the <see cref="CppObjectDeserializeRuntimeCallbackCodeWriter"/> class.
+        /// </summary>
+        public CppObjectDeserializeRuntimeCallbackCodeWriter()
+        {
+        }
+
+        /// <inheritdoc />
+        public override bool Accept(Type sourceType) => sourceType.IsCodegenType();
+
+        /// <summary>
+        /// Write beginning of the file.
+        /// </summary>
+        /// <remarks>
+        /// Write default implementation of deserialize handlers.
+        /// </remarks>
+        public override void WriteBeginFile()
+        {
+            WriteLine($@"#pragma once");
+            WriteLine();
+
+            // Deserialize callbacks.
+            //
+            WriteBlock($@"
+                // Provide a default implementation of deserialize handlers.
+                // On deserialize type, handler will call a dedicated callback.
+                // This allows change handler logic in runtime.
+                // Using callbacks introduces performance overhead and should be used only in test code.
+                //
+                namespace {Constants.ObjectDeserializationCallbackNamespace}
+                {{");
+
+            WriteLine();
+
+            IndentationLevel++;
+        }
+
+        /// <inheritdoc />
+        public override void WriteEndFile()
+        {
+            // Close ObjectDeserializeCallback namespace.
+            //
+            IndentationLevel--;
+            WriteLine($"}}  // end namespace {Constants.ObjectDeserializationCallbackNamespace}");
+            WriteLine();
+        }
+
+        /// <summary>
+        /// For a new structure, create a entry in metadata table.
+        /// </summary>
+        /// <param name="sourceType"></param>
+        public override void BeginVisitType(Type sourceType)
+        {
+            // Receiver is using proxy struct.
+            //
+            string cppProxyTypeFullName = CppTypeMapper.GetCppProxyFullTypeName(sourceType);
+
+            // Use type name, as we are already in type namespace.
+            //
+            string cppTypeNameAsField = $"{sourceType.Name}_Callback";
+
+            WriteLine($"MLOS_SELECTANY_ATTR std::function<void ({cppProxyTypeFullName}&&)> {cppTypeNameAsField} = nullptr;");
+            WriteLine();
+        }
+
+        /// <inheritdoc/>
+        public override void VisitField(CppField cppField)
+        {
+            // Nothing.
+            //
+        }
+
+        /// <inheritdoc />
+        public override void EndVisitType(Type sourceType)
+        {
+            // Nothing.
+            //
+        }
+
+        /// <inheritdoc />
+        public override void WriteComments(CodeComment codeComment)
+        {
+            // Nothing.
+            //
+        }
+
+        /// <inheritdoc />
+        public override string FilePostfix => "_callbacks.h";
+    }
+}