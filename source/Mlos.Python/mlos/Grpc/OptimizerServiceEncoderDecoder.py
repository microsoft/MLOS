--- conflicted
+++ resolved
@@ -1,360 +1,340 @@
-#
-# Copyright (c) Microsoft Corporation.
-# Licensed under the MIT License.
-#
-
-from typing import Union
-
-from mlos.Grpc import OptimizerService_pb2
-from mlos.Optimizers.OptimizationProblem import Objective, OptimizationProblem
-from mlos.Spaces import CategoricalDimension, CompositeDimension, ContinuousDimension, Dimension, DiscreteDimension, \
-    EmptyDimension, OrdinalDimension, SimpleHypergrid
-
-
-class OptimizerServiceEncoder:
-
-    dimension_types_to_pb2_types = {
-        CategoricalDimension: OptimizerService_pb2.DimensionType.CATEGORICAL,
-        ContinuousDimension: OptimizerService_pb2.DimensionType.CONTINUOUS,
-        DiscreteDimension: OptimizerService_pb2.DimensionType.DISCRETE,
-        OrdinalDimension: OptimizerService_pb2.DimensionType.ORDINAL
-    }
-
-    """Encodes objects to the format expected by the OptimizerService.
-    """
-    @staticmethod
-    def encode_hypergrid(hypergrid: SimpleHypergrid) -> OptimizerService_pb2.SimpleHypergrid:
-        assert isinstance(hypergrid, SimpleHypergrid)
-        encoded_subgrids = []
-        for _, subgrids in hypergrid.joined_subgrids_by_pivot_dimension.items():
-            for subgrid in subgrids:
-                encoded_subgrid = OptimizerServiceEncoder.encode_subgrid(subgrid)
-                encoded_subgrids.append(encoded_subgrid)
-
-        return OptimizerService_pb2.SimpleHypergrid(
-            Name=hypergrid.name,
-            Dimensions=[OptimizerServiceEncoder.encode_dimension(dimension) for dimension in hypergrid.root_dimensions],
-            GuestSubgrids=encoded_subgrids
-        )
-
-    @staticmethod
-    def encode_optimization_problem(optimization_problem: OptimizationProblem) -> OptimizerService_pb2.OptimizationProblem:
-        return OptimizerService_pb2.OptimizationProblem(
-            ParameterSpace=OptimizerServiceEncoder.encode_hypergrid(optimization_problem.parameter_space),
-            ObjectiveSpace=OptimizerServiceEncoder.encode_hypergrid(optimization_problem.objective_space),
-            Objectives=[OptimizerService_pb2.Objective(Name=objective.name, Minimize=objective.minimize)
-                        for objective in optimization_problem.objectives],
-            ContextSpace=None if optimization_problem.context_space is None else
-            OptimizerServiceEncoder.encode_hypergrid(optimization_problem.context_space)
-        )
-
-    @staticmethod
-    def encode_continuous_dimension(dimension: ContinuousDimension) -> OptimizerService_pb2.ContinuousDimension:
-        assert isinstance(dimension, ContinuousDimension)
-        return OptimizerService_pb2.ContinuousDimension(
-            Name=dimension.name,
-            Min=dimension.min,
-            Max=dimension.max,
-            IncludeMin=dimension.include_min,
-            IncludeMax=dimension.include_max
-        )
-
-    @staticmethod
-    def encode_discrete_dimension(dimension: DiscreteDimension) -> OptimizerService_pb2.DiscreteDimension:
-        assert isinstance(dimension, DiscreteDimension)
-        return OptimizerService_pb2.DiscreteDimension(Name=dimension.name, Min=dimension.min, Max=dimension.max)
-
-    @staticmethod
-    def encode_empty_dimension(dimension: EmptyDimension) -> OptimizerService_pb2.EmptyDimension:
-        assert isinstance(dimension, EmptyDimension)
-        return OptimizerService_pb2.EmptyDimension(
-            Name=dimension.name,
-            DimensionType=OptimizerServiceEncoder.dimension_types_to_pb2_types[dimension.type]
-        )
-
-    @staticmethod
-    def encode_categorical_dimension(dimension: CategoricalDimension) -> OptimizerService_pb2.CategoricalDimension:
-        assert isinstance(dimension, CategoricalDimension)
-        return OptimizerService_pb2.CategoricalDimension(
-            Name=dimension.name,
-            Values=[OptimizerServiceEncoder.encode_primitive_value(value) for value in dimension.values]
-        )
-
-    @staticmethod
-    def encode_ordinal_dimension(dimension: OrdinalDimension) -> OptimizerService_pb2.OrdinalDimension:
-        assert isinstance(dimension, OrdinalDimension)
-        return OptimizerService_pb2.OrdinalDimension(
-            Name=dimension.name,
-            Ascending=dimension.ascending,
-            OrderedValues=[OptimizerServiceEncoder.encode_primitive_value(value) for value in dimension.values]
-        )
-
-    @staticmethod
-    def encode_composite_dimension(dimension: CompositeDimension) -> OptimizerService_pb2.CompositeDimension:
-        assert isinstance(dimension, CompositeDimension)
-
-        encoded_chunks = []
-        for chunk in dimension.enumerate_chunks():
-            if dimension.chunks_type is ContinuousDimension:
-                encoded_chunks.append(OptimizerService_pb2.Dimension(
-                    ContinuousDimension=OptimizerServiceEncoder.encode_continuous_dimension(chunk)))
-            elif dimension.chunks_type is DiscreteDimension:
-                encoded_chunks.append(OptimizerService_pb2.Dimension(
-                    DiscreteDimension=OptimizerServiceEncoder.encode_discrete_dimension(chunk)))
-            elif dimension.chunks_type is OrdinalDimension:
-                encoded_chunks.append(OptimizerService_pb2.Dimension(
-                    OrdinalDimension=OptimizerServiceEncoder.encode_ordinal_dimension(chunk)))
-            elif dimension.chunks_type is CategoricalDimension:
-                encoded_chunks.append(
-                    OptimizerService_pb2.Dimension(CategoricalDimension=OptimizerServiceEncoder.encode_categorical_dimension(chunk))
-                )
-            else:
-                raise TypeError(f"Unsupported chunk type: {dimension.chunks_type.__name__}")
-
-        return OptimizerService_pb2.CompositeDimension(
-            Name=dimension.name,
-            ChunkType=OptimizerServiceEncoder.dimension_types_to_pb2_types[dimension.chunks_type],
-            Chunks=encoded_chunks
-        )
-
-    @staticmethod
-    def encode_dimension(dimension: Dimension) -> OptimizerService_pb2.Dimension:
-        if isinstance(dimension, EmptyDimension):
-            return OptimizerService_pb2.Dimension(
-                EmptyDimension=OptimizerServiceEncoder.encode_empty_dimension(dimension))
-
-        if isinstance(dimension, ContinuousDimension):
-            return OptimizerService_pb2.Dimension(
-                ContinuousDimension=OptimizerServiceEncoder.encode_continuous_dimension(dimension))
-
-        if isinstance(dimension, DiscreteDimension):
-            return OptimizerService_pb2.Dimension(
-                DiscreteDimension=OptimizerServiceEncoder.encode_discrete_dimension(dimension))
-
-        if isinstance(dimension, OrdinalDimension):
-            return OptimizerService_pb2.Dimension(
-                OrdinalDimension=OptimizerServiceEncoder.encode_ordinal_dimension(dimension))
-
-        if isinstance(dimension, CategoricalDimension):
-            return OptimizerService_pb2.Dimension(
-                CategoricalDimension=OptimizerServiceEncoder.encode_categorical_dimension(dimension))
-
-        if isinstance(dimension, CompositeDimension):
-            return OptimizerService_pb2.Dimension(
-                CompositeDimension=OptimizerServiceEncoder.encode_composite_dimension(dimension))
-
-        raise TypeError(f"Unsupported dimension type: {type(dimension)}")
-
-    @staticmethod
-    def encode_subgrid(subgrid: SimpleHypergrid.JoinedSubgrid) -> OptimizerService_pb2.GuestSubgrid:
-        assert isinstance(subgrid, SimpleHypergrid.JoinedSubgrid)
-        return OptimizerService_pb2.GuestSubgrid(
-            Subgrid=OptimizerServiceEncoder.encode_hypergrid(subgrid.subgrid),
-            ExternalPivotDimension=OptimizerServiceEncoder.encode_dimension(subgrid.join_dimension)
-        )
-
-    @staticmethod
-    def encode_primitive_value(value: Union[int, float, bool, str]) -> OptimizerService_pb2.PrimitiveValue:
-        assert isinstance(value, (int, float, bool, str))
-        if isinstance(value, bool):
-            return OptimizerService_pb2.PrimitiveValue(BoolValue=value)
-        if isinstance(value, int):
-            return OptimizerService_pb2.PrimitiveValue(IntValue=value)
-        if isinstance(value, float):
-            return OptimizerService_pb2.PrimitiveValue(DoubleValue=value)
-        if isinstance(value, str):
-            return OptimizerService_pb2.PrimitiveValue(StringValue=value)
-
-        raise TypeError(f"{value} is of type: {type(value)} but must be one of (int, float, bool, str)")
-
-
-class OptimizerServiceDecoder:
-    """Decodes OptimizerService messages to objects.
-    """
-    type_names_to_types = {
-        dimension_type.__name__: dimension_type
-        for dimension_type
-        in [
-            EmptyDimension,
-            CategoricalDimension,
-            ContinuousDimension,
-            DiscreteDimension,
-            OrdinalDimension,
-            CompositeDimension
-        ]
-    }
-
-    pb2_dimension_types_to_dimension_types = {
-        OptimizerService_pb2.DimensionType.CATEGORICAL: CategoricalDimension,
-        OptimizerService_pb2.DimensionType.CONTINUOUS: ContinuousDimension,
-        OptimizerService_pb2.DimensionType.DISCRETE: DiscreteDimension,
-        OptimizerService_pb2.DimensionType.ORDINAL: OrdinalDimension
-    }
-
-    @staticmethod
-    def decode_hypergrid(hypergrid: OptimizerService_pb2.SimpleHypergrid) -> SimpleHypergrid:
-        assert isinstance(hypergrid, OptimizerService_pb2.SimpleHypergrid)
-        decoded_hypergrid = SimpleHypergrid(
-            name=hypergrid.Name,
-            dimensions=[OptimizerServiceDecoder.decode_dimension(dimension) for dimension in hypergrid.Dimensions]
-        )
-
-        for subgrid in hypergrid.GuestSubgrids:
-            decoded_subgrid = OptimizerServiceDecoder.decode_subgrid(subgrid)
-            decoded_hypergrid.join(
-                subgrid=decoded_subgrid.subgrid,
-                on_external_dimension=decoded_subgrid.join_dimension
-            )
-
-        return decoded_hypergrid
-
-    @staticmethod
-    def decode_optimization_problem(optimization_problem_pb2: OptimizerService_pb2.OptimizationProblem) -> OptimizationProblem:
-        return OptimizationProblem(
-            parameter_space=OptimizerServiceDecoder.decode_hypergrid(optimization_problem_pb2.ParameterSpace),
-            objective_space=OptimizerServiceDecoder.decode_hypergrid(optimization_problem_pb2.ObjectiveSpace),
-            objectives=[
-                Objective(name=objective_pb2.Name, minimize=objective_pb2.Minimize)
-                for objective_pb2 in optimization_problem_pb2.Objectives
-            ],
-            context_space=None if not optimization_problem_pb2.HasField("ContextSpace") else
-            OptimizerServiceDecoder.decode_hypergrid(optimization_problem_pb2.ContextSpace)
-        )
-
-    @staticmethod
-    def decode_continuous_dimension(serialized: OptimizerService_pb2.ContinuousDimension) -> ContinuousDimension:
-        assert isinstance(serialized, OptimizerService_pb2.ContinuousDimension)
-        return ContinuousDimension(
-            name=serialized.Name,
-            min=serialized.Min,
-            max=serialized.Max,
-            include_min=serialized.IncludeMin,
-            include_max=serialized.IncludeMax
-        )
-
-    @staticmethod
-    def decode_discrete_dimension(serialized: OptimizerService_pb2.DiscreteDimension) -> DiscreteDimension:
-        assert isinstance(serialized, OptimizerService_pb2.DiscreteDimension)
-        return DiscreteDimension(name=serialized.Name, min=serialized.Min, max=serialized.Max)
-
-    @staticmethod
-    def decode_empty_dimension(serialized: OptimizerService_pb2.EmptyDimension) -> EmptyDimension:
-        assert isinstance(serialized, OptimizerService_pb2.EmptyDimension)
-        return EmptyDimension(
-            name=serialized.Name,
-            type=OptimizerServiceDecoder.pb2_dimension_types_to_dimension_types[serialized.DimensionType]
-        )
-
-    @staticmethod
-    def decode_categorical_dimension(serialized: OptimizerService_pb2.CategoricalDimension) -> CategoricalDimension:
-        assert isinstance(serialized, OptimizerService_pb2.CategoricalDimension)
-        return CategoricalDimension(
-            name=serialized.Name,
-            values=[OptimizerServiceDecoder.decode_primitive_value(value) for value in serialized.Values]
-        )
-
-    @staticmethod
-    def decode_ordinal_dimension(serialized: OptimizerService_pb2.OrdinalDimension) -> OrdinalDimension:
-        assert isinstance(serialized, OptimizerService_pb2.OrdinalDimension)
-        return OrdinalDimension(
-            name=serialized.Name,
-            ascending=serialized.Ascending,
-            ordered_values=[OptimizerServiceDecoder.decode_primitive_value(value) for value in serialized.OrderedValues]
-        )
-
-    @staticmethod
-    def decode_composite_dimension(serialized: OptimizerService_pb2.CompositeDimension) -> CompositeDimension:
-        assert isinstance(serialized, OptimizerService_pb2.CompositeDimension)
-
-        if serialized.ChunkType == OptimizerService_pb2.DimensionType.CONTINUOUS:
-            decoded_chunks = [OptimizerServiceDecoder.decode_continuous_dimension(chunk.ContinuousDimension)
-                              for chunk in serialized.Chunks]
-        elif serialized.ChunkType == OptimizerService_pb2.DimensionType.DISCRETE:
-            decoded_chunks = [OptimizerServiceDecoder.decode_discrete_dimension(chunk.DiscreteDimension)
-                              for chunk in serialized.Chunks]
-        elif serialized.ChunkType == OptimizerService_pb2.DimensionType.ORDINAL:
-            decoded_chunks = [OptimizerServiceDecoder.decode_ordinal_dimension(chunk.OrdinalDimension)
-                              for chunk in serialized.Chunks]
-        elif serialized.ChunkType == OptimizerService_pb2.DimensionType.CATEGORICAL:
-            decoded_chunks = [OptimizerServiceDecoder.decode_categorical_dimension(chunk.CategoricalDimension)
-                              for chunk in serialized.Chunks]
-        else:
-            raise TypeError(f"Unsupported chunk type: {serialized.ChunkType}")
-
-        return CompositeDimension(
-            name=serialized.Name,
-            chunks_type=OptimizerServiceDecoder.pb2_dimension_types_to_dimension_types[serialized.ChunkType],
-            chunks=decoded_chunks
-        )
-
-    @staticmethod
-<<<<<<< HEAD
-    def decode_hypergrid(hypergrid: OptimizerService_pb2.SimpleHypergrid) -> SimpleHypergrid:
-        assert isinstance(hypergrid, OptimizerService_pb2.SimpleHypergrid)
-        decoded_hypergrid = SimpleHypergrid(
-            name=hypergrid.Name,
-            dimensions=[OptimizerServiceDecoder.decode_dimension(dimension) for dimension in hypergrid.Dimensions]
-        )
-
-        for subgrid in hypergrid.GuestSubgrids:
-            decoded_subgrid = OptimizerServiceDecoder.decode_subgrid(subgrid)
-            decoded_hypergrid.join(
-                subgrid=decoded_subgrid.subgrid,
-                on_external_dimension=decoded_subgrid.join_dimension
-            )
-
-        return decoded_hypergrid
-
-    @staticmethod
-=======
->>>>>>> 0f558115
-    def decode_dimension(dimension: OptimizerService_pb2.Dimension) -> Dimension:
-        assert isinstance(dimension, OptimizerService_pb2.Dimension)
-        dimension_type_set = dimension.WhichOneof('Dimension')
-        supported_dimension_types = [CategoricalDimension, CompositeDimension, ContinuousDimension, EmptyDimension,
-                                     DiscreteDimension, OrdinalDimension]
-        supported_dimension_type_names = [type_.__name__ for type_ in supported_dimension_types]
-        assert dimension_type_set in supported_dimension_type_names
-
-        if dimension_type_set == CategoricalDimension.__name__:
-            return OptimizerServiceDecoder.decode_categorical_dimension(dimension.CategoricalDimension)
-
-        if dimension_type_set == CompositeDimension.__name__:
-            return OptimizerServiceDecoder.decode_composite_dimension(dimension.CompositeDimension)
-
-        if dimension_type_set == ContinuousDimension.__name__:
-            return OptimizerServiceDecoder.decode_continuous_dimension(dimension.ContinuousDimension)
-
-        if dimension_type_set == EmptyDimension.__name__:
-            return OptimizerServiceDecoder.decode_empty_dimension(dimension.EmptyDimension)
-
-        if dimension_type_set == DiscreteDimension.__name__:
-            return OptimizerServiceDecoder.decode_discrete_dimension(dimension.DiscreteDimension)
-
-        if dimension_type_set == OrdinalDimension.__name__:
-            return OptimizerServiceDecoder.decode_ordinal_dimension(dimension.OrdinalDimension)
-
-        raise TypeError(f"Unsupported dimension type: {dimension_type_set}")
-
-    @staticmethod
-    def decode_subgrid(subgrid: OptimizerService_pb2.GuestSubgrid) -> SimpleHypergrid.JoinedSubgrid:
-        assert isinstance(subgrid, OptimizerService_pb2.GuestSubgrid)
-        return SimpleHypergrid.JoinedSubgrid(
-            subgrid=OptimizerServiceDecoder.decode_hypergrid(subgrid.Subgrid),
-            join_dimension=OptimizerServiceDecoder.decode_dimension(subgrid.ExternalPivotDimension)
-        )
-
-    @staticmethod
-    def decode_primitive_value(value: OptimizerService_pb2.PrimitiveValue) -> Union[int, float, bool, str]:
-        field_set = value.WhichOneof('Value')
-        assert field_set in ('IntValue', 'DoubleValue', 'BoolValue', 'StringValue')
-        if field_set == 'IntValue':
-            return value.IntValue
-        if field_set == 'DoubleValue':
-            return value.DoubleValue
-        if field_set == "BoolValue":
-            return value.BoolValue
-        if field_set == "StringValue":
-            return value.StringValue
-
-        raise TypeError(f"Unsupported field was set: {field_set}")
+#
+# Copyright (c) Microsoft Corporation.
+# Licensed under the MIT License.
+#
+
+from typing import Union
+
+from mlos.Grpc import OptimizerService_pb2
+from mlos.Optimizers.OptimizationProblem import Objective, OptimizationProblem
+from mlos.Spaces import CategoricalDimension, CompositeDimension, ContinuousDimension, Dimension, DiscreteDimension, \
+    EmptyDimension, OrdinalDimension, SimpleHypergrid
+
+
+class OptimizerServiceEncoder:
+
+    dimension_types_to_pb2_types = {
+        CategoricalDimension: OptimizerService_pb2.DimensionType.CATEGORICAL,
+        ContinuousDimension: OptimizerService_pb2.DimensionType.CONTINUOUS,
+        DiscreteDimension: OptimizerService_pb2.DimensionType.DISCRETE,
+        OrdinalDimension: OptimizerService_pb2.DimensionType.ORDINAL
+    }
+
+    """Encodes objects to the format expected by the OptimizerService.
+    """
+    @staticmethod
+    def encode_hypergrid(hypergrid: SimpleHypergrid) -> OptimizerService_pb2.SimpleHypergrid:
+        assert isinstance(hypergrid, SimpleHypergrid)
+        encoded_subgrids = []
+        for _, subgrids in hypergrid.joined_subgrids_by_pivot_dimension.items():
+            for subgrid in subgrids:
+                encoded_subgrid = OptimizerServiceEncoder.encode_subgrid(subgrid)
+                encoded_subgrids.append(encoded_subgrid)
+
+        return OptimizerService_pb2.SimpleHypergrid(
+            Name=hypergrid.name,
+            Dimensions=[OptimizerServiceEncoder.encode_dimension(dimension) for dimension in hypergrid.root_dimensions],
+            GuestSubgrids=encoded_subgrids
+        )
+
+    @staticmethod
+    def encode_optimization_problem(optimization_problem: OptimizationProblem) -> OptimizerService_pb2.OptimizationProblem:
+        return OptimizerService_pb2.OptimizationProblem(
+            ParameterSpace=OptimizerServiceEncoder.encode_hypergrid(optimization_problem.parameter_space),
+            ObjectiveSpace=OptimizerServiceEncoder.encode_hypergrid(optimization_problem.objective_space),
+            Objectives=[OptimizerService_pb2.Objective(Name=objective.name, Minimize=objective.minimize)
+                        for objective in optimization_problem.objectives],
+            ContextSpace=None if optimization_problem.context_space is None else
+            OptimizerServiceEncoder.encode_hypergrid(optimization_problem.context_space)
+        )
+
+    @staticmethod
+    def encode_continuous_dimension(dimension: ContinuousDimension) -> OptimizerService_pb2.ContinuousDimension:
+        assert isinstance(dimension, ContinuousDimension)
+        return OptimizerService_pb2.ContinuousDimension(
+            Name=dimension.name,
+            Min=dimension.min,
+            Max=dimension.max,
+            IncludeMin=dimension.include_min,
+            IncludeMax=dimension.include_max
+        )
+
+    @staticmethod
+    def encode_discrete_dimension(dimension: DiscreteDimension) -> OptimizerService_pb2.DiscreteDimension:
+        assert isinstance(dimension, DiscreteDimension)
+        return OptimizerService_pb2.DiscreteDimension(Name=dimension.name, Min=dimension.min, Max=dimension.max)
+
+    @staticmethod
+    def encode_empty_dimension(dimension: EmptyDimension) -> OptimizerService_pb2.EmptyDimension:
+        assert isinstance(dimension, EmptyDimension)
+        return OptimizerService_pb2.EmptyDimension(
+            Name=dimension.name,
+            DimensionType=OptimizerServiceEncoder.dimension_types_to_pb2_types[dimension.type]
+        )
+
+    @staticmethod
+    def encode_categorical_dimension(dimension: CategoricalDimension) -> OptimizerService_pb2.CategoricalDimension:
+        assert isinstance(dimension, CategoricalDimension)
+        return OptimizerService_pb2.CategoricalDimension(
+            Name=dimension.name,
+            Values=[OptimizerServiceEncoder.encode_primitive_value(value) for value in dimension.values]
+        )
+
+    @staticmethod
+    def encode_ordinal_dimension(dimension: OrdinalDimension) -> OptimizerService_pb2.OrdinalDimension:
+        assert isinstance(dimension, OrdinalDimension)
+        return OptimizerService_pb2.OrdinalDimension(
+            Name=dimension.name,
+            Ascending=dimension.ascending,
+            OrderedValues=[OptimizerServiceEncoder.encode_primitive_value(value) for value in dimension.values]
+        )
+
+    @staticmethod
+    def encode_composite_dimension(dimension: CompositeDimension) -> OptimizerService_pb2.CompositeDimension:
+        assert isinstance(dimension, CompositeDimension)
+
+        encoded_chunks = []
+        for chunk in dimension.enumerate_chunks():
+            if dimension.chunks_type is ContinuousDimension:
+                encoded_chunks.append(OptimizerService_pb2.Dimension(
+                    ContinuousDimension=OptimizerServiceEncoder.encode_continuous_dimension(chunk)))
+            elif dimension.chunks_type is DiscreteDimension:
+                encoded_chunks.append(OptimizerService_pb2.Dimension(
+                    DiscreteDimension=OptimizerServiceEncoder.encode_discrete_dimension(chunk)))
+            elif dimension.chunks_type is OrdinalDimension:
+                encoded_chunks.append(OptimizerService_pb2.Dimension(
+                    OrdinalDimension=OptimizerServiceEncoder.encode_ordinal_dimension(chunk)))
+            elif dimension.chunks_type is CategoricalDimension:
+                encoded_chunks.append(
+                    OptimizerService_pb2.Dimension(CategoricalDimension=OptimizerServiceEncoder.encode_categorical_dimension(chunk))
+                )
+            else:
+                raise TypeError(f"Unsupported chunk type: {dimension.chunks_type.__name__}")
+
+        return OptimizerService_pb2.CompositeDimension(
+            Name=dimension.name,
+            ChunkType=OptimizerServiceEncoder.dimension_types_to_pb2_types[dimension.chunks_type],
+            Chunks=encoded_chunks
+        )
+
+    @staticmethod
+    def encode_dimension(dimension: Dimension) -> OptimizerService_pb2.Dimension:
+        if isinstance(dimension, EmptyDimension):
+            return OptimizerService_pb2.Dimension(
+                EmptyDimension=OptimizerServiceEncoder.encode_empty_dimension(dimension))
+
+        if isinstance(dimension, ContinuousDimension):
+            return OptimizerService_pb2.Dimension(
+                ContinuousDimension=OptimizerServiceEncoder.encode_continuous_dimension(dimension))
+
+        if isinstance(dimension, DiscreteDimension):
+            return OptimizerService_pb2.Dimension(
+                DiscreteDimension=OptimizerServiceEncoder.encode_discrete_dimension(dimension))
+
+        if isinstance(dimension, OrdinalDimension):
+            return OptimizerService_pb2.Dimension(
+                OrdinalDimension=OptimizerServiceEncoder.encode_ordinal_dimension(dimension))
+
+        if isinstance(dimension, CategoricalDimension):
+            return OptimizerService_pb2.Dimension(
+                CategoricalDimension=OptimizerServiceEncoder.encode_categorical_dimension(dimension))
+
+        if isinstance(dimension, CompositeDimension):
+            return OptimizerService_pb2.Dimension(
+                CompositeDimension=OptimizerServiceEncoder.encode_composite_dimension(dimension))
+
+        raise TypeError(f"Unsupported dimension type: {type(dimension)}")
+
+    @staticmethod
+    def encode_subgrid(subgrid: SimpleHypergrid.JoinedSubgrid) -> OptimizerService_pb2.GuestSubgrid:
+        assert isinstance(subgrid, SimpleHypergrid.JoinedSubgrid)
+        return OptimizerService_pb2.GuestSubgrid(
+            Subgrid=OptimizerServiceEncoder.encode_hypergrid(subgrid.subgrid),
+            ExternalPivotDimension=OptimizerServiceEncoder.encode_dimension(subgrid.join_dimension)
+        )
+
+    @staticmethod
+    def encode_primitive_value(value: Union[int, float, bool, str]) -> OptimizerService_pb2.PrimitiveValue:
+        assert isinstance(value, (int, float, bool, str))
+        if isinstance(value, bool):
+            return OptimizerService_pb2.PrimitiveValue(BoolValue=value)
+        if isinstance(value, int):
+            return OptimizerService_pb2.PrimitiveValue(IntValue=value)
+        if isinstance(value, float):
+            return OptimizerService_pb2.PrimitiveValue(DoubleValue=value)
+        if isinstance(value, str):
+            return OptimizerService_pb2.PrimitiveValue(StringValue=value)
+
+        raise TypeError(f"{value} is of type: {type(value)} but must be one of (int, float, bool, str)")
+
+
+class OptimizerServiceDecoder:
+    """Decodes OptimizerService messages to objects.
+    """
+    type_names_to_types = {
+        dimension_type.__name__: dimension_type
+        for dimension_type
+        in [
+            EmptyDimension,
+            CategoricalDimension,
+            ContinuousDimension,
+            DiscreteDimension,
+            OrdinalDimension,
+            CompositeDimension
+        ]
+    }
+
+    pb2_dimension_types_to_dimension_types = {
+        OptimizerService_pb2.DimensionType.CATEGORICAL: CategoricalDimension,
+        OptimizerService_pb2.DimensionType.CONTINUOUS: ContinuousDimension,
+        OptimizerService_pb2.DimensionType.DISCRETE: DiscreteDimension,
+        OptimizerService_pb2.DimensionType.ORDINAL: OrdinalDimension
+    }
+
+    @staticmethod
+    def decode_hypergrid(hypergrid: OptimizerService_pb2.SimpleHypergrid) -> SimpleHypergrid:
+        assert isinstance(hypergrid, OptimizerService_pb2.SimpleHypergrid)
+        decoded_hypergrid = SimpleHypergrid(
+            name=hypergrid.Name,
+            dimensions=[OptimizerServiceDecoder.decode_dimension(dimension) for dimension in hypergrid.Dimensions]
+        )
+
+        for subgrid in hypergrid.GuestSubgrids:
+            decoded_subgrid = OptimizerServiceDecoder.decode_subgrid(subgrid)
+            decoded_hypergrid.join(
+                subgrid=decoded_subgrid.subgrid,
+                on_external_dimension=decoded_subgrid.join_dimension
+            )
+
+        return decoded_hypergrid
+
+    @staticmethod
+    def decode_optimization_problem(optimization_problem_pb2: OptimizerService_pb2.OptimizationProblem) -> OptimizationProblem:
+        return OptimizationProblem(
+            parameter_space=OptimizerServiceDecoder.decode_hypergrid(optimization_problem_pb2.ParameterSpace),
+            objective_space=OptimizerServiceDecoder.decode_hypergrid(optimization_problem_pb2.ObjectiveSpace),
+            objectives=[
+                Objective(name=objective_pb2.Name, minimize=objective_pb2.Minimize)
+                for objective_pb2 in optimization_problem_pb2.Objectives
+            ],
+            context_space=None if not optimization_problem_pb2.HasField("ContextSpace") else
+            OptimizerServiceDecoder.decode_hypergrid(optimization_problem_pb2.ContextSpace)
+        )
+
+    @staticmethod
+    def decode_continuous_dimension(serialized: OptimizerService_pb2.ContinuousDimension) -> ContinuousDimension:
+        assert isinstance(serialized, OptimizerService_pb2.ContinuousDimension)
+        return ContinuousDimension(
+            name=serialized.Name,
+            min=serialized.Min,
+            max=serialized.Max,
+            include_min=serialized.IncludeMin,
+            include_max=serialized.IncludeMax
+        )
+
+    @staticmethod
+    def decode_discrete_dimension(serialized: OptimizerService_pb2.DiscreteDimension) -> DiscreteDimension:
+        assert isinstance(serialized, OptimizerService_pb2.DiscreteDimension)
+        return DiscreteDimension(name=serialized.Name, min=serialized.Min, max=serialized.Max)
+
+    @staticmethod
+    def decode_empty_dimension(serialized: OptimizerService_pb2.EmptyDimension) -> EmptyDimension:
+        assert isinstance(serialized, OptimizerService_pb2.EmptyDimension)
+        return EmptyDimension(
+            name=serialized.Name,
+            type=OptimizerServiceDecoder.pb2_dimension_types_to_dimension_types[serialized.DimensionType]
+        )
+
+    @staticmethod
+    def decode_categorical_dimension(serialized: OptimizerService_pb2.CategoricalDimension) -> CategoricalDimension:
+        assert isinstance(serialized, OptimizerService_pb2.CategoricalDimension)
+        return CategoricalDimension(
+            name=serialized.Name,
+            values=[OptimizerServiceDecoder.decode_primitive_value(value) for value in serialized.Values]
+        )
+
+    @staticmethod
+    def decode_ordinal_dimension(serialized: OptimizerService_pb2.OrdinalDimension) -> OrdinalDimension:
+        assert isinstance(serialized, OptimizerService_pb2.OrdinalDimension)
+        return OrdinalDimension(
+            name=serialized.Name,
+            ascending=serialized.Ascending,
+            ordered_values=[OptimizerServiceDecoder.decode_primitive_value(value) for value in serialized.OrderedValues]
+        )
+
+    @staticmethod
+    def decode_composite_dimension(serialized: OptimizerService_pb2.CompositeDimension) -> CompositeDimension:
+        assert isinstance(serialized, OptimizerService_pb2.CompositeDimension)
+
+        if serialized.ChunkType == OptimizerService_pb2.DimensionType.CONTINUOUS:
+            decoded_chunks = [OptimizerServiceDecoder.decode_continuous_dimension(chunk.ContinuousDimension)
+                              for chunk in serialized.Chunks]
+        elif serialized.ChunkType == OptimizerService_pb2.DimensionType.DISCRETE:
+            decoded_chunks = [OptimizerServiceDecoder.decode_discrete_dimension(chunk.DiscreteDimension)
+                              for chunk in serialized.Chunks]
+        elif serialized.ChunkType == OptimizerService_pb2.DimensionType.ORDINAL:
+            decoded_chunks = [OptimizerServiceDecoder.decode_ordinal_dimension(chunk.OrdinalDimension)
+                              for chunk in serialized.Chunks]
+        elif serialized.ChunkType == OptimizerService_pb2.DimensionType.CATEGORICAL:
+            decoded_chunks = [OptimizerServiceDecoder.decode_categorical_dimension(chunk.CategoricalDimension)
+                              for chunk in serialized.Chunks]
+        else:
+            raise TypeError(f"Unsupported chunk type: {serialized.ChunkType}")
+
+        return CompositeDimension(
+            name=serialized.Name,
+            chunks_type=OptimizerServiceDecoder.pb2_dimension_types_to_dimension_types[serialized.ChunkType],
+            chunks=decoded_chunks
+        )
+
+    @staticmethod
+    def decode_dimension(dimension: OptimizerService_pb2.Dimension) -> Dimension:
+        assert isinstance(dimension, OptimizerService_pb2.Dimension)
+        dimension_type_set = dimension.WhichOneof('Dimension')
+        supported_dimension_types = [CategoricalDimension, CompositeDimension, ContinuousDimension, EmptyDimension,
+                                     DiscreteDimension, OrdinalDimension]
+        supported_dimension_type_names = [type_.__name__ for type_ in supported_dimension_types]
+        assert dimension_type_set in supported_dimension_type_names
+
+        if dimension_type_set == CategoricalDimension.__name__:
+            return OptimizerServiceDecoder.decode_categorical_dimension(dimension.CategoricalDimension)
+
+        if dimension_type_set == CompositeDimension.__name__:
+            return OptimizerServiceDecoder.decode_composite_dimension(dimension.CompositeDimension)
+
+        if dimension_type_set == ContinuousDimension.__name__:
+            return OptimizerServiceDecoder.decode_continuous_dimension(dimension.ContinuousDimension)
+
+        if dimension_type_set == EmptyDimension.__name__:
+            return OptimizerServiceDecoder.decode_empty_dimension(dimension.EmptyDimension)
+
+        if dimension_type_set == DiscreteDimension.__name__:
+            return OptimizerServiceDecoder.decode_discrete_dimension(dimension.DiscreteDimension)
+
+        if dimension_type_set == OrdinalDimension.__name__:
+            return OptimizerServiceDecoder.decode_ordinal_dimension(dimension.OrdinalDimension)
+
+        raise TypeError(f"Unsupported dimension type: {dimension_type_set}")
+
+    @staticmethod
+    def decode_subgrid(subgrid: OptimizerService_pb2.GuestSubgrid) -> SimpleHypergrid.JoinedSubgrid:
+        assert isinstance(subgrid, OptimizerService_pb2.GuestSubgrid)
+        return SimpleHypergrid.JoinedSubgrid(
+            subgrid=OptimizerServiceDecoder.decode_hypergrid(subgrid.Subgrid),
+            join_dimension=OptimizerServiceDecoder.decode_dimension(subgrid.ExternalPivotDimension)
+        )
+
+    @staticmethod
+    def decode_primitive_value(value: OptimizerService_pb2.PrimitiveValue) -> Union[int, float, bool, str]:
+        field_set = value.WhichOneof('Value')
+        assert field_set in ('IntValue', 'DoubleValue', 'BoolValue', 'StringValue')
+        if field_set == 'IntValue':
+            return value.IntValue
+        if field_set == 'DoubleValue':
+            return value.DoubleValue
+        if field_set == "BoolValue":
+            return value.BoolValue
+        if field_set == "StringValue":
+            return value.StringValue
+
+        raise TypeError(f"Unsupported field was set: {field_set}")