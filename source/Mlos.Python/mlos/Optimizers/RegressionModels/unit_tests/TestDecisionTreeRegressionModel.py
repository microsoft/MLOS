#
# Copyright (c) Microsoft Corporation.
# Licensed under the MIT License.
#
import datetime
import math
import os
import unittest

import numpy as np
import pandas as pd

<<<<<<< HEAD
from mlos.Optimizers.RegressionModels.DecisionTreeRegressionModel import DecisionTreeRegressionModel, DecisionTreeConfigStore
=======
import mlos.global_values as global_values
from mlos.Optimizers.RegressionModels.DecisionTreeRegressionModel import DecisionTreeRegressionModelConfig, DecisionTreeRegressionModel
>>>>>>> 5bd21d7d
from mlos.Spaces import SimpleHypergrid, ContinuousDimension
from mlos.Tracer import Tracer

class TestDecisionTreeRegressionModel(unittest.TestCase):

    @classmethod
    def setUpClass(cls) -> None:
        global_values.declare_singletons()
        global_values.tracer = Tracer(actor_id=cls.__name__, thread_id=0)

    @classmethod
    def tearDownClass(cls) -> None:
        temp_dir = os.path.join(os.getcwd(), "temp")
        if not os.path.exists(temp_dir):
            os.mkdir(temp_dir)
        trace_output_path = os.path.join(temp_dir, "TestDecisionTreeRegressionModel.json")
        print(f"Dumping trace to {trace_output_path}")
        global_values.tracer.dump_trace_to_file(output_file_path=trace_output_path)

    def setUp(self):
        # Let's create a simple linear mapping
        self.slope = 10
        self.y_intercept = 10
        self.input_values = np.linspace(start=0, stop=100, num=1001, endpoint=True)
        self.input_output_mapping = lambda input: input * self.slope + self.y_intercept
        self.output_values = self.input_output_mapping(self.input_values)

        self.input_space = SimpleHypergrid(
            name="input",
            dimensions=[
                ContinuousDimension(name="x", min=0, max=100)
            ]
        )

        self.output_space = SimpleHypergrid(
            name="output",
            dimensions=[
                ContinuousDimension(name="y", min=-math.inf, max=math.inf)
            ]
        )

        self.input_pandas_dataframe = pd.DataFrame({"x": self.input_values})
        self.output_pandas_dataframe = pd.DataFrame({"y": self.output_values})

    def test_default_decision_tree_model(self):
        model_config = DecisionTreeConfigStore.default
        model = DecisionTreeRegressionModel(
            model_config=model_config,
            input_space=self.input_space,
            output_space=self.output_space
        )

        for i in range(2):
            model.fit(self.input_pandas_dataframe, self.output_pandas_dataframe, iteration_number=i)
            print("Decision tree predictions")

            sample_inputs = {'x': np.linspace(start=-10, stop=110, num=13, endpoint=True)}
            sample_inputs_pandas_dataframe = pd.DataFrame(sample_inputs)
            predictions = model.predict(sample_inputs_pandas_dataframe)
            for sample_input, prediction in zip(sample_inputs_pandas_dataframe['x'],
                                                predictions.get_dataframe().iterrows()):
                print(sample_input, self.input_output_mapping(sample_input), prediction)

    def test_random_decision_tree_models(self):
        sample_inputs = {'x': np.linspace(start=-10, stop=110, num=13, endpoint=True)}
        sample_inputs_pandas_dataframe = pd.DataFrame(sample_inputs)

        num_iterations = 500
        for i in range(num_iterations):
            if i % 100 == 0:
                print(f"{datetime.datetime.utcnow()} {i}/{num_iterations}")
            model_config = DecisionTreeConfigStore.parameter_space.random()
            print(str(model_config))
            model = DecisionTreeRegressionModel(
                model_config=model_config,
                input_space=self.input_space,
                output_space=self.output_space
            )
            model.fit(self.input_pandas_dataframe, self.output_pandas_dataframe, iteration_number=i)
            predictions = model.predict(sample_inputs_pandas_dataframe)

            for sample_input, prediction in zip(sample_inputs_pandas_dataframe['x'], predictions.get_dataframe().iterrows()):
                print(sample_input, self.input_output_mapping(sample_input), prediction)
<|MERGE_RESOLUTION|>--- conflicted
+++ resolved
@@ -1,101 +1,97 @@
-#
-# Copyright (c) Microsoft Corporation.
-# Licensed under the MIT License.
-#
-import datetime
-import math
-import os
-import unittest
-
-import numpy as np
-import pandas as pd
-
-<<<<<<< HEAD
-from mlos.Optimizers.RegressionModels.DecisionTreeRegressionModel import DecisionTreeRegressionModel, DecisionTreeConfigStore
-=======
-import mlos.global_values as global_values
-from mlos.Optimizers.RegressionModels.DecisionTreeRegressionModel import DecisionTreeRegressionModelConfig, DecisionTreeRegressionModel
->>>>>>> 5bd21d7d
-from mlos.Spaces import SimpleHypergrid, ContinuousDimension
-from mlos.Tracer import Tracer
-
-class TestDecisionTreeRegressionModel(unittest.TestCase):
-
-    @classmethod
-    def setUpClass(cls) -> None:
-        global_values.declare_singletons()
-        global_values.tracer = Tracer(actor_id=cls.__name__, thread_id=0)
-
-    @classmethod
-    def tearDownClass(cls) -> None:
-        temp_dir = os.path.join(os.getcwd(), "temp")
-        if not os.path.exists(temp_dir):
-            os.mkdir(temp_dir)
-        trace_output_path = os.path.join(temp_dir, "TestDecisionTreeRegressionModel.json")
-        print(f"Dumping trace to {trace_output_path}")
-        global_values.tracer.dump_trace_to_file(output_file_path=trace_output_path)
-
-    def setUp(self):
-        # Let's create a simple linear mapping
-        self.slope = 10
-        self.y_intercept = 10
-        self.input_values = np.linspace(start=0, stop=100, num=1001, endpoint=True)
-        self.input_output_mapping = lambda input: input * self.slope + self.y_intercept
-        self.output_values = self.input_output_mapping(self.input_values)
-
-        self.input_space = SimpleHypergrid(
-            name="input",
-            dimensions=[
-                ContinuousDimension(name="x", min=0, max=100)
-            ]
-        )
-
-        self.output_space = SimpleHypergrid(
-            name="output",
-            dimensions=[
-                ContinuousDimension(name="y", min=-math.inf, max=math.inf)
-            ]
-        )
-
-        self.input_pandas_dataframe = pd.DataFrame({"x": self.input_values})
-        self.output_pandas_dataframe = pd.DataFrame({"y": self.output_values})
-
-    def test_default_decision_tree_model(self):
-        model_config = DecisionTreeConfigStore.default
-        model = DecisionTreeRegressionModel(
-            model_config=model_config,
-            input_space=self.input_space,
-            output_space=self.output_space
-        )
-
-        for i in range(2):
-            model.fit(self.input_pandas_dataframe, self.output_pandas_dataframe, iteration_number=i)
-            print("Decision tree predictions")
-
-            sample_inputs = {'x': np.linspace(start=-10, stop=110, num=13, endpoint=True)}
-            sample_inputs_pandas_dataframe = pd.DataFrame(sample_inputs)
-            predictions = model.predict(sample_inputs_pandas_dataframe)
-            for sample_input, prediction in zip(sample_inputs_pandas_dataframe['x'],
-                                                predictions.get_dataframe().iterrows()):
-                print(sample_input, self.input_output_mapping(sample_input), prediction)
-
-    def test_random_decision_tree_models(self):
-        sample_inputs = {'x': np.linspace(start=-10, stop=110, num=13, endpoint=True)}
-        sample_inputs_pandas_dataframe = pd.DataFrame(sample_inputs)
-
-        num_iterations = 500
-        for i in range(num_iterations):
-            if i % 100 == 0:
-                print(f"{datetime.datetime.utcnow()} {i}/{num_iterations}")
-            model_config = DecisionTreeConfigStore.parameter_space.random()
-            print(str(model_config))
-            model = DecisionTreeRegressionModel(
-                model_config=model_config,
-                input_space=self.input_space,
-                output_space=self.output_space
-            )
-            model.fit(self.input_pandas_dataframe, self.output_pandas_dataframe, iteration_number=i)
-            predictions = model.predict(sample_inputs_pandas_dataframe)
-
-            for sample_input, prediction in zip(sample_inputs_pandas_dataframe['x'], predictions.get_dataframe().iterrows()):
-                print(sample_input, self.input_output_mapping(sample_input), prediction)
+#
+# Copyright (c) Microsoft Corporation.
+# Licensed under the MIT License.
+#
+import datetime
+import math
+import os
+import unittest
+
+import numpy as np
+import pandas as pd
+
+from mlos.Optimizers.RegressionModels.DecisionTreeRegressionModel import DecisionTreeRegressionModel, DecisionTreeConfigStore
+import mlos.global_values as global_values
+from mlos.Spaces import SimpleHypergrid, ContinuousDimension
+from mlos.Tracer import Tracer
+
+class TestDecisionTreeRegressionModel(unittest.TestCase):
+
+    @classmethod
+    def setUpClass(cls) -> None:
+        global_values.declare_singletons()
+        global_values.tracer = Tracer(actor_id=cls.__name__, thread_id=0)
+
+    @classmethod
+    def tearDownClass(cls) -> None:
+        temp_dir = os.path.join(os.getcwd(), "temp")
+        if not os.path.exists(temp_dir):
+            os.mkdir(temp_dir)
+        trace_output_path = os.path.join(temp_dir, "TestDecisionTreeRegressionModel.json")
+        print(f"Dumping trace to {trace_output_path}")
+        global_values.tracer.dump_trace_to_file(output_file_path=trace_output_path)
+
+    def setUp(self):
+        # Let's create a simple linear mapping
+        self.slope = 10
+        self.y_intercept = 10
+        self.input_values = np.linspace(start=0, stop=100, num=1001, endpoint=True)
+        self.input_output_mapping = lambda input: input * self.slope + self.y_intercept
+        self.output_values = self.input_output_mapping(self.input_values)
+
+        self.input_space = SimpleHypergrid(
+            name="input",
+            dimensions=[
+                ContinuousDimension(name="x", min=0, max=100)
+            ]
+        )
+
+        self.output_space = SimpleHypergrid(
+            name="output",
+            dimensions=[
+                ContinuousDimension(name="y", min=-math.inf, max=math.inf)
+            ]
+        )
+
+        self.input_pandas_dataframe = pd.DataFrame({"x": self.input_values})
+        self.output_pandas_dataframe = pd.DataFrame({"y": self.output_values})
+
+    def test_default_decision_tree_model(self):
+        model_config = DecisionTreeConfigStore.default
+        model = DecisionTreeRegressionModel(
+            model_config=model_config,
+            input_space=self.input_space,
+            output_space=self.output_space
+        )
+
+        for i in range(2):
+            model.fit(self.input_pandas_dataframe, self.output_pandas_dataframe, iteration_number=i)
+            print("Decision tree predictions")
+
+            sample_inputs = {'x': np.linspace(start=-10, stop=110, num=13, endpoint=True)}
+            sample_inputs_pandas_dataframe = pd.DataFrame(sample_inputs)
+            predictions = model.predict(sample_inputs_pandas_dataframe)
+            for sample_input, prediction in zip(sample_inputs_pandas_dataframe['x'],
+                                                predictions.get_dataframe().iterrows()):
+                print(sample_input, self.input_output_mapping(sample_input), prediction)
+
+    def test_random_decision_tree_models(self):
+        sample_inputs = {'x': np.linspace(start=-10, stop=110, num=13, endpoint=True)}
+        sample_inputs_pandas_dataframe = pd.DataFrame(sample_inputs)
+
+        num_iterations = 500
+        for i in range(num_iterations):
+            if i % 100 == 0:
+                print(f"{datetime.datetime.utcnow()} {i}/{num_iterations}")
+            model_config = DecisionTreeConfigStore.parameter_space.random()
+            print(str(model_config))
+            model = DecisionTreeRegressionModel(
+                model_config=model_config,
+                input_space=self.input_space,
+                output_space=self.output_space
+            )
+            model.fit(self.input_pandas_dataframe, self.output_pandas_dataframe, iteration_number=i)
+            predictions = model.predict(sample_inputs_pandas_dataframe)
+
+            for sample_input, prediction in zip(sample_inputs_pandas_dataframe['x'], predictions.get_dataframe().iterrows()):
+                print(sample_input, self.input_output_mapping(sample_input), prediction)