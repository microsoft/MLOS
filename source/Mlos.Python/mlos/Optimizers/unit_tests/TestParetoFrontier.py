--- conflicted
+++ resolved
@@ -1,294 +1,288 @@
-#
-# Copyright (c) Microsoft Corporation.
-# Licensed under the MIT License.
-#
-import math
-import pytest
-from typing import List
-
-import numpy as np
-import pandas as pd
-
-from mlos.Optimizers.ParetoFrontier import ParetoFrontier
-from mlos.Optimizers.OptimizationProblem import OptimizationProblem, Objective
-from mlos.Spaces import SimpleHypergrid, ContinuousDimension, DiscreteDimension
-
-
-class TestParetoFrontier:
-    """Tests if the ParetoFrontier works."""
-
-    def test_basic_functionality_on_2d_objective_space(self):
-        """Basic sanity check. Mainly used to help us develop the API.
-        """
-
-        # Let's just create a bunch of random points, build a pareto frontier
-        # and verify that the invariants hold.
-        #
-        parameter_space = SimpleHypergrid(
-            name='params',
-            dimensions=[
-                ContinuousDimension(name='x1', min=0, max=10)
-            ]
-        )
-
-        objective_space = SimpleHypergrid(
-            name='objectives',
-            dimensions=[
-                ContinuousDimension(name='y1', min=0, max=10),
-                ContinuousDimension(name='y2', min=0, max=10)
-            ]
-        )
-
-        optimization_problem = OptimizationProblem(
-            parameter_space=parameter_space,
-            objective_space=objective_space,
-            objectives=[
-                Objective(name='y1', minimize=False),
-                Objective(name='y2', minimize=False)
-            ]
-        )
-
-        num_rows = 100000
-        random_params_df = parameter_space.random_dataframe(num_rows)
-        random_objectives_df = objective_space.random_dataframe(num_rows)
-
-        pareto_df = ParetoFrontier.compute_pareto(
-            optimization_problem=optimization_problem,
-            objectives_df=random_objectives_df
-        )
-
-        non_pareto_index = random_objectives_df.index.difference(pareto_df.index)
-        for i, row in pareto_df.iterrows():
-            # Now let's make sure that no point in pareto is dominated by any non-pareto point.
-            #
-            assert (random_objectives_df.loc[non_pareto_index] < row).any(axis=1).sum() == len(non_pareto_index)
-
-            # Let's also make sure that no point on the pareto is dominated by any other point there.
-            #
-            other_rows = pareto_df.index.difference([i])
-            assert (pareto_df.loc[other_rows] > row).all(axis=1).sum() == 0
-
-
-    @pytest.mark.parametrize("minimize", ["all", "none", "some"])
-    @pytest.mark.parametrize("num_output_dimensions", [2, 10])
-    @pytest.mark.parametrize("num_points", [100, 1000])
-    def test_hyperspheres(self, minimize, num_output_dimensions, num_points):
-        """Uses a hypersphere to validate that ParetoFrontier can correctly identify pareto-optimal points.
-
-
-        The idea is that we want to find a pareto frontier that optimizes the cartesian coordinates of points defined using random
-        spherical coordinates.
-
-        By setting the radius of some of the points to the radius of the hypersphere, we guarantee that they are non-dominated.
-        Such points must appear on the pareto frontier, though it's quite possible that other non-dominated points from the interior
-        of the sphere could appear as well. The intuition in 2D is that we can draw a secant between two neighboring pareto efficient
-        points on the perimeter. Any point that is between that secant and the perimeter is not dominated and would thus be pareto
-        efficient as well. (Actually even more points are pareto efficient, but this subset is easiest to explain in text).
-
-
-        We want to test scenarios where:
-            1) all objectives are maximized,
-            2) all objectives are minimized,
-            3) some objectives are maximized and some are minimized.
-
-        We want to be able to do that for an arbitrary number of dimensions so as to extract maximum coverage from this simple test.
-
-
-        How the test works?
-        -------------------
-        For N objectives we will specify the following parameters:
-            1. radius - distance of a point from origin.
-            2. theta0, theta1, ..., theta{i}, ..., theta{N-1} - angle between the radius segment and the and the hyperplane containing
-                unit vectors along y0, y1, ..., y{i-1}
-
-
-        And the following N objectives that are computed from parameters:
-            y0      = radius * cos(theta0)
-            y1      = radius * sin(theta0) * cos(theta1)
-            y2      = radius * sin(theta0) * sin(theta1) * cos(theta2)
-            y3      = radius * sin(theta0) * sin(theta1) * sin(theta2) * cos(theta3)
-            ...
-            y{N-2}  = radius * sin(theta0) * sin(theta1) * ... * sin(theta{N-2}) * cos(theta{N-1})
-            y{N-1}  = radius * sin(theta0) * sin(theta1) * ... * sin(theta{N-2}) * sin(theta{N-1})
-                                                                                    ^ !! sin instead of cos !!
-
-        1) Maximizing all objectives.
-            To maximize all objectives we need to be them to be non-negative. In such as setup all points with r == sphere_radius
-            will be pareto efficient. And we can assert that the computed pareto frontier contains them.
-
-            This can be guaranteed, by keeping all angles theta in the first quadrant (0 .. pi/2) since both sin and cos are
-            positive there. Thus their product will be too.
-
-        2) Minimizing all objectives.
-            Similarily, to minimize all objectives we need them to be non-positive. In such a setup we know that all points with
-            r == sphere_radius are pareto efficient and we can assert that they are returned in the computation.
-
-            We observe that all objectives except for the last one contain any number of sin factors and a single cosine factor.
-            Cosine is guaranteed to be negative in the second quadrant (pi/2 .. pi) and sine is guaranteed to be positive there.
-            So keeping all thetas in the range [pi/2 .. pi] makes all objectives negative except for the last one (which we can
-            simply flip manually)
-
-        3) Maximizing some objectives while minimizing others.
-            We can take advantage of the fact that every second objective has an odd number of sin factors, whilst the rest has
-            has an even number (again, except for the last one). So if we keep all sin factors negative, and all the cos factors
-            positive, we get a neat situation of alternating objectives` signs.
-
-            This is true in the fourth quadrant (3 * pi / 2 .. 2 * pi), where sin values are negative, and cos values are positive.
-
-            The last objective - y{N-1} - will have N negative terms, so it will be positive if (N % 2) == 0 and negative otherwise.
-            In other words:
-                if (N % 2) == 0:
-                    maximize y{N-1}
-                else:
-                    minimize y{N-1}
-
-
-        :param self:
-        :return:
-        """
-        hypersphere_radius = 10
-
-        # Let's figure out the quadrant and which objectives to minimize.
-        #
-        theta_min = None
-        theta_max = None
-        minimize_mask: List[bool] = []
-
-        if minimize == "all":
-            # Let's keep angles in second quadrant.
-            #
-            theta_min = math.pi / 2
-            theta_max = math.pi
-            minimize_mask = [True for _ in range(num_output_dimensions)]
-
-        elif minimize == "none":
-            # Let's keep all angles in the first quadrant.
-            #
-            theta_min = 0
-            theta_max = math.pi / 2
-            minimize_mask = [False for _ in range(num_output_dimensions)]
-
-        elif minimize == "some":
-            # Let's keep all angles in the fourth quadrant.
-            #
-            theta_min = 1.5 * math.pi
-            theta_max = 2 * math.pi
-
-            # Let's minimize odd ones, that way the y{N-1} doesn't require a sign flip.
-            #
-            minimize_mask = [(i % 2) == 1 for i in range(num_output_dimensions)]
-
-        else:
-            assert False
-
-        # Let's put together the optimization problem.
-        #
-        parameter_dimensions = [ContinuousDimension(name="radius", min=0, max=hypersphere_radius)]
-        for i in range(num_output_dimensions):
-            parameter_dimensions.append(ContinuousDimension(name=f"theta{i}", min=theta_min, max=theta_max))
-
-        parameter_space = SimpleHypergrid(
-            name='spherical_coordinates',
-            dimensions=parameter_dimensions
-        )
-
-        objective_space = SimpleHypergrid(
-            name='rectangular_coordinates',
-            dimensions=[
-                ContinuousDimension(name=f"y{i}", min=0, max=hypersphere_radius)
-                for i in range(num_output_dimensions)
-            ]
-        )
-
-        optimization_problem = OptimizationProblem(
-            parameter_space=parameter_space,
-            objective_space=objective_space,
-            objectives=[Objective(name=f'y{i}', minimize=minimize_objective) for i, minimize_objective in enumerate(minimize_mask)]
-        )
-
-        random_params_df = optimization_problem.feature_space.random_dataframe(num_points)
-
-        # Let's randomly subsample 10% of points in random_params_df and make those points pareto optimal.
-        #
-        optimal_points_index = random_params_df.sample(
-            frac=0.1,
-            replace=False,
-            axis='index'
-        ).index
-
-        random_params_df.loc[optimal_points_index, ['spherical_coordinates.radius']] = hypersphere_radius
-
-        # We can compute our objectives more efficiently, by maintaining a prefix of r * sin(theta0) * ... * sin(theta{i-1})
-        #
-        prefix = random_params_df['spherical_coordinates.radius']
-        objectives_df = pd.DataFrame()
-
-        for i in range(num_output_dimensions-1):
-            objectives_df[f'y{i}'] = prefix * np.cos(random_params_df[f'spherical_coordinates.theta{i}'])
-            prefix = prefix * np.sin(random_params_df[f'spherical_coordinates.theta{i}'])
-
-        # Conveniently, by the time the loop exits, the prefix is the value of our last objective.
-        #
-        if minimize == "all":
-            # Must flip the prefix first, since an even number of sin factors contributed to it.
-            #
-            objectives_df[f'y{num_output_dimensions-1}'] = -prefix
-        else:
-            objectives_df[f'y{num_output_dimensions - 1}'] = prefix
-
-
-        # Just as conveniently, we can double check all of our math by invoking Pythagoras. Basically:
-        #
-        #   assert y0**2 + y1**2 + ... == radius**2
-        #
-        assert (np.power(objectives_df, 2).sum(axis=1) - np.power(random_params_df["spherical_coordinates.radius"], 2) < 0.000001).all()
-
-
-        # Just a few more sanity checks before we do the pareto computation.
-        #
-        if minimize == "all":
-            assert (objectives_df <= 0).all().all()
-        elif minimize == "none":
-            assert (objectives_df >= 0).all().all()
-        else:
-            for column, minimize_column in zip(objectives_df, minimize_mask):
-                if minimize_column:
-                    assert (objectives_df[column] <= 0).all()
-                else:
-                    assert (objectives_df[column] >= 0).all()
-
-
-        pareto_df = ParetoFrontier.compute_pareto(
-            optimization_problem=optimization_problem,
-            objectives_df=objectives_df
-        )
-
-        # We know that all of the pareto efficient points must be on the frontier.
-        #
-        assert optimal_points_index.difference(pareto_df.index.intersection(optimal_points_index)).empty
-<<<<<<< HEAD
-        assert len(pareto_df.index) >= len(optimal_points_index)
-
-        # If we flip all minimized objectives, we can assert on even more things.
-        #
-        for column, minimize_column in zip(objectives_df, minimize_mask):
-            if minimize_column:
-                objectives_df[column] = -objectives_df[column]
-                pareto_df[column] = - pareto_df[column]
-
-        non_pareto_index = objectives_df.index.difference(pareto_df.index)
-        for i, row in pareto_df.iterrows():
-            # Now let's make sure that no point in pareto is dominated by any non-pareto point.
-            #
-            assert (objectives_df.loc[non_pareto_index] < row).any(axis=1).sum() == len(non_pareto_index)
-
-            # Let's also make sure that no point on the pareto is dominated by any other point there.
-            #
-            other_rows = pareto_df.index.difference([i])
-            assert (pareto_df.loc[other_rows] > row).all(axis=1).sum() == 0
-
-
-=======
-        assert len(pareto_df.index) >= len(optimal_points_index)
-
->>>>>>> 43b53b3a
+#
+# Copyright (c) Microsoft Corporation.
+# Licensed under the MIT License.
+#
+import math
+import pytest
+from typing import List
+
+import numpy as np
+import pandas as pd
+
+from mlos.Optimizers.ParetoFrontier import ParetoFrontier
+from mlos.Optimizers.OptimizationProblem import OptimizationProblem, Objective
+from mlos.Spaces import SimpleHypergrid, ContinuousDimension, DiscreteDimension
+
+
+class TestParetoFrontier:
+    """Tests if the ParetoFrontier works."""
+
+    def test_basic_functionality_on_2d_objective_space(self):
+        """Basic sanity check. Mainly used to help us develop the API.
+        """
+
+        # Let's just create a bunch of random points, build a pareto frontier
+        # and verify that the invariants hold.
+        #
+        parameter_space = SimpleHypergrid(
+            name='params',
+            dimensions=[
+                ContinuousDimension(name='x1', min=0, max=10)
+            ]
+        )
+
+        objective_space = SimpleHypergrid(
+            name='objectives',
+            dimensions=[
+                ContinuousDimension(name='y1', min=0, max=10),
+                ContinuousDimension(name='y2', min=0, max=10)
+            ]
+        )
+
+        optimization_problem = OptimizationProblem(
+            parameter_space=parameter_space,
+            objective_space=objective_space,
+            objectives=[
+                Objective(name='y1', minimize=False),
+                Objective(name='y2', minimize=False)
+            ]
+        )
+
+        num_rows = 100000
+        random_params_df = parameter_space.random_dataframe(num_rows)
+        random_objectives_df = objective_space.random_dataframe(num_rows)
+
+        pareto_df = ParetoFrontier.compute_pareto(
+            optimization_problem=optimization_problem,
+            objectives_df=random_objectives_df
+        )
+
+        non_pareto_index = random_objectives_df.index.difference(pareto_df.index)
+        for i, row in pareto_df.iterrows():
+            # Now let's make sure that no point in pareto is dominated by any non-pareto point.
+            #
+            assert (random_objectives_df.loc[non_pareto_index] < row).any(axis=1).sum() == len(non_pareto_index)
+
+            # Let's also make sure that no point on the pareto is dominated by any other point there.
+            #
+            other_rows = pareto_df.index.difference([i])
+            assert (pareto_df.loc[other_rows] > row).all(axis=1).sum() == 0
+
+
+    @pytest.mark.parametrize("minimize", ["all", "none", "some"])
+    @pytest.mark.parametrize("num_output_dimensions", [2, 10])
+    @pytest.mark.parametrize("num_points", [100, 1000])
+    def test_hyperspheres(self, minimize, num_output_dimensions, num_points):
+        """Uses a hypersphere to validate that ParetoFrontier can correctly identify pareto-optimal points.
+
+
+        The idea is that we want to find a pareto frontier that optimizes the cartesian coordinates of points defined using random
+        spherical coordinates.
+
+        By setting the radius of some of the points to the radius of the hypersphere, we guarantee that they are non-dominated.
+        Such points must appear on the pareto frontier, though it's quite possible that other non-dominated points from the interior
+        of the sphere could appear as well. The intuition in 2D is that we can draw a secant between two neighboring pareto efficient
+        points on the perimeter. Any point that is between that secant and the perimeter is not dominated and would thus be pareto
+        efficient as well. (Actually even more points are pareto efficient, but this subset is easiest to explain in text).
+
+
+        We want to test scenarios where:
+            1) all objectives are maximized,
+            2) all objectives are minimized,
+            3) some objectives are maximized and some are minimized.
+
+        We want to be able to do that for an arbitrary number of dimensions so as to extract maximum coverage from this simple test.
+
+
+        How the test works?
+        -------------------
+        For N objectives we will specify the following parameters:
+            1. radius - distance of a point from origin.
+            2. theta0, theta1, ..., theta{i}, ..., theta{N-1} - angle between the radius segment and the and the hyperplane containing
+                unit vectors along y0, y1, ..., y{i-1}
+
+
+        And the following N objectives that are computed from parameters:
+            y0      = radius * cos(theta0)
+            y1      = radius * sin(theta0) * cos(theta1)
+            y2      = radius * sin(theta0) * sin(theta1) * cos(theta2)
+            y3      = radius * sin(theta0) * sin(theta1) * sin(theta2) * cos(theta3)
+            ...
+            y{N-2}  = radius * sin(theta0) * sin(theta1) * ... * sin(theta{N-2}) * cos(theta{N-1})
+            y{N-1}  = radius * sin(theta0) * sin(theta1) * ... * sin(theta{N-2}) * sin(theta{N-1})
+                                                                                    ^ !! sin instead of cos !!
+
+        1) Maximizing all objectives.
+            To maximize all objectives we need to be them to be non-negative. In such as setup all points with r == sphere_radius
+            will be pareto efficient. And we can assert that the computed pareto frontier contains them.
+
+            This can be guaranteed, by keeping all angles theta in the first quadrant (0 .. pi/2) since both sin and cos are
+            positive there. Thus their product will be too.
+
+        2) Minimizing all objectives.
+            Similarily, to minimize all objectives we need them to be non-positive. In such a setup we know that all points with
+            r == sphere_radius are pareto efficient and we can assert that they are returned in the computation.
+
+            We observe that all objectives except for the last one contain any number of sin factors and a single cosine factor.
+            Cosine is guaranteed to be negative in the second quadrant (pi/2 .. pi) and sine is guaranteed to be positive there.
+            So keeping all thetas in the range [pi/2 .. pi] makes all objectives negative except for the last one (which we can
+            simply flip manually)
+
+        3) Maximizing some objectives while minimizing others.
+            We can take advantage of the fact that every second objective has an odd number of sin factors, whilst the rest has
+            has an even number (again, except for the last one). So if we keep all sin factors negative, and all the cos factors
+            positive, we get a neat situation of alternating objectives` signs.
+
+            This is true in the fourth quadrant (3 * pi / 2 .. 2 * pi), where sin values are negative, and cos values are positive.
+
+            The last objective - y{N-1} - will have N negative terms, so it will be positive if (N % 2) == 0 and negative otherwise.
+            In other words:
+                if (N % 2) == 0:
+                    maximize y{N-1}
+                else:
+                    minimize y{N-1}
+
+
+        :param self:
+        :return:
+        """
+        hypersphere_radius = 10
+
+        # Let's figure out the quadrant and which objectives to minimize.
+        #
+        theta_min = None
+        theta_max = None
+        minimize_mask: List[bool] = []
+
+        if minimize == "all":
+            # Let's keep angles in second quadrant.
+            #
+            theta_min = math.pi / 2
+            theta_max = math.pi
+            minimize_mask = [True for _ in range(num_output_dimensions)]
+
+        elif minimize == "none":
+            # Let's keep all angles in the first quadrant.
+            #
+            theta_min = 0
+            theta_max = math.pi / 2
+            minimize_mask = [False for _ in range(num_output_dimensions)]
+
+        elif minimize == "some":
+            # Let's keep all angles in the fourth quadrant.
+            #
+            theta_min = 1.5 * math.pi
+            theta_max = 2 * math.pi
+
+            # Let's minimize odd ones, that way the y{N-1} doesn't require a sign flip.
+            #
+            minimize_mask = [(i % 2) == 1 for i in range(num_output_dimensions)]
+
+        else:
+            assert False
+
+        # Let's put together the optimization problem.
+        #
+        parameter_dimensions = [ContinuousDimension(name="radius", min=0, max=hypersphere_radius)]
+        for i in range(num_output_dimensions):
+            parameter_dimensions.append(ContinuousDimension(name=f"theta{i}", min=theta_min, max=theta_max))
+
+        parameter_space = SimpleHypergrid(
+            name='spherical_coordinates',
+            dimensions=parameter_dimensions
+        )
+
+        objective_space = SimpleHypergrid(
+            name='rectangular_coordinates',
+            dimensions=[
+                ContinuousDimension(name=f"y{i}", min=0, max=hypersphere_radius)
+                for i in range(num_output_dimensions)
+            ]
+        )
+
+        optimization_problem = OptimizationProblem(
+            parameter_space=parameter_space,
+            objective_space=objective_space,
+            objectives=[Objective(name=f'y{i}', minimize=minimize_objective) for i, minimize_objective in enumerate(minimize_mask)]
+        )
+
+        random_params_df = optimization_problem.feature_space.random_dataframe(num_points)
+
+        # Let's randomly subsample 10% of points in random_params_df and make those points pareto optimal.
+        #
+        optimal_points_index = random_params_df.sample(
+            frac=0.1,
+            replace=False,
+            axis='index'
+        ).index
+
+        random_params_df.loc[optimal_points_index, ['spherical_coordinates.radius']] = hypersphere_radius
+
+        # We can compute our objectives more efficiently, by maintaining a prefix of r * sin(theta0) * ... * sin(theta{i-1})
+        #
+        prefix = random_params_df['spherical_coordinates.radius']
+        objectives_df = pd.DataFrame()
+
+        for i in range(num_output_dimensions-1):
+            objectives_df[f'y{i}'] = prefix * np.cos(random_params_df[f'spherical_coordinates.theta{i}'])
+            prefix = prefix * np.sin(random_params_df[f'spherical_coordinates.theta{i}'])
+
+        # Conveniently, by the time the loop exits, the prefix is the value of our last objective.
+        #
+        if minimize == "all":
+            # Must flip the prefix first, since an even number of sin factors contributed to it.
+            #
+            objectives_df[f'y{num_output_dimensions-1}'] = -prefix
+        else:
+            objectives_df[f'y{num_output_dimensions - 1}'] = prefix
+
+
+        # Just as conveniently, we can double check all of our math by invoking Pythagoras. Basically:
+        #
+        #   assert y0**2 + y1**2 + ... == radius**2
+        #
+        assert (np.power(objectives_df, 2).sum(axis=1) - np.power(random_params_df["spherical_coordinates.radius"], 2) < 0.000001).all()
+
+
+        # Just a few more sanity checks before we do the pareto computation.
+        #
+        if minimize == "all":
+            assert (objectives_df <= 0).all().all()
+        elif minimize == "none":
+            assert (objectives_df >= 0).all().all()
+        else:
+            for column, minimize_column in zip(objectives_df, minimize_mask):
+                if minimize_column:
+                    assert (objectives_df[column] <= 0).all()
+                else:
+                    assert (objectives_df[column] >= 0).all()
+
+
+        pareto_df = ParetoFrontier.compute_pareto(
+            optimization_problem=optimization_problem,
+            objectives_df=objectives_df
+        )
+
+        # We know that all of the pareto efficient points must be on the frontier.
+        #
+        assert optimal_points_index.difference(pareto_df.index.intersection(optimal_points_index)).empty
+        assert len(pareto_df.index) >= len(optimal_points_index)
+
+        # If we flip all minimized objectives, we can assert on even more things.
+        #
+        for column, minimize_column in zip(objectives_df, minimize_mask):
+            if minimize_column:
+                objectives_df[column] = -objectives_df[column]
+                pareto_df[column] = - pareto_df[column]
+
+        non_pareto_index = objectives_df.index.difference(pareto_df.index)
+        for i, row in pareto_df.iterrows():
+            # Now let's make sure that no point in pareto is dominated by any non-pareto point.
+            #
+            assert (objectives_df.loc[non_pareto_index] < row).any(axis=1).sum() == len(non_pareto_index)
+
+            # Let's also make sure that no point on the pareto is dominated by any other point there.
+            #
+            other_rows = pareto_df.index.difference([i])
+            assert (pareto_df.loc[other_rows] > row).all(axis=1).sum() == 0
+