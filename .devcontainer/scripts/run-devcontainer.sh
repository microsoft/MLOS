--- conflicted
+++ resolved
@@ -28,19 +28,12 @@
     docker_gid=$(stat -c%g /var/run/docker.sock)
 fi
 
-<<<<<<< HEAD
 set -x
-mkdir -p "/tmp/$container_name/dc/shellhistory"
-docker run -it --rm \
-    --name "$container_name" \
-    --user vscode:$docker_gid \
-=======
 mkdir -p "/tmp/$container_name/dc/shellhistory"
 docker run -it --rm \
     --name "$container_name" \
     --user vscode \
     --group-add $docker_gid \
->>>>>>> 8e9fea86
     -v "$HOME/.azure":/dc/azure \
     -v "/tmp/$container_name/dc/shellhistory:/dc/shellhistory" \
     -v /var/run/docker.sock:/var/run/docker.sock \
