--- conflicted
+++ resolved
@@ -171,11 +171,7 @@
 SKIP_COVERAGE := $(shell echo $${SKIP_COVERAGE:-} | grep -i -x -e 1 -e true)
 
 ifeq ($(SKIP_COVERAGE),)
-<<<<<<< HEAD
-    PYTEST_OPTIONS += --cov=. --cov-append --cov-fail-under=92 --cov-report=xml --cov-report=html --junitxml=junit/test-results.xml --local-badge-output-dir=doc/source/badges/
-=======
     PYTEST_OPTIONS += --cov=. --cov-append --cov-fail-under=91.5 --cov-report=xml --cov-report=html --junitxml=junit/test-results.xml --local-badge-output-dir=doc/source/badges/
->>>>>>> 59cc179a
 endif
 
 # Run the pytest target on only the modules that have changed recently, but
