#
# Copyright (c) Microsoft Corporation.
# Licensed under the MIT License.
#
"""
Setup instructions for the mlos_bench package.
"""

# pylint: disable=duplicate-code

from logging import warning
from itertools import chain
from typing import Dict, List

import os
import re

from setuptools import setup, find_packages

from _version import _VERSION    # pylint: disable=import-private-name


# A simple routine to read and adjust the README.md for this module into a format
# suitable for packaging.
# See Also: copy-source-tree-docs.sh
# Unfortunately we can't use that directly due to the way packaging happens inside a
# temp directory.
# Similarly, we can't use a utility script outside this module, so this code has to
# be duplicated for now.
def _get_long_desc_from_readme(base_url: str) -> dict:
    pkg_dir = os.path.dirname(__file__)
    readme_path = os.path.join(pkg_dir, 'README.md')
    if not os.path.isfile(readme_path):
        return {}
    jsonc_re = re.compile(r'```jsonc')
    link_re = re.compile(r'\]\(([^:#)]+)(#[a-zA-Z0-9_-]+)?\)')
    with open(readme_path, mode='r', encoding='utf-8') as readme_fh:
        lines = readme_fh.readlines()
        # Tweak the lexers for local expansion by pygments instead of github's.
        lines = [link_re.sub(f"]({base_url}" + r'/\1\2)', line) for line in lines]
        # Tweak source source code links.
        lines = [jsonc_re.sub(r'```json', line) for line in lines]
        return {
            'long_description': ''.join(lines),
            'long_description_content_type': 'text/markdown',
        }


try:
    from setuptools_scm import get_version
    version = get_version(root='..', relative_to=__file__)
    if version is not None:
        _VERSION = version  # noqa: F811
except ImportError:
    warning("setuptools_scm not found, using version from _version.py")
except LookupError as e:
    warning(f"setuptools_scm failed to find git version, using version from _version.py: {e}")


extra_requires: Dict[str, List[str]] = {    # pylint: disable=consider-using-namedtuple-or-dataclass
    # Additional tools for extra functionality.
    'azure': ['azure-storage-file-share', 'azure-identity', 'azure-keyvault'],
    'ssh': ['asyncssh'],
    'storage-sql-duckdb': ['sqlalchemy', 'duckdb_engine'],
    'storage-sql-mysql': ['sqlalchemy', 'mysql-connector-python'],
    'storage-sql-postgres': ['sqlalchemy', 'psycopg2'],
    'storage-sql-sqlite': ['sqlalchemy'],   # sqlite3 comes with python, so we don't need to install it.
    # Transitive extra_requires from mlos-core.
    'flaml': ['flaml[blendsearch]'],
    'smac': ['smac'],
}

# construct special 'full' extra that adds requirements for all built-in
# backend integrations and additional extra features.
extra_requires['full'] = list(set(chain(*extra_requires.values())))

extra_requires['full-tests'] = extra_requires['full'] + [
    'pytest',
    'pytest-forked',
    'pytest-xdist',
    'pytest-cov',
    'pytest-local-badge',
    'pytest-lazy-fixture',
    'pytest-docker',
    'fasteners',
]

# pylint: disable=duplicate-code
MODULE_BASE_NAME = 'mlos_bench'
setup(
    name='mlos-bench',
    version=_VERSION,
    packages=find_packages(exclude=[f"{MODULE_BASE_NAME}.tests", f"{MODULE_BASE_NAME}.tests.*"]),
    package_data={
        '': ['py.typed', '**/*.pyi'],
        'mlos_bench': [
            'config/**/*.md',
            'config/**/*.jsonc',
            'config/**/*.json',
            'config/**/*.py',
            'config/**/*.sh',
            'config/**/*.cmd',
            'config/**/*.ps1',
        ],
    },
    entry_points={
        'console_scripts': [
            'mlos_bench = mlos_bench.run:_main',
        ],
    },
    install_requires=[
        'mlos-core==' + _VERSION,
        'requests',
        'json5',
        'jsonschema>=4.18.0', 'referencing>=0.29.1',
        'importlib_resources;python_version<"3.10"',
    ] + extra_requires['storage-sql-sqlite'],   # NOTE: For now sqlite is a fallback storage backend, so we always install it.
    extras_require=extra_requires,
    author='Microsoft',
    license='MIT',
    **_get_long_desc_from_readme('https://github.com/microsoft/MLOS/tree/main/mlos_bench'),
    author_email='mlos-maintainers@service.microsoft.com',
    description=('MLOS Bench Python interface for benchmark automation and optimization.'),
<<<<<<< HEAD
    license='MIT',
    keywords='',
    url='https://aka.ms/MLOS',
=======
    url='https://github.com/microsoft/MLOS',
    project_urls={
        'Documentation': 'https://microsoft.github.io/MLOS',
        'Package Source': 'https://github.com/microsoft/MLOS/tree/main/mlos_bench/',
    },
>>>>>>> c7df7ff9
    python_requires='>=3.8',
    keywords=[
        'autotuning',
        'benchmarking',
        'optimization',
        'systems',
    ],
    classifiers=[
        "Intended Audience :: Developers",
        "Intended Audience :: Science/Research",
        "Intended Audience :: System Administrators",
        "License :: OSI Approved :: MIT License",
        "Operating System :: OS Independent",
        "Programming Language :: Python :: 3",
    ],
)<|MERGE_RESOLUTION|>--- conflicted
+++ resolved
@@ -121,17 +121,11 @@
     **_get_long_desc_from_readme('https://github.com/microsoft/MLOS/tree/main/mlos_bench'),
     author_email='mlos-maintainers@service.microsoft.com',
     description=('MLOS Bench Python interface for benchmark automation and optimization.'),
-<<<<<<< HEAD
-    license='MIT',
-    keywords='',
-    url='https://aka.ms/MLOS',
-=======
     url='https://github.com/microsoft/MLOS',
     project_urls={
         'Documentation': 'https://microsoft.github.io/MLOS',
         'Package Source': 'https://github.com/microsoft/MLOS/tree/main/mlos_bench/',
     },
->>>>>>> c7df7ff9
     python_requires='>=3.8',
     keywords=[
         'autotuning',
