#
# Copyright (c) Microsoft Corporation.
# Licensed under the MIT License.
#
"""
Setup instructions for the mlos_bench package.
"""

from logging import warning
from itertools import chain

from setuptools import setup, find_packages

from _version import _VERSION    # pylint: disable=import-private-name

try:
    from setuptools_scm import get_version
    version = get_version(root='..', relative_to=__file__)
    if version is not None:
        _VERSION = version
except ImportError:
    warning("setuptools_scm not found, using version from _version.py")
except LookupError as e:
    warning(f"setuptools_scm failed to find git version, using version from _version.py: {e}")


extra_requires = {
    # Additional tools for extra functionality.
    'azure': 'azure-storage-file-share',
    'sqlalchemy': 'sqlalchemy',
    # Transitive extra_requires from mlos-core.
    'emukit': 'emukit',
    'skopt': 'scikit-optimize',
}

# construct special 'full' extra that adds requirements for all built-in
# backend integrations and additional extra features.
extra_requires['full'] = list(set(chain(extra_requires.values())))  # type: ignore[assignment]

# pylint: disable=duplicate-code
module_base_name = 'mlos_bench'
setup(
    name='mlos-bench',
    version=_VERSION,
<<<<<<< HEAD
    packages=find_packages(exclude=['*tests*']),
    package_data={
        '': ['py.typed', '**/*.pyi'],
        'mlos_bench': [
            'config/**/*.md',
            'config/**/*.jsonc',
            'config/**/*.json',
            'config/**/*.py',
            'config/**/*.sh',
            'config/**/*.cmd',
            'config/**/*.ps1',
        ],
    },
    entry_points={
        'console_scripts': [
            'mlos_bench-run_bench = mlos_bench.run_bench:main',
            'mlos_bench-run_opt = mlos_bench.run_opt:main',
        ],
=======
    packages=find_packages(exclude=[f"{module_base_name}.tests", f"{module_base_name}.tests.*"]),
    package_data={
        module_base_name: ['py.typed', '**/*.pyi'],
>>>>>>> d5fb8161
    },
    install_requires=[
        'mlos-core==' + _VERSION,
        'requests',
        'json5',
    ],
    extras_require=extra_requires,
    author='Microsoft',
    author_email='mlos-maintainers@service.microsoft.com',
    description=('MLOS Bench Python interface for benchmark automation and optimization.'),
    license='MIT',
    keywords='',
    url='https://aka.ms/mlos-core',
    python_requires='>=3.8',
)<|MERGE_RESOLUTION|>--- conflicted
+++ resolved
@@ -42,8 +42,7 @@
 setup(
     name='mlos-bench',
     version=_VERSION,
-<<<<<<< HEAD
-    packages=find_packages(exclude=['*tests*']),
+    packages=find_packages(exclude=[f"{module_base_name}.tests", f"{module_base_name}.tests.*"]),
     package_data={
         '': ['py.typed', '**/*.pyi'],
         'mlos_bench': [
@@ -61,11 +60,6 @@
             'mlos_bench-run_bench = mlos_bench.run_bench:main',
             'mlos_bench-run_opt = mlos_bench.run_opt:main',
         ],
-=======
-    packages=find_packages(exclude=[f"{module_base_name}.tests", f"{module_base_name}.tests.*"]),
-    package_data={
-        module_base_name: ['py.typed', '**/*.pyi'],
->>>>>>> d5fb8161
     },
     install_requires=[
         'mlos-core==' + _VERSION,
