--- conflicted
+++ resolved
@@ -20,11 +20,7 @@
 
             "const_args": {
                 "experimentId": "RedisBench",  // Placeholder for value passed from outside
-<<<<<<< HEAD
-                "trialId": "001"            // Placeholder for value passed from the optimizer
-=======
                 "trialId": 1                   // Placeholder for value passed from the optimizer
->>>>>>> 0be1e8b7
             },
 
             // Dump tunable parameters to a local JSON file:
