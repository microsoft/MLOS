--- conflicted
+++ resolved
@@ -337,8 +337,7 @@
         return self._tunable_params
 
     @property
-<<<<<<< HEAD
-    def const_args(self) -> Dict[str, TunableValue]:
+    def const_args(self) -> dict[str, TunableValue]:
         """
         Get the constant arguments for this Environment.
 
@@ -349,11 +348,7 @@
         """
         return self._const_args.copy()
 
-    @property
-    def parameters(self) -> Dict[str, TunableValue]:
-=======
     def parameters(self) -> dict[str, TunableValue]:
->>>>>>> edb0a7c4
         """
         Key/value pairs of all environment parameters (i.e., `const_args` and
         `tunable_params`). Note that before `.setup()` is called, all tunables will be
