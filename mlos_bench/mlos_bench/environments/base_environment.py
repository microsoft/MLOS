#
# Copyright (c) Microsoft Corporation.
# Licensed under the MIT License.
#
"""
A hierarchy of benchmark environments.
"""

import abc
import json
import logging
from datetime import datetime
from types import TracebackType
from typing import Any, Dict, Iterable, List, Optional, Sequence, Tuple, Type, TYPE_CHECKING, Union
from typing_extensions import Literal

from mlos_bench.environments.status import Status
from mlos_bench.services.base_service import Service
from mlos_bench.tunables.tunable import TunableValue
from mlos_bench.tunables.tunable_groups import TunableGroups
from mlos_bench.util import instantiate_from_config, merge_parameters

if TYPE_CHECKING:
    from mlos_bench.services.types.config_loader_type import SupportsConfigLoading

_LOG = logging.getLogger(__name__)


class Environment(metaclass=abc.ABCMeta):
    # pylint: disable=too-many-instance-attributes
    """
    An abstract base of all benchmark environments.
    """

    @classmethod
    def new(cls,
            *,
            env_name: str,
            class_name: str,
            config: dict,
            global_config: Optional[dict] = None,
            tunables: Optional[TunableGroups] = None,
            service: Optional[Service] = None,
            ) -> "Environment":
        """
        Factory method for a new environment with a given config.

        Parameters
        ----------
        env_name: str
            Human-readable name of the environment.
        class_name: str
            FQN of a Python class to instantiate, e.g.,
            "mlos_bench.environments.remote.VMEnv".
            Must be derived from the `Environment` class.
        config : dict
            Free-format dictionary that contains the benchmark environment
            configuration. It will be passed as a constructor parameter of
            the class specified by `name`.
        global_config : dict
            Free-format dictionary of global parameters (e.g., security credentials)
            to be mixed in into the "const_args" section of the local config.
        tunables : TunableGroups
            A collection of groups of tunable parameters for all environments.
        service: Service
            An optional service object (e.g., providing methods to
            deploy or reboot a VM, etc.).

        Returns
        -------
        env : Environment
            An instance of the `Environment` class initialized with `config`.
        """
        assert issubclass(cls, Environment)
        return instantiate_from_config(
            cls,
            class_name,
            name=env_name,
            config=config,
            global_config=global_config,
            tunables=tunables,
            service=service
        )

    def __init__(self,
                 *,
                 name: str,
                 config: dict,
                 global_config: Optional[dict] = None,
                 tunables: Optional[TunableGroups] = None,
                 service: Optional[Service] = None):
        """
        Create a new environment with a given config.

        Parameters
        ----------
        name: str
            Human-readable name of the environment.
        config : dict
            Free-format dictionary that contains the benchmark environment
            configuration. Each config must have at least the "tunable_params"
            and the "const_args" sections.
        global_config : dict
            Free-format dictionary of global parameters (e.g., security credentials)
            to be mixed in into the "const_args" section of the local config.
        tunables : TunableGroups
            A collection of groups of tunable parameters for all environments.
        service: Service
            An optional service object (e.g., providing methods to
            deploy or reboot a VM, etc.).
        """
        self.name = name
        self.config = config
        self._service = service
        self._is_ready = False
        self._in_context = False
        self._const_args = config.get("const_args", {})

        if tunables is None:
            _LOG.warning("No tunables provided for %s. Tunable inheritance across composite environments may be broken.", name)
            tunables = TunableGroups()

        groups = self._expand_groups(
            config.get("tunable_params", []),
            (global_config or {}).get("tunable_params_map", {}))
        _LOG.debug("Tunable groups for: '%s' :: %s", name, groups)

        self._tunable_params = tunables.subgroup(groups)

        # If a parameter comes from the tunables, do not require it in the const_args or globals
        req_args = (
            set(config.get("required_args", [])) -
            set(self._tunable_params.get_param_values().keys())
        )
        merge_parameters(dest=self._const_args, source=global_config, required_keys=req_args)

        self._params = self._combine_tunables(self._tunable_params)
        _LOG.debug("Parameters for '%s' :: %s", name, self._params)

        if _LOG.isEnabledFor(logging.DEBUG):
            _LOG.debug("Config for: '%s'\n%s",
                       name, json.dumps(self.config, indent=2))

    @staticmethod
    def _expand_groups(groups: Iterable[str],
                       groups_exp: Dict[str, Union[str, Sequence[str]]]) -> List[str]:
        """
        Expand `$tunable_group` into actual names of the tunable groups.

        Parameters
        ----------
        groups : List[str]
            Names of the groups of tunables, maybe with `$` prefix (subject to expansion).
        groups_exp : dict
            A dictionary that maps dollar variables for tunable groups to the lists
            of actual tunable groups IDs.

        Returns
        -------
        groups : List[str]
            A flat list of tunable groups IDs for the environment.
        """
        res: List[str] = []
        for grp in groups:
            if grp[:1] == "$":
                tunable_group_name = grp[1:]
                if tunable_group_name not in groups_exp:
                    raise KeyError(f"Expected tunable group name ${tunable_group_name} undefined in {groups_exp}")
                add_groups = groups_exp[tunable_group_name]
                res += [add_groups] if isinstance(add_groups, str) else add_groups
            else:
                res.append(grp)
        return res

    @property
    def _config_loader_service(self) -> "SupportsConfigLoading":
        assert self._service is not None
        return self._service.config_loader_service

    def __enter__(self) -> 'Environment':
        """
        Enter the environment's benchmarking context.
        """
        _LOG.debug("Environment START :: %s", self)
        assert not self._in_context
        self._in_context = True
        return self

    def __exit__(self, ex_type: Optional[Type[BaseException]],
                 ex_val: Optional[BaseException],
                 ex_tb: Optional[TracebackType]) -> Literal[False]:
        """
        Exit the context of the benchmarking environment.
        """
        if ex_val is None:
            _LOG.debug("Environment END :: %s", self)
        else:
            assert ex_type and ex_val
            _LOG.warning("Environment END :: %s", self, exc_info=(ex_type, ex_val, ex_tb))
        assert self._in_context
        self._in_context = False
        return False  # Do not suppress exceptions

    def __str__(self) -> str:
        return self.name

    def __repr__(self) -> str:
        return f"{self.__class__.__name__} :: '{self.name}'"

    def pprint(self, indent: int = 4, level: int = 0) -> str:
        """
        Pretty-print the environment configuration.
        For composite environments, print all children environments as well.

        Parameters
        ----------
        indent : int
            Number of spaces to indent the output. Default is 4.
        level : int
            Current level of indentation. Default is 0.

        Returns
        -------
        pretty : str
            Pretty-printed environment configuration.
            Default output is the same as `__repr__`.
        """
        return f'{" " * indent * level}{repr(self)}'

    def _combine_tunables(self, tunables: TunableGroups) -> Dict[str, TunableValue]:
        """
        Plug tunable values into the base config. If the tunable group is unknown,
        ignore it (it might belong to another environment). This method should
        never mutate the original config or the tunables.

        Parameters
        ----------
        tunables : TunableGroups
            A collection of groups of tunable parameters
            along with the parameters' values.

        Returns
        -------
        params : Dict[str, Union[int, float, str]]
            Free-format dictionary that contains the new environment configuration.
        """
        return tunables.get_param_values(
            group_names=list(self._tunable_params.get_covariant_group_names()),
            into_params=self._const_args.copy())

    @property
    def tunable_params(self) -> TunableGroups:
        """
        Get the configuration space of the given environment.

        Returns
        -------
        tunables : TunableGroups
            A collection of covariant groups of tunable parameters.
        """
        return self._tunable_params

    @property
    def parameters(self) -> Dict[str, TunableValue]:
        """
        Key/value pairs of all environment parameters (i.e., `const_args` and `tunable_params`).
        Note that before `.setup()` is called, all tunables will be set to None.

        Returns
        -------
        parameters : Dict[str, TunableValue]
            Key/value pairs of all environment parameters (i.e., `const_args` and `tunable_params`).
        """
        return self._params

    def setup(self, tunables: TunableGroups, global_config: Optional[dict] = None) -> bool:
        """
        Set up a new benchmark environment, if necessary. This method must be
        idempotent, i.e., calling it several times in a row should be
        equivalent to a single call.

        Parameters
        ----------
        tunables : TunableGroups
            A collection of tunable parameters along with their values.
        global_config : dict
            Free-format dictionary of global parameters of the environment
            that are not used in the optimization process.

        Returns
        -------
        is_success : bool
            True if operation is successful, false otherwise.
        """
        _LOG.info("Setup %s :: %s", self, tunables)
        assert isinstance(tunables, TunableGroups)

        # TODO: Make sure we create a context before invoking setup/run/status/teardown
        # assert self._in_context

        # Assign new values to the environment's tunable parameters:
        groups = list(self._tunable_params.get_covariant_group_names())
        self._tunable_params.assign(tunables.get_param_values(groups))

        # Write to the log whether the environment needs to be reset.
        # (Derived classes still have to check `self._tunable_params.is_updated()`).
        is_updated = self._tunable_params.is_updated()
        if _LOG.isEnabledFor(logging.DEBUG):
            _LOG.debug("Env '%s': Tunable groups reset = %s :: %s", self, is_updated, {
                name: self._tunable_params.is_updated([name])
                for name in self._tunable_params.get_covariant_group_names()
            })
        else:
            _LOG.info("Env '%s': Tunable groups reset = %s", self, is_updated)

        # Combine tunables, const_args, and global config into `self._params`:
        self._params = self._combine_tunables(tunables)
        merge_parameters(dest=self._params, source=global_config)

        if _LOG.isEnabledFor(logging.DEBUG):
            _LOG.debug("Combined parameters:\n%s", json.dumps(self._params, indent=2))

        return True

    def teardown(self) -> None:
        """
        Tear down the benchmark environment. This method must be idempotent,
        i.e., calling it several times in a row should be equivalent to a
        single call.
        """
        _LOG.info("Teardown %s", self)
<<<<<<< HEAD
        assert self._in_context
=======
        # TODO: Make sure we create a context before invoking setup/run/status/teardown
        # assert self._in_context
>>>>>>> 21afb6b0
        self._is_ready = False

    def run(self) -> Tuple[Status, Optional[dict]]:
        """
        Execute the run script for this environment.

        For instance, this may start a new experiment, download results, reconfigure
        the environment, etc. Details are configurable via the environment config.

        Returns
        -------
        (status, output) : (Status, dict)
            A pair of (Status, output) values, where `output` is a dict
            with the results or None if the status is not COMPLETED.
            If run script is a benchmark, then the score is usually expected to
            be in the `score` field.
        """
        (status, _) = self.status()
        return (status, None)

    def status(self) -> Tuple[Status, List[Tuple[datetime, str, Any]]]:
        """
        Check the status of the benchmark environment.

        Returns
        -------
        (benchmark_status, telemetry) : (Status, list)
            A pair of (benchmark status, telemetry) values.
            `telemetry` is a list (maybe empty) of (timestamp, metric, value) triplets.
        """
<<<<<<< HEAD
        assert self._in_context
=======
        # TODO: Make sure we create a context before invoking setup/run/status/teardown
        # assert self._in_context
>>>>>>> 21afb6b0
        if self._is_ready:
            return (Status.READY, [])
        _LOG.warning("Environment not ready: %s", self)
        return (Status.PENDING, [])<|MERGE_RESOLUTION|>--- conflicted
+++ resolved
@@ -329,12 +329,7 @@
         single call.
         """
         _LOG.info("Teardown %s", self)
-<<<<<<< HEAD
         assert self._in_context
-=======
-        # TODO: Make sure we create a context before invoking setup/run/status/teardown
-        # assert self._in_context
->>>>>>> 21afb6b0
         self._is_ready = False
 
     def run(self) -> Tuple[Status, Optional[dict]]:
@@ -352,6 +347,7 @@
             If run script is a benchmark, then the score is usually expected to
             be in the `score` field.
         """
+        assert self._in_context
         (status, _) = self.status()
         return (status, None)
 
@@ -365,12 +361,7 @@
             A pair of (benchmark status, telemetry) values.
             `telemetry` is a list (maybe empty) of (timestamp, metric, value) triplets.
         """
-<<<<<<< HEAD
         assert self._in_context
-=======
-        # TODO: Make sure we create a context before invoking setup/run/status/teardown
-        # assert self._in_context
->>>>>>> 21afb6b0
         if self._is_ready:
             return (Status.READY, [])
         _LOG.warning("Environment not ready: %s", self)
