--- conflicted
+++ resolved
@@ -136,15 +136,8 @@
 successfully or not.
 This set is used to determine if a trial or experiment has reached a final state.
 This includes:
-<<<<<<< HEAD
-- :py:data:`.Status.SUCCEEDED`: The trial or experiment completed successfully.
-- :py:data:`.Status.CANCELED`: The trial or experiment was canceled.
-- :py:data:`.Status.FAILED`: The trial or experiment failed.
-- :py:data:`.Status.TIMED_OUT`: The trial or experiment timed out.
-=======
 - :py:attr:`.Status.SUCCEEDED`: The trial or experiment completed successfully.
 - :py:attr:`.Status.CANCELED`: The trial or experiment was canceled.
 - :py:attr:`.Status.FAILED`: The trial or experiment failed.
 - :py:attr:`.Status.TIMED_OUT`: The trial or experiment timed out.
->>>>>>> c047bc20
 """