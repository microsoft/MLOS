#
# Copyright (c) Microsoft Corporation.
# Licensed under the MIT License.
#
"""
Scheduler-side benchmark environment to run scripts locally.
"""

import json
import logging

from typing import Iterable, Optional, Tuple

import pandas

from mlos_bench.environments.status import Status
from mlos_bench.environments.script_env import ScriptEnv
from mlos_bench.services.base_service import Service
from mlos_bench.services.types.local_exec_type import SupportsLocalExec
from mlos_bench.tunables.tunable_groups import TunableGroups
from mlos_bench.util import path_join

_LOG = logging.getLogger(__name__)


class LocalEnv(ScriptEnv):
    """
    Scheduler-side Environment that runs scripts locally.
    """

    def __init__(self,
                 *,
                 name: str,
                 config: dict,
                 global_config: Optional[dict] = None,
                 tunables: Optional[TunableGroups] = None,
                 service: Optional[Service] = None):
        """
        Create a new environment for local execution.

        Parameters
        ----------
        name: str
            Human-readable name of the environment.
        config : dict
            Free-format dictionary that contains the benchmark environment
            configuration. Each config must have at least the "tunable_params"
            and the "const_args" sections.
            `LocalEnv` must also have at least some of the following parameters:
            {setup, run, teardown, dump_params_file, read_results_file}
        global_config : dict
            Free-format dictionary of global parameters (e.g., security credentials)
            to be mixed in into the "const_args" section of the local config.
        tunables : TunableGroups
            A collection of tunable parameters for *all* environments.
        service: Service
            An optional service object (e.g., providing methods to
            deploy or reboot a VM, etc.).
        """
        super().__init__(name=name, config=config, global_config=global_config,
                         tunables=tunables, service=service)

        assert self._service is not None and isinstance(self._service, SupportsLocalExec), \
            "LocalEnv requires a service that supports local execution"
        self._local_exec_service: SupportsLocalExec = self._service

        self._temp_dir = self.config.get("temp_dir")

        self._dump_params_file: Optional[str] = self.config.get("dump_params_file")
        self._read_results_file: Optional[str] = self.config.get("read_results_file")

    def setup(self, tunables: TunableGroups, global_config: Optional[dict] = None) -> bool:
        """
        Check if the environment is ready and set up the application
        and benchmarks, if necessary.

        Parameters
        ----------
        tunables : TunableGroups
            A collection of tunable OS and application parameters along with their
            values. In a local environment these could be used to prepare a config
            file on the scheduler prior to transferring it to the remote environment,
            for instance.
        global_config : dict
            Free-format dictionary of global parameters of the environment
            that are not used in the optimization process.

        Returns
        -------
        is_success : bool
            True if operation is successful, false otherwise.
        """
        if not super().setup(tunables, global_config):
            return False

        with self._local_exec_service.temp_dir_context(self._temp_dir) as temp_dir:

            _LOG.info("Set up the environment locally: %s at %s", self, temp_dir)

            if self._dump_params_file:
                fname = path_join(temp_dir, self._dump_params_file)
                _LOG.debug("Dump tunables to file: %s", fname)
                with open(fname, "wt", encoding="utf-8") as fh_tunables:
                    # json.dump(self._params, fh_tunables)  # Tunables *and* const_args
                    json.dump(tunables.get_param_values(
                        self._tunable_params.get_covariant_group_names()), fh_tunables)

            if self._script_setup:
                return_code = self._local_exec(self._script_setup, temp_dir)
                self._is_ready = bool(return_code == 0)
            else:
                self._is_ready = True

        return self._is_ready

    def run(self) -> Tuple[Status, Optional[dict]]:
        """
        Run a script in the local scheduler environment.

        Returns
        -------
        (status, output) : (Status, dict)
            A pair of (Status, output) values, where `output` is a dict
            with the results or None if the status is not COMPLETED.
            If run script is a benchmark, then the score is usually expected to
            be in the `score` field.
        """
        (status, _) = result = super().run()
        if not status.is_ready:
            return result

        with self._local_exec_service.temp_dir_context(self._temp_dir) as temp_dir:

            if self._script_run:
                return_code = self._local_exec(self._script_run, temp_dir)
                if return_code != 0:
                    return (Status.FAILED, None)

            if not self._read_results_file:
                _LOG.debug("Not reading the data at: %s", self)
                return (Status.SUCCEEDED, {})

<<<<<<< HEAD
            # FIXME: We should not be assuming that the only output file type is a CSV.
=======
>>>>>>> 07dc5a9b
            data: pandas.DataFrame = pandas.read_csv(
                self._config_loader_service.resolve_path(
                    self._read_results_file, extra_paths=[temp_dir]))

            _LOG.debug("Read data:\n%s", data)
            if len(data) != 1:
                _LOG.warning(
                    "Local run has %d rows: assume long format of (metric, value)", len(data))
                data = pandas.DataFrame([data.value.to_list()], columns=data.metric.to_list())

            data_dict = data.iloc[-1].to_dict()
            _LOG.info("Local run complete: %s ::\n%s", self, data_dict)
            return (Status.SUCCEEDED, data_dict)

    def teardown(self) -> None:
        """
        Clean up the local environment.
        """
        if self._script_teardown:
            _LOG.info("Local teardown: %s", self)
            return_code = self._local_exec(self._script_teardown)
            _LOG.info("Local teardown complete: %s :: %s", self, return_code)
        super().teardown()

    def _local_exec(self, script: Iterable[str], cwd: Optional[str] = None) -> int:
        """
        Execute a script locally in the scheduler environment.

        Parameters
        ----------
        script : Iterable[str]
            Lines of the script to run locally.
            Treat every line as a separate command to run.
        cwd : Optional[str]
            Work directory to run the script at.

        Returns
        -------
        return_code : int
            Return code of the script. 0 if successful.
        """
        env_params = self._get_env_params()
        _LOG.info("Run script locally on: %s at %s with env %s", self, cwd, env_params)
        (return_code, _stdout, stderr) = self._local_exec_service.local_exec(
            script, env=env_params, cwd=cwd)
        if return_code != 0:
            _LOG.warning("ERROR: Local script returns code %d stderr:\n%s", return_code, stderr)
        return return_code<|MERGE_RESOLUTION|>--- conflicted
+++ resolved
@@ -136,14 +136,11 @@
                 if return_code != 0:
                     return (Status.FAILED, None)
 
+            # FIXME: We should not be assuming that the only output file type is a CSV.
             if not self._read_results_file:
                 _LOG.debug("Not reading the data at: %s", self)
                 return (Status.SUCCEEDED, {})
 
-<<<<<<< HEAD
-            # FIXME: We should not be assuming that the only output file type is a CSV.
-=======
->>>>>>> 07dc5a9b
             data: pandas.DataFrame = pandas.read_csv(
                 self._config_loader_service.resolve_path(
                     self._read_results_file, extra_paths=[temp_dir]))
