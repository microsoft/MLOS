--- conflicted
+++ resolved
@@ -183,14 +183,7 @@
             self._config_loader_service.resolve_path(
                 self._read_results_file, extra_paths=[self._temp_dir]),
             index_col=False,
-<<<<<<< HEAD
-        )
-
-        if sys.platform == 'win32':
-            data.rename(str.rstrip, axis='columns', inplace=True)
-=======
         ))
->>>>>>> 1342c64b
 
         _LOG.debug("Read data:\n%s", data)
         if list(data.columns) == ["metric", "value"]:
@@ -199,18 +192,11 @@
         elif len(data) == 1:
             _LOG.info("Local results have 1 row: assume wide format")
         else:
-<<<<<<< HEAD
-            _LOG.warning("Local run failed: %s :: invalid data format\n%s", self, data)
-            return (Status.FAILED, None)
-=======
             raise ValueError(f"Invalid data format: {data}")
->>>>>>> 1342c64b
 
         data_dict = data.iloc[-1].to_dict()
         _LOG.info("Local run complete: %s ::\n%s", self, data_dict)
         return (Status.SUCCEEDED, data_dict)
-<<<<<<< HEAD
-=======
 
     @staticmethod
     def _normalize_columns(data: pandas.DataFrame) -> pandas.DataFrame:
@@ -223,7 +209,6 @@
         if sys.platform == 'win32':
             data.rename(str.rstrip, axis='columns', inplace=True)
         return data
->>>>>>> 1342c64b
 
     def status(self) -> Tuple[Status, List[Tuple[datetime, str, Any]]]:
 
@@ -237,17 +222,6 @@
                 self._read_telemetry_file, extra_paths=[self._temp_dir])
 
             # FIXME: We should not be assuming that the only output file type is a CSV.
-<<<<<<< HEAD
-            data: pandas.DataFrame = pandas.read_csv(fname, index_col=False, parse_dates=[0])
-
-            if sys.platform == 'win32':
-                data.rename(str.rstrip, axis='columns', inplace=True)
-
-            if list(data.columns) != ["timestamp", "metric", "value"]:
-                # Assume no header - this is ok for telemetry data.
-                data = pandas.read_csv(fname, index_col=False, parse_dates=[0],
-                                       names=["timestamp", "metric", "value"])
-=======
             data = self._normalize_columns(
                 pandas.read_csv(fname, index_col=False, parse_dates=[0]))
 
@@ -258,7 +232,6 @@
                 # Assume no header - this is ok for telemetry data.
                 data = pandas.read_csv(
                     fname, index_col=False, parse_dates=[0], names=expected_col_names)
->>>>>>> 1342c64b
         except FileNotFoundError as ex:
             _LOG.warning("Telemetry CSV file not found: %s :: %s", self._read_telemetry_file, ex)
             return (status, [])
