#
# Copyright (c) Microsoft Corporation.
# Licensed under the MIT License.
#
"""
Tunable parameter definition.
"""
import copy
import collections
import logging

from typing import Any, Callable, Dict, List, Optional, Sequence, Tuple, TypedDict, Union

_LOG = logging.getLogger(__name__)


"""A tunable parameter value type alias."""
TunableValue = Union[int, float, Optional[str]]


class TunableDict(TypedDict, total=False):
    """
    A typed dict for tunable parameters.

    Mostly used for mypy type checking.

    These are the types expected to be received from the json config.
    """

    type: str
    description: Optional[str]
    default: TunableValue
    values: Optional[List[Optional[str]]]
    range: Optional[Union[Sequence[int], Sequence[float]]]
    special: Optional[Union[List[int], List[str]]]


class Tunable:  # pylint: disable=too-many-instance-attributes
    """
    A tunable parameter definition and its current value.
    """

    # Maps tunable types to their corresponding Python types by name.
    # Note: the lhs are function points, not strings, because they're used for
    # type coersion in the value.setter function.
    _TYPE: Dict[str, Callable[[Any], TunableValue]] = {
        "int": int,
        "float": float,
        # Don't string convert None (json null) to "None"
        "categorical": lambda s: None if s is None else str(s),
    }

    def __init__(self, name: str, config: TunableDict):
        """
        Create an instance of a new tunable parameter.

        Parameters
        ----------
        name : str
            Human-readable identifier of the tunable parameter.
        config : dict
            Python dict that represents a Tunable (e.g., deserialized from JSON)
        """
        self._name = name
        self._type = config["type"]  # required
        self._description = config.get("description")
        self._default = config["default"]
        self._values = config.get("values")
        self._range: Optional[Union[Tuple[int, int], Tuple[float, float]]] = None
        config_range = config.get("range")
        if config_range is not None:
            assert len(config_range) == 2, f"Invalid range: {config_range}"
            config_range = (config_range[0], config_range[1])
            self._range = config_range
        self._special = config.get("special")
        self._current_value = self._default
        if self.is_categorical:
            if not (self._values and isinstance(self._values, collections.abc.Iterable)):
                raise ValueError("Must specify values for the categorical type")
            if self._range is not None:
                raise ValueError("Range must be None for the categorical type")
            if len(set(self._values)) != len(self._values):
                raise ValueError("Values must be unique for the categorical type")
            if self._special is not None:
                raise ValueError("Special values must be None for the categorical type")
        elif self.is_numerical:
            if self._values is not None:
                raise ValueError("Values must be None for the numerical type")
            if not self._range or len(self._range) != 2 or self._range[0] >= self._range[1]:
                raise ValueError(f"Invalid range: {self._range}")
        else:
            raise ValueError(f"Invalid parameter type: {self._type}")
        if not self.is_valid(self.default):
            raise ValueError(f"Invalid default value: {self.default}")

    def __repr__(self) -> str:
        """
        Produce a human-readable version of the Tunable (mostly for logging).

        Returns
        -------
        string : str
            A human-readable version of the Tunable.
        """
        return f"{self._name}={self._current_value}"

    def __eq__(self, other: object) -> bool:
        """
        Check if two Tunable objects are equal.

        Parameters
        ----------
        other : Tunable
            A tunable object to compare to.

        Returns
        -------
        is_equal : bool
            True if the Tunables correspond to the same parameter and have the same value and type.
            NOTE: ranges and special values are not currently considered in the comparison.
        """
        if not isinstance(other, Tunable):
            return False
        return bool(
            self._name == other._name and
            self._type == other._type and
            self._current_value == other._current_value
        )

    def __lt__(self, other: object) -> bool:    # pylint: disable=too-many-return-statements
        """
        Compare the two Tunable objects. We mostly need this to create a canonical list
        of tunable objects when hashing a TunableGroup.

        Parameters
        ----------
        other : Tunable
            A tunable object to compare to.

        Returns
        -------
        is_less : bool
            True if the current Tunable is less then the other one, False otherwise.
        """
        if not isinstance(other, Tunable):
            return False
        if self._name < other._name:
            return True
        if self._name == other._name and self._type < other._type:
            return True
        if self._name == other._name and self._type == other._type:
            if self.is_numerical:
                assert self._current_value is not None
                assert other._current_value is not None
                return bool(float(self._current_value) < float(other._current_value))
            # else: categorical
            if self._current_value is None:
                return True
            if other._current_value is None:
                return False
            return bool(str(self._current_value) < str(other._current_value))
        return False

    def copy(self) -> "Tunable":
        """
        Deep copy of the Tunable object.

        Returns
        -------
        tunable : Tunable
            A new Tunable object that is a deep copy of the original one.
        """
        return copy.deepcopy(self)

    @property
    def default(self) -> TunableValue:
        """
        Get the default value of the tunable.
        """
        return self._default

    @property
    def value(self) -> TunableValue:
        """
        Get the current value of the tunable.
        """
        return self._current_value

    @value.setter
    def value(self, value: TunableValue) -> TunableValue:
        """
        Set the current value of the tunable.
        """
        # We need this coercion for the values produced by some optimizers
        # (e.g., scikit-optimize) and for data restored from certain storage
        # systems (where values can be strings).
        try:
            if self.is_categorical and value is None and None in self.categorical_values:
                # Don't string convert None (json null)
                coerced_value = None
            else:
                coerced_value = self._TYPE[self._type](value)
        except Exception:
            _LOG.error("Impossible conversion: %s %s <- %s %s",
                       self._type, self._name, type(value), value)
            raise

        if self._type == "int" and isinstance(value, float) and value != coerced_value:
            _LOG.error("Loss of precision: %s %s <- %s %s",
                       self._type, self._name, type(value), value)
            raise ValueError(f"Loss of precision: {self._name}={value}")

        if not self.is_valid(coerced_value):
            _LOG.error("Invalid assignment: %s %s <- %s %s",
                       self._type, self._name, type(value), value)
            raise ValueError(f"Invalid value for the tunable: {self._name}={value}")

        self._current_value = coerced_value
        return self._current_value

    def is_valid(self, value: TunableValue) -> bool:
        """
        Check if the value can be assigned to the tunable.

        Parameters
        ----------
        value : Union[int, float, str]
            Value to validate.

        Returns
        -------
        is_valid : bool
            True if the value is valid, False otherwise.
        """
        if self.is_categorical and self._values:
            return value in self._values
        elif self.is_numerical and self._range:
            if isinstance(value, (int, float)):
                # TODO: allow special values outside of range?
                return bool(self._range[0] <= value <= self._range[1]) # or value == self._default
            else:
                raise ValueError(f"Invalid value type for tunable {self}: {value}={type(value)}")
        else:
            raise ValueError(f"Invalid parameter type: {self._type}")

    @property
    def categorical_value(self) -> Optional[str]:
        """
        Get the current value of the tunable as a number.
        """
        if self.is_categorical:
            return str(self._current_value)
        else:
            raise ValueError("Cannot get categorical values for a numerical tunable.")

    @categorical_value.setter
    def categorical_value(self, new_value: Optional[str]) -> Optional[str]:
        """
        Set the current value of the tunable.
        """
        assert self.is_categorical
<<<<<<< HEAD
        assert new_value is None or isinstance(new_value, str)
=======
        assert isinstance(new_value, (str, type(None)))
>>>>>>> 01ad9bfe
        self.value = new_value
        return self.value

    @property
    def numerical_value(self) -> Union[int, float]:
        """
        Get the current value of the tunable as a number.
        """
        assert self._current_value is not None
        if self._type == "int":
            return int(self._current_value)
        elif self._type == "float":
            return float(self._current_value)
        else:
            raise ValueError("Cannot get numerical value for a categorical tunable.")

    @numerical_value.setter
    def numerical_value(self, new_value: Union[int, float]) -> Union[int, float]:
        """
        Set the current value of the tunable.
        """
        # We need this coercion for the values produced by some optimizers
        # (e.g., scikit-optimize) and for data restored from certain storage
        # systems (where values can be strings).
        assert self.is_numerical
        self.value = new_value
        return self.value

    @property
    def name(self) -> str:
        """
        Get the name / string ID of the tunable.
        """
        return self._name

    @property
    def type(self) -> str:
        """
        Get the data type of the tunable.

        Returns
        -------
        type : str
            Data type of the tunable - one of {'int', 'float', 'categorical'}.
        """
        return self._type

    @property
    def is_categorical(self) -> bool:
        """
        Check if the tunable is categorical.

        Returns
        -------
        is_categorical : bool
            True if the tunable is categorical, False otherwise.
        """
        return self._type == "categorical"

    @property
    def is_numerical(self) -> bool:
        """
        Check if the tunable is an integer or float.

        Returns
        -------
        is_int : bool
            True if the tunable is an integer or float, False otherwise.
        """
        return self._type in {"int", "float"}

    @property
    def range(self) -> Union[Tuple[int, int], Tuple[float, float]]:
        """
        Get the range of the tunable if it is numerical, None otherwise.

        Returns
        -------
        range : (number, number)
            A 2-tuple of numbers that represents the range of the tunable.
            Numbers can be int or float, depending on the type of the tunable.
        """
        assert self.is_numerical
        assert self._range is not None
        return self._range

    @property
<<<<<<< HEAD
    def categorical_values(self) -> List[Optional[str]]:
=======
    def categories(self) -> List[Optional[str]]:
>>>>>>> 01ad9bfe
        """
        Get the list of all possible values of a categorical tunable.
        Return None if the tunable is not categorical.

        Returns
        -------
        values : List[str]
            List of all possible values of a categorical tunable.
        """
        assert self.is_categorical
        assert self._values is not None
        return self._values<|MERGE_RESOLUTION|>--- conflicted
+++ resolved
@@ -259,11 +259,7 @@
         Set the current value of the tunable.
         """
         assert self.is_categorical
-<<<<<<< HEAD
-        assert new_value is None or isinstance(new_value, str)
-=======
         assert isinstance(new_value, (str, type(None)))
->>>>>>> 01ad9bfe
         self.value = new_value
         return self.value
 
@@ -351,11 +347,7 @@
         return self._range
 
     @property
-<<<<<<< HEAD
-    def categorical_values(self) -> List[Optional[str]]:
-=======
     def categories(self) -> List[Optional[str]]:
->>>>>>> 01ad9bfe
         """
         Get the list of all possible values of a categorical tunable.
         Return None if the tunable is not categorical.
