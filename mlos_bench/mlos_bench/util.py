--- conflicted
+++ resolved
@@ -334,15 +334,11 @@
         return str(val)
 
 
-<<<<<<< HEAD
-def nullable(func: Callable, value: Any | None) -> Any | None:
-=======
 NullableT = TypeVar("NullableT")
 """A generic type variable for :py:func:`nullable` return types."""
 
 
-def nullable(func: Callable[..., NullableT], value: Optional[Any]) -> Optional[NullableT]:
->>>>>>> e54add5f
+def nullable(func: Callable[..., NullableT], value: Any | None) -> NullableT | None:
     """
     Poor man's Maybe monad: apply the function to the value if it's not None.
 
@@ -350,12 +346,12 @@
     ----------
     func : Callable
         Function to apply to the value.
-    value : Optional[Any]
+    value : Any | None
         Value to apply the function to.
 
     Returns
     -------
-    value : Optional[Any]
+    value : NullableT | None
         The result of the function application or None if the value is None.
 
     Examples
