--- conflicted
+++ resolved
@@ -338,11 +338,7 @@
 """A generic type variable for :py:func:`nullable` return types."""
 
 
-<<<<<<< HEAD
-def nullable(func: Callable[..., NullableT], value: Optional[Any]) -> Optional[NullableT]:
-=======
 def nullable(func: Callable[..., NullableT], value: Any | None) -> NullableT | None:
->>>>>>> edb0a7c4
     """
     Poor man's Maybe monad: apply the function to the value if it's not None.
 
