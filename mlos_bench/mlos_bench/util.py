#
# Copyright (c) Microsoft Corporation.
# Licensed under the MIT License.
#
"""
Various helper functions for mlos_bench.
"""

# NOTE: This has to be placed in the top-level mlos_bench package to avoid circular imports.

import os
import json
import logging
import importlib
import subprocess
from typing import Any, Dict, Iterable, Mapping, Optional, Tuple, Type, TypeVar, TYPE_CHECKING, Union

_LOG = logging.getLogger(__name__)

if TYPE_CHECKING:
    from mlos_bench.environments.base_environment import Environment
    from mlos_bench.optimizers.base_optimizer import Optimizer
    from mlos_bench.services.base_service import Service
    from mlos_bench.storage.base_storage import Storage

# BaseTypeVar is a generic with a constraint of the three base classes.
BaseTypeVar = TypeVar("BaseTypeVar", "Environment", "Optimizer", "Service", "Storage")
BaseTypes = Union["Environment", "Optimizer", "Service", "Storage"]


def preprocess_dynamic_configs(*, dest: dict, source: Optional[dict] = None) -> dict:
    """
    Replaces all $name values in the destination config with the corresponding
    value from the source config.

    Parameters
    ----------
    dest : dict
        Destination config.
    source : Optional[dict]
        Source config.

    Returns
    -------
    dest : dict
        A reference to the destination config after the preprocessing.
    """
    if source is None:
        source = {}
    for key, val in dest.items():
        if isinstance(val, str) and val.startswith("$") and val[1:] in source:
            dest[key] = source[val[1:]]
    return dest


def merge_parameters(*, dest: dict, source: Optional[dict] = None,
                     required_keys: Optional[Iterable[str]] = None) -> dict:
    """
    Merge the source config dict into the destination config.
    Pick from the source configs *ONLY* the keys that are already present
    in the destination config.

    Parameters
    ----------
    dest : dict
        Destination config.
    source : Optional[dict]
        Source config.
    required_keys : Optional[Iterable[str]]
        An optional list of keys that must be present in the destination config.

    Returns
    -------
    dest : dict
        A reference to the destination config after the merge.
    """
    if source is None:
        source = {}

    for key in set(dest).intersection(source):
        dest[key] = source[key]

    for key in required_keys or []:
        if key in dest:
            continue
        if key in source:
            dest[key] = source[key]
        else:
            raise ValueError("Missing required parameter: " + key)

    return dest


def path_join(*args: str, abs_path: bool = False) -> str:
    """
    Joins the path components and normalizes the path.

    Parameters
    ----------
    args : str
        Path components.

    abs_path : bool
        If True, the path is converted to be absolute.

    Returns
    -------
    str
        Joined path.
    """
    path = os.path.join(*args)
    if abs_path:
        path = os.path.abspath(path)
    return os.path.normpath(path).replace("\\", "/")


def prepare_class_load(config: dict,
                       global_config: Optional[Dict[str, Any]] = None) -> Tuple[str, Dict[str, Any]]:
    """
    Extract the class instantiation parameters from the configuration.

    Parameters
    ----------
    config : dict
        Configuration of the optimizer.
    global_config : dict
        Global configuration parameters (optional).

    Returns
    -------
    (class_name, class_config) : (str, dict)
        Name of the class to instantiate and its configuration.
    """
    class_name = config["class"]
    class_config = config.setdefault("config", {})

    merge_parameters(dest=class_config, source=global_config)

    if _LOG.isEnabledFor(logging.DEBUG):
        _LOG.debug("Instantiating: %s with config:\n%s",
                   class_name, json.dumps(class_config, indent=2))

    return (class_name, class_config)


def get_class_from_name(class_name: str) -> type:
    """
    Gets the class from the fully qualified name.

    Parameters
    ----------
    class_name : str
        Fully qualified class name.

    Returns
    -------
    type
        Class object.
    """
    # We need to import mlos_bench to make the factory methods work.
    class_name_split = class_name.split(".")
    module_name = ".".join(class_name_split[:-1])
    class_id = class_name_split[-1]

    module = importlib.import_module(module_name)
    cls = getattr(module, class_id)
    assert isinstance(cls, type)
    return cls


# FIXME: Technically, this should return a type "class_name" derived from "base_class".
def instantiate_from_config(base_class: Type[BaseTypeVar], class_name: str,
                            *args: Any, **kwargs: Any) -> BaseTypeVar:
    """
    Factory method for a new class instantiated from config.

    Parameters
    ----------
    base_class : type
        Base type of the class to instantiate.
        Currently it's one of {Environment, Service, Optimizer}.
    class_name : str
        FQN of a Python class to instantiate, e.g.,
<<<<<<< HEAD
        "mlos_bench.environment.remote.HostEnv".
=======
        "mlos_bench.environments.remote.VMEnv".
>>>>>>> 0db80043
        Must be derived from the `base_class`.
    args : list
        Positional arguments to pass to the constructor.
    kwargs : dict
        Keyword arguments to pass to the constructor.

    Returns
    -------
    inst : Union[Environment, Service, Optimizer, Storage]
        An instance of the `class_name` class.
    """
    impl = get_class_from_name(class_name)
    _LOG.info("Instantiating: %s :: %s", class_name, impl)

    assert issubclass(impl, base_class)
    ret: BaseTypeVar = impl(*args, **kwargs)
    assert isinstance(ret, base_class)
    return ret


def check_required_params(config: Mapping[str, Any], required_params: Iterable[str]) -> None:
    """
    Check if all required parameters are present in the configuration.
    Raise ValueError if any of the parameters are missing.

    Parameters
    ----------
    config : dict
        Free-format dictionary with the configuration
        of the service or benchmarking environment.
    required_params : Iterable[str]
        A collection of identifiers of the parameters that must be present
        in the configuration.
    """
    missing_params = set(required_params).difference(config)
    if missing_params:
        raise ValueError(
            "The following parameters must be provided in the configuration"
            + f" or as command line arguments: {missing_params}")


def get_git_info(path: str = __file__) -> Tuple[str, str, str]:
    """
    Get the git repository, commit hash, and local path of the given file.

    Parameters
    ----------
    path : str
        Path to the file in git repository.

    Returns
    -------
    (git_repo, git_commit, git_path) : Tuple[str, str, str]
        Git repository URL, last commit hash, and relative file path.
    """
    dirname = os.path.dirname(path)
    git_repo = subprocess.check_output(
        ["git", "-C", dirname, "remote", "get-url", "origin"], text=True).strip()
    git_commit = subprocess.check_output(
        ["git", "-C", dirname, "rev-parse", "HEAD"], text=True).strip()
    git_root = subprocess.check_output(
        ["git", "-C", dirname, "rev-parse", "--show-toplevel"], text=True).strip()
    _LOG.debug("Current git branch: %s %s", git_repo, git_commit)
    rel_path = os.path.relpath(os.path.abspath(path), os.path.abspath(git_root))
    return (git_repo, git_commit, rel_path.replace("\\", "/"))<|MERGE_RESOLUTION|>--- conflicted
+++ resolved
@@ -181,11 +181,7 @@
         Currently it's one of {Environment, Service, Optimizer}.
     class_name : str
         FQN of a Python class to instantiate, e.g.,
-<<<<<<< HEAD
         "mlos_bench.environment.remote.HostEnv".
-=======
-        "mlos_bench.environments.remote.VMEnv".
->>>>>>> 0db80043
         Must be derived from the `base_class`.
     args : list
         Positional arguments to pass to the constructor.
