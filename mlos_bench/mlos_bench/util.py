--- conflicted
+++ resolved
@@ -2,11 +2,8 @@
 Various helper functions for mlos_bench.
 """
 
-<<<<<<< HEAD
-=======
 # NOTE: This has to be placed in the top-level mlos_bench package to avoid circular imports.
 
->>>>>>> 6ae9e14d
 import json
 import logging
 import importlib
