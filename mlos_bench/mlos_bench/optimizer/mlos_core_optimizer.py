--- conflicted
+++ resolved
@@ -48,25 +48,17 @@
             space_adapter_type=space_adapter_type,
             space_adapter_kwargs=space_adapter_config)
 
-<<<<<<< HEAD
-    def bulk_register(self, configs: List[dict], scores: List[float]) -> bool:
-        if not super().bulk_register(configs, scores):
-=======
     def bulk_register(self, configs: List[dict], scores: List[float],
                       status: Optional[List[Status]] = None) -> bool:
         if not super().bulk_register(configs, scores, status):
->>>>>>> 9f00a01d
             return False
         tunables_names = list(self._tunables.get_param_values().keys())
         df_configs = pd.DataFrame(configs)[tunables_names]
         df_scores = pd.Series(scores, dtype=float) * self._opt_sign
-<<<<<<< HEAD
-=======
         if status is not None:
             df_status_succ = pd.Series(status) == Status.SUCCEEDED
             df_configs = df_configs[df_status_succ]
             df_scores = df_scores[df_status_succ]
->>>>>>> 9f00a01d
         self._opt.register(df_configs, df_scores)
         if _LOG.isEnabledFor(logging.DEBUG):
             (score, _) = self.get_best_observation()
