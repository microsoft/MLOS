--- conflicted
+++ resolved
@@ -23,60 +23,7 @@
     An abstract interface between the benchmarking framework and mlos_core optimizers.
     """
 
-<<<<<<< HEAD
     def __init__(self, tunables: TunableGroups, service: Service, config: dict):
-=======
-    @staticmethod
-    def load(tunables: TunableGroups, config: dict, global_config: Optional[dict] = None) -> "Optimizer":
-        """
-        Instantiate the Optimizer shim from the configuration.
-
-        Parameters
-        ----------
-        tunables : TunableGroups
-            Tunable parameters of the environment.
-        config : dict
-            Configuration of the optimizer.
-        global_config : dict
-            Global configuration parameters (optional).
-
-        Returns
-        -------
-        opt : Optimizer
-            A new Optimizer instance.
-        """
-        (class_name, opt_config) = prepare_class_load(config, global_config)
-        opt = Optimizer.new(class_name, tunables, opt_config)
-        _LOG.info("Created optimizer: %s", opt)
-        return opt
-
-    @classmethod
-    def new(cls, class_name: str, tunables: TunableGroups, config: dict) -> "Optimizer":
-        """
-        Factory method for a new optimizer with a given config.
-
-        Parameters
-        ----------
-        class_name: str
-            FQN of a Python class to instantiate, e.g.,
-            "mlos_bench.optimizer.MlosCoreOptimizer".
-            Must be derived from the `Optimizer` class.
-        tunables : TunableGroups
-            The tunables to optimize.
-        config : dict
-            Free-format dictionary that contains the optimizer configuration.
-            It will be passed as a constructor parameter of the class
-            specified by `class_name`.
-
-        Returns
-        -------
-        opt : Optimizer
-            An instance of the `Optimizer` class initialized with `config`.
-        """
-        return instantiate_from_config(cls, class_name, tunables, config)
-
-    def __init__(self, tunables: TunableGroups, config: dict):
->>>>>>> 9fe180a9
         """
         Create a new optimizer for the given configuration space defined by the tunables.
 
