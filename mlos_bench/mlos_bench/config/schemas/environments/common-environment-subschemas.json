--- conflicted
+++ resolved
@@ -101,7 +101,6 @@
             ]
         },
 
-<<<<<<< HEAD
         "shell_param_type": {
             "description": "All parameters must be valid shell variable names, else use shell_params_mapping.",
             "type": "string",
@@ -143,8 +142,6 @@
             }
         },
 
-=======
->>>>>>> ec8838a3
         "file_download_config": {
             "type": "object",
             "properties": {
