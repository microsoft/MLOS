--- conflicted
+++ resolved
@@ -101,8 +101,6 @@
             ]
         },
 
-<<<<<<< HEAD
-=======
         "shell_param_type": {
             "description": "All parameters must be valid shell variable names, else use shell_params_mapping.",
             "type": "string",
@@ -144,7 +142,6 @@
             }
         },
 
->>>>>>> 07dc5a9b
         "file_download_config": {
             "type": "object",
             "properties": {
