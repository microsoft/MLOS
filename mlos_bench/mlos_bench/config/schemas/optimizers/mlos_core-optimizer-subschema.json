{
    "$schema": "https://json-schema.org/draft/2020-12/schema",
    "$id": "https://raw.githubusercontent.com/microsoft/MLOS/main/mlos_bench/mlos_bench/config/schemas/optimizers/mlos_core-optimizer-subschema.json",
    "title": "mlos_core Optimizer config subschema",
    "$comment": "Extensions to the allowed 'config' object properties when the optimizer is the mlos_core optimizer.",

    "type": "object",
    "properties": {
        "optimizer_type": {
            "description": "The underlying optimizer type to use.",
            "$comment": "See Also: mlos_core/optimizers/__init__.py",
            "enum": [
                null,
                "EMUKIT",
                "FLAML",
                "RANDOM",
                "SKOPT",
                "SMAC"
            ]
        },
        "space_adapter_type": {
            "description": "The type of space adapter to use.",
            "$comment": "See Also: mlos_core/spaces/__init__.py",
            "enum": [
                null,
                "IDENTITY",
                "LLAMATUNE"
            ]
        },
        "space_adapter_config": {
            "description": "The space adapter specific config.",
            "$comment": "stub for possible space adapter configs based on type (set using conditionals below)",
            "type": "object"
        }
    },
    "allOf": [
        {
<<<<<<< HEAD
            "$comment": "add extra recognized params for SKOPT optimizer type",
            "if": {
                "properties": {
                    "optimizer_type": {
                        "const": "SKOPT"
                    }
                },
                "required": [
                    "optimizer_type"
                ]
            },
            "then": {
                "properties": {
                    "base_estimator": {
                        "description": "The base estimator to use for the SKOPT optimizer.",
                        "enum": [
                            "gp",
                            "et"
                        ]
                    }
                }
            }
        },
        {
            "$comment": "add extra recognized params for SMAC optimizer type",
            "if": {
                "properties": {
                    "optimizer_type": {
                        "const": "SMAC"
                    }
                },
                "required": [
                    "optimizer_type"
                ]
            },
            "then": {
                "$comment": "Not all SMAC optimizer params are exposed here, since some are handled automatically by mlos_bench.",
                "properties": {
                    "n_random_init": {
                        "description": "Number of points evaluated at start to bootstrap the optimizer.",
                        "type": "integer",
                        "minimum": 1,
                        "example": 10
                    },
                    "n_random_probability": {
                        "description": "Probability of choosing to evaluate a random configuration during optimization.",
                        "type": "number",
                        "minimum": 0,
                        "maximum": 1,
                        "example": 0.1
                    }
                }
            }
        },
        {
=======
>>>>>>> 3f7b3aae
            "$comment": "a set of rules for the space adapter schema extensions",
            "oneOf": [
                {
                    "if": {
                        "$comment": "disallow any extra space_adapter_configs for IDENTITY/null space_adapter_type",
                        "anyOf": [
                            {
                                "properties": {
                                    "space_adapter_type": {
                                        "const": null
                                    }
                                },
                                "required": [
                                    "space_adapter_type"
                                ]
                            },
                            {
                                "properties": {
                                    "space_adapter_type": {
                                        "const": "IDENTITY"
                                    }
                                },
                                "required": [
                                    "space_adapter_type"
                                ]
                            },
                            {
                                "$comment": "Match when space_adapter_type is not present",
                                "not": {
                                    "required": [
                                        "space_adapter_type"
                                    ]
                                }
                            }
                        ]
                    },
                    "then": {
                        "not": {
                            "$comment": "space_adapter_config should be omitted in this case",
                            "required": [
                                "space_adapter_config"
                            ]
                        }
                    },
                    "else": false
                },
                {
                    "if": {
                        "properties": {
                            "space_adapter_type": {
                                "const": "LLAMATUNE"
                            }
                        },
                        "required": [
                            "space_adapter_type"
                        ]
                    },
                    "then": {
                        "properties": {
                            "space_adapter_config": {
                                "$comment": "Properties specific to the llamatune space adapter config.",
                                "type": "object",
                                "properties": {
                                    "num_low_dims": {
                                        "description": "Number of dimensions used in the low-dimensional parameter search space.",
                                        "type": "integer",
                                        "minimum": 2
                                    },
                                    "special_param_values": {
                                        "type": "object"
                                    },
                                    "max_unique_values_per_param": {
                                        "type": "integer",
                                        "minimum": 1
                                    }
                                },
                                "unevaluatedProperties": false
                            }
                        }
                    },
                    "else": false
                }
            ]
        }
    ]
}<|MERGE_RESOLUTION|>--- conflicted
+++ resolved
@@ -35,30 +35,6 @@
     },
     "allOf": [
         {
-<<<<<<< HEAD
-            "$comment": "add extra recognized params for SKOPT optimizer type",
-            "if": {
-                "properties": {
-                    "optimizer_type": {
-                        "const": "SKOPT"
-                    }
-                },
-                "required": [
-                    "optimizer_type"
-                ]
-            },
-            "then": {
-                "properties": {
-                    "base_estimator": {
-                        "description": "The base estimator to use for the SKOPT optimizer.",
-                        "enum": [
-                            "gp",
-                            "et"
-                        ]
-                    }
-                }
-            }
-        },
         {
             "$comment": "add extra recognized params for SMAC optimizer type",
             "if": {
@@ -91,8 +67,6 @@
             }
         },
         {
-=======
->>>>>>> 3f7b3aae
             "$comment": "a set of rules for the space adapter schema extensions",
             "oneOf": [
                 {
