#!/usr/bin/env python3
#
# Copyright (c) Microsoft Corporation.
# Licensed under the MIT License.
#
"""
OS Autotune main optimization loop.

Note: this script is also available as a CLI tool via pip under the name "mlos_bench".

See `--help` output for details.
"""

import logging
from typing import List, Optional, Tuple

from mlos_bench.launcher import Launcher
from mlos_bench.tunables.tunable_groups import TunableGroups

_LOG = logging.getLogger(__name__)


def _main(argv: Optional[List[str]] = None) -> Tuple[Optional[float], Optional[TunableGroups]]:

    launcher = Launcher("mlos_bench", "Systems autotuning and benchmarking tool", argv=argv)

<<<<<<< HEAD
    # TODO: Instantiate Scheduler from JSON config
    scheduler = SyncScheduler(
        config={
            "experiment_id": "UNDEFINED - override from global config",
            "trial_id": 0,    # Override from global config
            "config_id": -1,  # Override from global config
            "trial_config_repeat_count": launcher.trial_config_repeat_count,
            "teardown": launcher.teardown,
        },
        global_config=launcher.global_config,
        trial_runners=launcher.trial_runners,
        optimizer=launcher.optimizer,
        storage=launcher.storage,
        root_env_config=launcher.root_env_config,
    )

    with scheduler as scheduler_context:
=======
    with launcher.scheduler as scheduler_context:
>>>>>>> f3955313
        scheduler_context.start()
        scheduler_context.teardown()

    (score, _config) = result = launcher.scheduler.get_best_observation()
    # NOTE: This log line is used in test_launch_main_app_* unit tests:
    _LOG.info("Final score: %s", score)
    return result


if __name__ == "__main__":
    _main()<|MERGE_RESOLUTION|>--- conflicted
+++ resolved
@@ -24,27 +24,7 @@
 
     launcher = Launcher("mlos_bench", "Systems autotuning and benchmarking tool", argv=argv)
 
-<<<<<<< HEAD
-    # TODO: Instantiate Scheduler from JSON config
-    scheduler = SyncScheduler(
-        config={
-            "experiment_id": "UNDEFINED - override from global config",
-            "trial_id": 0,    # Override from global config
-            "config_id": -1,  # Override from global config
-            "trial_config_repeat_count": launcher.trial_config_repeat_count,
-            "teardown": launcher.teardown,
-        },
-        global_config=launcher.global_config,
-        trial_runners=launcher.trial_runners,
-        optimizer=launcher.optimizer,
-        storage=launcher.storage,
-        root_env_config=launcher.root_env_config,
-    )
-
-    with scheduler as scheduler_context:
-=======
     with launcher.scheduler as scheduler_context:
->>>>>>> f3955313
         scheduler_context.start()
         scheduler_context.teardown()
 
