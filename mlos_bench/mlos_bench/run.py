--- conflicted
+++ resolved
@@ -141,7 +141,7 @@
         Global configuration parameters.
     """
     _LOG.info("Trial: %s", trial)
-<<<<<<< HEAD
+    with env as env_context:
 
     if not env_context.setup(trial.tunables, trial.config(global_config)):
         _LOG.warning("Setup failed: %s :: %s", env_context, trial.tunables)
@@ -160,27 +160,6 @@
     # FIXME: Use the actual timestamp from the benchmark.
     trial.update(status, datetime.utcnow(), results)
     opt.register(trial.tunables, status, results)
-=======
-    with env as env_context:
-
-        if not env_context.setup(trial.tunables, trial.config(global_config)):
-            _LOG.warning("Setup failed: %s :: %s", env_context, trial.tunables)
-            # FIXME: Use the actual timestamp from the environment.
-            trial.update(Status.FAILED, datetime.utcnow())
-            opt.register(trial.tunables, Status.FAILED)
-            return
-
-        # In async mode (TODO), poll the environment for status and telemetry
-        # and update the storage with the intermediate results.
-        (status, telemetry) = env_context.status()
-        trial.update_telemetry(status, telemetry)
-
-        (status, results) = env_context.run()  # Block and wait for the final result.
-        _LOG.info("Results: %s :: %s\n%s", trial.tunables, status, results)
-        # FIXME: Use the actual timestamp from the benchmark.
-        trial.update(status, datetime.utcnow(), results)
-        opt.register(trial.tunables, status, results)
->>>>>>> 21afb6b0
 
 
 if __name__ == "__main__":
