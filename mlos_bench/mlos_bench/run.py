#!/usr/bin/env python3
#
# Copyright (c) Microsoft Corporation.
# Licensed under the MIT License.
#
"""
OS Autotune main optimization loop.

Note: this script is also available as a CLI tool via pip under the name "mlos_bench".

See `--help` output for details.
"""

import logging
<<<<<<< HEAD
from datetime import datetime
from typing import Any, Dict, List, Optional, Tuple

from mlos_bench.launcher import Launcher
from mlos_bench.optimizers.base_optimizer import Optimizer
from mlos_bench.environments.base_environment import Environment
from mlos_bench.storage.base_storage import Storage
from mlos_bench.environments.status import Status
from mlos_bench.trial_runner import TrialRunner
=======
from typing import List, Optional, Tuple

from mlos_bench.launcher import Launcher
>>>>>>> d8d8dfbd
from mlos_bench.tunables.tunable_groups import TunableGroups
from mlos_bench.schedulers.sync_scheduler import SyncScheduler

_LOG = logging.getLogger(__name__)


def _main(argv: Optional[List[str]] = None) -> Tuple[Optional[float], Optional[TunableGroups]]:

    launcher = Launcher("mlos_bench", "Systems autotuning and benchmarking tool", argv=argv)

<<<<<<< HEAD
    result = _optimization_loop(
        trial_runners=launcher.trial_runners,
        opt=launcher.optimizer,
=======
    # TODO: Instantiate Scheduler from JSON config
    scheduler = SyncScheduler(
        config={
            "experiment_id": "UNDEFINED - override from global config",
            "trial_id": 0,    # Override from global config
            "config_id": -1,  # Override from global config
            "trial_config_repeat_count": launcher.trial_config_repeat_count,
            "teardown": launcher.teardown,
        },
        global_config=launcher.global_config,
        environment=launcher.environment,
        optimizer=launcher.optimizer,
>>>>>>> d8d8dfbd
        storage=launcher.storage,
        root_env_config=launcher.root_env_config,
    )

<<<<<<< HEAD
    _LOG.info("Final result: %s", result)
    return result


def _optimization_loop(*,
                       trial_runners: List[TrialRunner],
                       opt: Optimizer,
                       storage: Storage,
                       root_env_config: str,
                       global_config: Dict[str, Any],
                       do_teardown: bool,
                       trial_config_repeat_count: int = 1,
                       ) -> Tuple[Optional[float], Optional[TunableGroups]]:
    """
    Main optimization loop.

    Parameters
    ----------
    trial_runners : List[TrialRunner]
        TrialRunner (benchmarking Environment) to run the optimization Trials on.
    opt : Optimizer
        An interface to mlos_core or other optimizers.
    storage : Storage
        A storage system to persist the experiment data.
    root_env_config : str
        A path to the root JSON configuration file of the benchmarking environment.
    global_config : dict
        Global configuration parameters.
    do_teardown : bool
        If True, teardown the environment at the end of the experiment
    trial_config_repeat_count : int
        How many trials to repeat for the same configuration.
    """
    if _LOG.isEnabledFor(logging.INFO):
        _LOG.info("Root Environment:\n%s", env.pprint())

    # Start new or resume the existing experiment. Verify that the
    # experiment configuration is compatible with the previous runs.
    # If the `merge` config parameter is present, merge in the data
    # from other experiments and check for compatibility.
    env = trial_runners[0].environment
# HERE: continue replacing env context with trial_runners ...
    with opt as opt_context, \
         storage.experiment(
            experiment_id=global_config["experiment_id"].strip(),
            trial_id=int(global_config["trial_id"]),
            root_env_config=root_env_config,
            description=env.name,
            tunables=env.tunable_params,
            opt_target=opt.target,
            opt_direction=opt.direction,
         ) as exp:

        _LOG.info("Experiment: %s Env: %s Optimizer: %s", exp, env, opt)

        last_trial_id = -1
        if opt_context.supports_preload:
            # Complete trials that are pending or in-progress.
            _run_schedule(exp, env_context, global_config, running=True)
            # Load past trials data into the optimizer
            last_trial_id = _get_optimizer_suggestions(exp, opt_context, is_warm_up=True)
        else:
            _LOG.warning("Skip pending trials and warm-up: %s", opt)

        config_id = int(global_config.get("config_id", -1))
        if config_id > 0:
            tunables = _load_config(exp, env_context, config_id)
            _schedule_trial(exp, opt_context, tunables, trial_config_repeat_count)

        # Now run new trials until the optimizer is done.
        while opt_context.not_converged():
            # TODO: In the future, _scheduler and _optimizer
            # can be run in parallel in two independent loops.
            _run_schedule(exp, env_context, global_config)
            last_trial_id = _get_optimizer_suggestions(exp, opt_context, last_trial_id, trial_config_repeat_count)

        if do_teardown:
            env_context.teardown()

    (best_score, best_config) = opt.get_best_observation()
    _LOG.info("Env: %s best score: %s", env, best_score)
    return (best_score, best_config)


def _load_config(exp: Storage.Experiment, env_context: Environment,
                 config_id: int) -> TunableGroups:
    """
    Load the existing tunable configuration from the storage.
    """
    tunable_values = exp.load_tunable_config(config_id)
    tunables = env_context.tunable_params.assign(tunable_values)
    _LOG.info("Load config from storage: %d", config_id)
    if _LOG.isEnabledFor(logging.DEBUG):
        _LOG.debug("Config %d ::\n%s",
                   config_id, json.dumps(tunable_values, indent=2))
    return tunables

=======
    with scheduler as scheduler_context:
        scheduler_context.start()
        scheduler_context.teardown()
>>>>>>> d8d8dfbd

    (score, _config) = result = scheduler.get_best_observation()
    # NOTE: This log line is used in test_launch_main_app_* unit tests:
    _LOG.info("Final score: %s", score)
    return result


if __name__ == "__main__":
    _main()<|MERGE_RESOLUTION|>--- conflicted
+++ resolved
@@ -12,21 +12,9 @@
 """
 
 import logging
-<<<<<<< HEAD
-from datetime import datetime
-from typing import Any, Dict, List, Optional, Tuple
-
-from mlos_bench.launcher import Launcher
-from mlos_bench.optimizers.base_optimizer import Optimizer
-from mlos_bench.environments.base_environment import Environment
-from mlos_bench.storage.base_storage import Storage
-from mlos_bench.environments.status import Status
-from mlos_bench.trial_runner import TrialRunner
-=======
 from typing import List, Optional, Tuple
 
 from mlos_bench.launcher import Launcher
->>>>>>> d8d8dfbd
 from mlos_bench.tunables.tunable_groups import TunableGroups
 from mlos_bench.schedulers.sync_scheduler import SyncScheduler
 
@@ -37,11 +25,6 @@
 
     launcher = Launcher("mlos_bench", "Systems autotuning and benchmarking tool", argv=argv)
 
-<<<<<<< HEAD
-    result = _optimization_loop(
-        trial_runners=launcher.trial_runners,
-        opt=launcher.optimizer,
-=======
     # TODO: Instantiate Scheduler from JSON config
     scheduler = SyncScheduler(
         config={
@@ -52,116 +35,15 @@
             "teardown": launcher.teardown,
         },
         global_config=launcher.global_config,
-        environment=launcher.environment,
+        trial_runners=launcher.trial_runners,
         optimizer=launcher.optimizer,
->>>>>>> d8d8dfbd
         storage=launcher.storage,
         root_env_config=launcher.root_env_config,
     )
 
-<<<<<<< HEAD
-    _LOG.info("Final result: %s", result)
-    return result
-
-
-def _optimization_loop(*,
-                       trial_runners: List[TrialRunner],
-                       opt: Optimizer,
-                       storage: Storage,
-                       root_env_config: str,
-                       global_config: Dict[str, Any],
-                       do_teardown: bool,
-                       trial_config_repeat_count: int = 1,
-                       ) -> Tuple[Optional[float], Optional[TunableGroups]]:
-    """
-    Main optimization loop.
-
-    Parameters
-    ----------
-    trial_runners : List[TrialRunner]
-        TrialRunner (benchmarking Environment) to run the optimization Trials on.
-    opt : Optimizer
-        An interface to mlos_core or other optimizers.
-    storage : Storage
-        A storage system to persist the experiment data.
-    root_env_config : str
-        A path to the root JSON configuration file of the benchmarking environment.
-    global_config : dict
-        Global configuration parameters.
-    do_teardown : bool
-        If True, teardown the environment at the end of the experiment
-    trial_config_repeat_count : int
-        How many trials to repeat for the same configuration.
-    """
-    if _LOG.isEnabledFor(logging.INFO):
-        _LOG.info("Root Environment:\n%s", env.pprint())
-
-    # Start new or resume the existing experiment. Verify that the
-    # experiment configuration is compatible with the previous runs.
-    # If the `merge` config parameter is present, merge in the data
-    # from other experiments and check for compatibility.
-    env = trial_runners[0].environment
-# HERE: continue replacing env context with trial_runners ...
-    with opt as opt_context, \
-         storage.experiment(
-            experiment_id=global_config["experiment_id"].strip(),
-            trial_id=int(global_config["trial_id"]),
-            root_env_config=root_env_config,
-            description=env.name,
-            tunables=env.tunable_params,
-            opt_target=opt.target,
-            opt_direction=opt.direction,
-         ) as exp:
-
-        _LOG.info("Experiment: %s Env: %s Optimizer: %s", exp, env, opt)
-
-        last_trial_id = -1
-        if opt_context.supports_preload:
-            # Complete trials that are pending or in-progress.
-            _run_schedule(exp, env_context, global_config, running=True)
-            # Load past trials data into the optimizer
-            last_trial_id = _get_optimizer_suggestions(exp, opt_context, is_warm_up=True)
-        else:
-            _LOG.warning("Skip pending trials and warm-up: %s", opt)
-
-        config_id = int(global_config.get("config_id", -1))
-        if config_id > 0:
-            tunables = _load_config(exp, env_context, config_id)
-            _schedule_trial(exp, opt_context, tunables, trial_config_repeat_count)
-
-        # Now run new trials until the optimizer is done.
-        while opt_context.not_converged():
-            # TODO: In the future, _scheduler and _optimizer
-            # can be run in parallel in two independent loops.
-            _run_schedule(exp, env_context, global_config)
-            last_trial_id = _get_optimizer_suggestions(exp, opt_context, last_trial_id, trial_config_repeat_count)
-
-        if do_teardown:
-            env_context.teardown()
-
-    (best_score, best_config) = opt.get_best_observation()
-    _LOG.info("Env: %s best score: %s", env, best_score)
-    return (best_score, best_config)
-
-
-def _load_config(exp: Storage.Experiment, env_context: Environment,
-                 config_id: int) -> TunableGroups:
-    """
-    Load the existing tunable configuration from the storage.
-    """
-    tunable_values = exp.load_tunable_config(config_id)
-    tunables = env_context.tunable_params.assign(tunable_values)
-    _LOG.info("Load config from storage: %d", config_id)
-    if _LOG.isEnabledFor(logging.DEBUG):
-        _LOG.debug("Config %d ::\n%s",
-                   config_id, json.dumps(tunable_values, indent=2))
-    return tunables
-
-=======
     with scheduler as scheduler_context:
         scheduler_context.start()
         scheduler_context.teardown()
->>>>>>> d8d8dfbd
 
     (score, _config) = result = scheduler.get_best_observation()
     # NOTE: This log line is used in test_launch_main_app_* unit tests:
