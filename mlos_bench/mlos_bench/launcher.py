--- conflicted
+++ resolved
@@ -344,11 +344,6 @@
         class_config = self._config_loader.load_config(args_optimizer, ConfigSchema.OPTIMIZER)
         if 'max_iterations' in class_config:
             class_config['max_iterations'] *= self.trial_config_repeat_count
-<<<<<<< HEAD
-        if 'max_iterations' in self.global_config:
-            self.global_config['max_iterations'] *= self.trial_config_repeat_count
-=======
->>>>>>> a7a387a4
         assert isinstance(class_config, Dict)
         optimizer = self._config_loader.build_optimizer(tunables=self.tunables,
                                                         service=self._parent_service,
