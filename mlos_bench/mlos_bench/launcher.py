#
# Copyright (c) Microsoft Corporation.
# Licensed under the MIT License.
#
"""
Helper functions to launch the benchmark and the optimizer from the command line.
"""

import logging
import argparse

<<<<<<< HEAD
from typing import Optional, List, Dict, Any

from mlos_bench.environment import Environment
from mlos_bench.optimizer import Optimizer
from mlos_bench.storage import Storage
from mlos_bench.service import LocalExecService, ConfigPersistenceService
=======
from typing import Any, Dict, Iterable

from mlos_bench.environment.base_environment import Environment
from mlos_bench.service.local.local_exec import LocalExecService
from mlos_bench.service.config_persistence import ConfigPersistenceService
>>>>>>> 9fe180a9

_LOG_LEVEL = logging.INFO
_LOG_FORMAT = '%(asctime)s %(filename)s:%(lineno)d %(funcName)s %(levelname)s %(message)s'
logging.basicConfig(level=_LOG_LEVEL, format=_LOG_FORMAT)

_LOG = logging.getLogger(__name__)


class Launcher:
    """
    Common parts of the mlos_bench command line launchers.
    """

    def __init__(self, description: str):

        _LOG.info("Launch: %s", description)

<<<<<<< HEAD
        self._config_loader: Optional[ConfigPersistenceService] = None
        self._env_config_file: str = ""
=======
        self._config_loader: ConfigPersistenceService
        self._env_config_file: str
>>>>>>> 9fe180a9
        self._global_config: Dict[str, Any] = {}
        self._parser = argparse.ArgumentParser(description=description)

        self._parser.add_argument(
            '--log', required=False, dest='log_file',
            help='Path to the log file. Use stdout if omitted.')

        self._parser.add_argument(
            '--log-level', required=False, type=int, default=_LOG_LEVEL,
            help=f'Logging level. Default is {_LOG_LEVEL} ({logging.getLevelName(_LOG_LEVEL)}).' +
                 f' Set to {logging.DEBUG} for debug, {logging.WARNING} for warnings only.')

        self._parser.add_argument(
            '--environment', required=True,
            help='Path to JSON file with the configuration of the benchmarking environment.')

        self._parser.add_argument(
            '--config-path', nargs="+", required=False,
            help='One or more locations of JSON config files.')

        self._parser.add_argument(
            '--globals', nargs="+", required=False,
            help='Path to one or more JSON files that contain additional' +
                 ' [private] parameters of the benchmarking environment.')

        self._parser.add_argument(
            '--no-teardown', required=False, default=True,
            dest='teardown', action='store_false',
            help='Disable teardown of the environment after the benchmark.')

    @property
    def parser(self) -> argparse.ArgumentParser:
        """
        Get the command line parser (so we can add more arguments to it).
        """
        return self._parser

    @property
    def root_env_config(self) -> str:
        """
        Get the global parameters that can override the values in the config snippets.
        """
        assert self._env_config_file, "Call after invoking .parse_args()"
        return self._env_config_file

    @property
    def global_config(self) -> Dict[str, Any]:
        """
        Get the global parameters that can override the values in the config snippets.
        """
        return self._global_config

    def parse_args(self) -> argparse.Namespace:
        """
        Parse command line arguments and load global config parameters.
        """
        (args, args_rest) = self._parser.parse_known_args()

        logging.root.setLevel(args.log_level)
        if args.log_file:
            log_handler = logging.FileHandler(args.log_file)
            log_handler.setLevel(args.log_level)
            log_handler.setFormatter(logging.Formatter(_LOG_FORMAT))
            logging.root.addHandler(log_handler)

        self._env_config_file = args.environment
        self._config_loader = ConfigPersistenceService({"config_path": args.config_path})

        if args.globals is not None:
            for config_file in args.globals:
                conf = self._config_loader.load_config(config_file)
                assert isinstance(conf, dict)
                self._global_config.update(conf)

        self._global_config.update(Launcher._try_parse_extra_args(args_rest))
        if args.config_path:
            self._global_config["config_path"] = args.config_path

        return args

    @staticmethod
    def _try_parse_extra_args(cmdline: Iterable[str]) -> Dict[str, str]:
        """
        Helper function to parse global key/value pairs from the command line.
        """
        _LOG.debug("Extra args: %s", cmdline)

        config = {}
        key = None
        for elem in cmdline:
            if elem.startswith("--"):
                if key is not None:
                    raise ValueError("Command line argument has no value: " + key)
                key = elem[2:]
                kv_split = key.split("=", 1)
                if len(kv_split) == 2:
                    config[kv_split[0].strip()] = kv_split[1]
                    key = None
            else:
                if key is None:
                    raise ValueError("Command line argument has no key: " + elem)
                config[key.strip()] = elem
                key = None

        if key is not None:
            raise ValueError("Command line argument has no value: " + key)

        _LOG.debug("Parsed config: %s", config)
        return config

    def load_config(self, json_file_name: str) -> Dict[str, Any]:
        """
        Load JSON config file. Use path relative to `config_path` if required.
        """
        assert self._config_loader is not None, "Call after invoking .parse_args()"
        conf = self._config_loader.load_config(json_file_name)
        assert isinstance(conf, dict)
        return conf

    def load_env(self) -> Environment:
        """
        Create a new benchmarking environment from the configs and command line parameters.
        Inject the persistence service so that the environment can load other configs.
        """
        assert self._config_loader is not None, "Call after invoking .parse_args()"
        return self._config_loader.load_environment(
            self._env_config_file, self._global_config,
            service=LocalExecService(parent=self._config_loader))

    def load_optimizer(self, env: Environment, json_file_name: str) -> Optimizer:
        """
        Create a new instance of the Optimizer from JSON configuration.
        """
        opt = self._load(env, Optimizer, json_file_name)
        assert isinstance(opt, Optimizer)
        return opt

    def load_storage(self, env: Environment, json_file_name: str) -> Storage:
        """
        Create a new instance of the Storage from JSON configuration.
        """
        storage = self._load(env, Storage, json_file_name)
        assert isinstance(storage, Storage)
        return storage

    def _load(self, env: Environment, cls: type, json_file_name: str) -> Any:
        """
        Create a new instance of class `cls` from JSON configuration.
        """
        assert self._config_loader is not None, "Call after invoking .parse_args()"
        return self._config_loader.build_generic(
            cls, env.tunable_params(), self._config_loader,
            self.load_config(json_file_name), self.global_config)<|MERGE_RESOLUTION|>--- conflicted
+++ resolved
@@ -9,20 +9,13 @@
 import logging
 import argparse
 
-<<<<<<< HEAD
-from typing import Optional, List, Dict, Any
-
-from mlos_bench.environment import Environment
-from mlos_bench.optimizer import Optimizer
-from mlos_bench.storage import Storage
-from mlos_bench.service import LocalExecService, ConfigPersistenceService
-=======
 from typing import Any, Dict, Iterable
 
 from mlos_bench.environment.base_environment import Environment
+from mlos_bench.optimizer.base_optimizer import Optimizer
+from mlos_bench.storage.base_storage import Storage
 from mlos_bench.service.local.local_exec import LocalExecService
 from mlos_bench.service.config_persistence import ConfigPersistenceService
->>>>>>> 9fe180a9
 
 _LOG_LEVEL = logging.INFO
 _LOG_FORMAT = '%(asctime)s %(filename)s:%(lineno)d %(funcName)s %(levelname)s %(message)s'
@@ -40,13 +33,8 @@
 
         _LOG.info("Launch: %s", description)
 
-<<<<<<< HEAD
-        self._config_loader: Optional[ConfigPersistenceService] = None
-        self._env_config_file: str = ""
-=======
         self._config_loader: ConfigPersistenceService
         self._env_config_file: str
->>>>>>> 9fe180a9
         self._global_config: Dict[str, Any] = {}
         self._parser = argparse.ArgumentParser(description=description)
 
