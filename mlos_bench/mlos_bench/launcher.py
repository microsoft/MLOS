#
# Copyright (c) Microsoft Corporation.
# Licensed under the MIT License.
#
"""
A helper class to load the configuration files, parse the command line parameters, and
instantiate the main components of mlos_bench system.

It is used in `mlos_bench.run` module to run the benchmark/optimizer from the
command line.
"""

import argparse
import logging
import sys
from typing import Any, Dict, Iterable, List, Optional, Tuple

from mlos_bench.config.schemas import ConfigSchema
from mlos_bench.dict_templater import DictTemplater
from mlos_bench.environments.base_environment import Environment
from mlos_bench.optimizers.base_optimizer import Optimizer
from mlos_bench.optimizers.mock_optimizer import MockOptimizer
from mlos_bench.optimizers.one_shot_optimizer import OneShotOptimizer
from mlos_bench.schedulers.base_scheduler import Scheduler
from mlos_bench.schedulers.trial_runner import TrialRunner
from mlos_bench.services.base_service import Service
from mlos_bench.services.config_persistence import ConfigPersistenceService
from mlos_bench.services.local.local_exec import LocalExecService
from mlos_bench.services.types.config_loader_type import SupportsConfigLoading
from mlos_bench.storage.base_storage import Storage
from mlos_bench.tunables.tunable import TunableValue
from mlos_bench.tunables.tunable_groups import TunableGroups
from mlos_bench.util import try_parse_val

_LOG_LEVEL = logging.INFO
_LOG_FORMAT = "%(asctime)s %(filename)s:%(lineno)d %(funcName)s %(levelname)s %(message)s"
logging.basicConfig(level=_LOG_LEVEL, format=_LOG_FORMAT)

_LOG = logging.getLogger(__name__)


class Launcher:
    # pylint: disable=too-few-public-methods,too-many-instance-attributes
    """Command line launcher for mlos_bench and mlos_core."""

    def __init__(self, description: str, long_text: str = "", argv: Optional[List[str]] = None):
        # pylint: disable=too-many-statements
<<<<<<< HEAD
        # pylint: disable=too-complex
=======
>>>>>>> 4220aacd
        # pylint: disable=too-many-locals
        _LOG.info("Launch: %s", description)
        epilog = """
            Additional --key=value pairs can be specified to augment or override
            values listed in --globals.
            Other required_args values can also be pulled from shell environment
            variables.

            For additional details, please see the website or the README.md files in
            the source tree:
            <https://github.com/microsoft/MLOS/tree/main/mlos_bench/>
            """
        parser = argparse.ArgumentParser(description=f"{description} : {long_text}", epilog=epilog)
        (args, path_args, args_rest) = self._parse_args(parser, argv)

        # Bootstrap config loader: command line takes priority.
        config_path = args.config_path or []
        self._config_loader = ConfigPersistenceService({"config_path": config_path})
        if args.config:
            config = self._config_loader.load_config(args.config, ConfigSchema.CLI)
            assert isinstance(config, Dict)
            # Merge the args paths for the config loader with the paths from JSON file.
            config_path += config.get("config_path", [])
            self._config_loader = ConfigPersistenceService({"config_path": config_path})
        else:
            config = {}

        log_level = args.log_level or config.get("log_level", _LOG_LEVEL)
        try:
            log_level = int(log_level)
        except ValueError:
            # failed to parse as an int - leave it as a string and let logging
            # module handle whether it's an appropriate log name or not
            log_level = logging.getLevelName(log_level)
        logging.root.setLevel(log_level)
        log_file = args.log_file or config.get("log_file")
        if log_file:
            log_handler = logging.FileHandler(log_file)
            log_handler.setLevel(log_level)
            log_handler.setFormatter(logging.Formatter(_LOG_FORMAT))
            logging.root.addHandler(log_handler)

        self._parent_service: Service = LocalExecService(parent=self._config_loader)

        # Prepare global_config from a combination of global config files, cli
        # configs, and cli args.
        args_dict = vars(args)
        # teardown (bool) conflicts with Environment configs that use it for shell
        # commands (list), so we exclude it from copying over
        excluded_cli_args = path_args + ["teardown"]
        # Include (almost) any item from the cli config file that either isn't in
        # the cli args at all or whose cli arg is missing.
        cli_config_args = {
            key: val
            for (key, val) in config.items()
            if (args_dict.get(key) is None) and key not in excluded_cli_args
        }

        self.global_config = self._load_config(
            args_globals=config.get("globals", []) + (args.globals or []),
            config_path=(args.config_path or []) + config.get("config_path", []),
            args_rest=args_rest,
            global_config=cli_config_args,
        )
        # TODO: Can we generalize these two rules using excluded_cli_args?
        # experiment_id is generally taken from --globals files, but we also allow
        # overriding it on the CLI.
        # It's useful to keep it there explicitly mostly for the --help output.
        if args.experiment_id:
            self.global_config["experiment_id"] = args.experiment_id
        # trial_config_repeat_count is a scheduler property but it's convenient to
        # set it via command line
        if args.trial_config_repeat_count:
            self.global_config["trial_config_repeat_count"] = args.trial_config_repeat_count
        self.global_config.setdefault("num_trial_runners", 1)
        if args.num_trial_runners:
            self.global_config["num_trial_runners"] = args.num_trial_runners
        if self.global_config["num_trial_runners"] <= 0:
            raise ValueError(
                f"Invalid num_trial_runners: {self.global_config['num_trial_runners']}"
            )
        # Ensure that the trial_id is present since it gets used by some other
        # configs but is typically controlled by the run optimize loop.
        self.global_config.setdefault("trial_id", 1)

        self.global_config = DictTemplater(self.global_config).expand_vars(use_os_env=True)
        assert isinstance(self.global_config, dict)

        # --service cli args should override the config file values.
        service_files: List[str] = config.get("services", []) + (args.service or [])
        assert isinstance(self._parent_service, SupportsConfigLoading)
        self._parent_service = self._parent_service.load_services(
            service_files,
            self.global_config,
            self._parent_service,
        )

        env_path = args.environment or config.get("environment")
        if not env_path:
            _LOG.error("No environment config specified.")
            parser.error(
                "At least the Environment config must be specified."
                + " Run `mlos_bench --help` and consult `README.md` for more info."
            )
        self.root_env_config = self._config_loader.resolve_path(env_path)

        self.trial_runners: List[TrialRunner] = []
        for trial_runner_id in range(0, self.global_config["num_trial_runners"]):
            # Create a new global config for each Environment with a unique trial_runner_id for it.
            env_global_config = self.global_config.copy()
            env_global_config["trial_runner_id"] = trial_runner_id
            env = self._config_loader.load_environment(
                self.root_env_config,
                TunableGroups(),
                env_global_config,
                service=self._parent_service,
            )
            self.trial_runners.append(TrialRunner(trial_runner_id, env))
        _LOG.info(
            "Init %d trial runners for environments: %s",
            len(self.trial_runners),
            list(trial_runner.environment for trial_runner in self.trial_runners),
        )

        # NOTE: Init tunable values *after* the Environment(s), but *before* the Optimizer
        # TODO: should we assign the same or different tunables for all TrialRunner Environments?
        self.tunables = self._init_tunable_values(
            self.trial_runners[0].environment,
            args.random_init or config.get("random_init", False),
            config.get("random_seed") if args.random_seed is None else args.random_seed,
            config.get("tunable_values", []) + (args.tunable_values or []),
        )
        _LOG.info("Init tunables: %s", self.tunables)

        self.optimizer = self._load_optimizer(args.optimizer or config.get("optimizer"))
        _LOG.info("Init optimizer: %s", self.optimizer)

        self.storage = self._load_storage(args.storage or config.get("storage"))
        _LOG.info("Init storage: %s", self.storage)

        self.teardown: bool = (
            bool(args.teardown)
            if args.teardown is not None
            else bool(config.get("teardown", True))
        )
        self.scheduler = self._load_scheduler(args.scheduler or config.get("scheduler"))
        _LOG.info("Init scheduler: %s", self.scheduler)

    @property
    def config_loader(self) -> ConfigPersistenceService:
        """Get the config loader service."""
        return self._config_loader

    @property
    def service(self) -> Service:
        """Get the parent service."""
        return self._parent_service

    @staticmethod
    def _parse_args(
        parser: argparse.ArgumentParser,
        argv: Optional[List[str]],
    ) -> Tuple[argparse.Namespace, List[str], List[str]]:
        """Parse the command line arguments."""

        class PathArgsTracker:
            """Simple class to help track which arguments are paths."""

            def __init__(self, parser: argparse.ArgumentParser):
                self._parser = parser
                self.path_args: List[str] = []

            def add_argument(self, *args: Any, **kwargs: Any) -> None:
                """Add an argument to the parser and track its destination."""
                self.path_args.append(self._parser.add_argument(*args, **kwargs).dest)

        path_args_tracker = PathArgsTracker(parser)

        path_args_tracker.add_argument(
            "--config",
            required=False,
            help=(
                "Main JSON5 configuration file. Its keys are the same as the "
                "command line options and can be overridden by the latter.\n"
                "\n"
                "See the `mlos_bench/config/` tree at https://github.com/microsoft/MLOS/ "
                "for additional config examples for this and other arguments."
            ),
        )

        path_args_tracker.add_argument(
            "--log_file",
            "--log-file",
            required=False,
            help="Path to the log file. Use stdout if omitted.",
        )

        parser.add_argument(
            "--log_level",
            "--log-level",
            required=False,
            type=str,
            help=(
                f"Logging level. Default is {logging.getLevelName(_LOG_LEVEL)}. "
                "Set to DEBUG for debug, WARNING for warnings only."
            ),
        )

        path_args_tracker.add_argument(
            "--config_path",
            "--config-path",
            "--config-paths",
            "--config_paths",
            nargs="+",
            action="extend",
            required=False,
            help="One or more locations of JSON config files.",
        )

        path_args_tracker.add_argument(
            "--service",
            "--services",
            nargs="+",
            action="extend",
            required=False,
            help=(
                "Path to JSON file with the configuration "
                "of the service(s) for environment(s) to use."
            ),
        )

        path_args_tracker.add_argument(
            "--environment",
            required=False,
            help="Path to JSON file with the configuration of the benchmarking environment(s).",
        )

        path_args_tracker.add_argument(
            "--optimizer",
            required=False,
            help=(
                "Path to the optimizer configuration file. If omitted, run "
                "a single trial with default (or specified in --tunable_values)."
            ),
        )

        parser.add_argument(
            "--trial_config_repeat_count",
            "--trial-config-repeat-count",
            required=False,
            type=int,
            help=(
                "Number of times to repeat each config. "
                "Default is 1 trial per config, though more may be advised."
            ),
        )

<<<<<<< HEAD
        parser.add_argument(
            "--num_trial_runners",
            "--num-trial-runners",
            required=False,
            type=int,
            help=(
                "Number of TrialRunners to use for executing benchmark Environments. "
                "Individual TrialRunners can be identified in configs with $trial_runner_id "
                "and optionally run in parallel."
            ),
        )

        parser.add_argument(
=======
        path_args_tracker.add_argument(
>>>>>>> 4220aacd
            "--scheduler",
            required=False,
            help=(
                "Path to the scheduler configuration file. By default, use "
                "a single worker synchronous scheduler."
            ),
        )

        path_args_tracker.add_argument(
            "--storage",
            required=False,
            help=(
                "Path to the storage configuration file. "
                "If omitted, use the ephemeral in-memory SQL storage."
            ),
        )

        parser.add_argument(
            "--random_init",
            "--random-init",
            required=False,
            default=False,
            dest="random_init",
            action="store_true",
            help="Initialize tunables with random values. (Before applying --tunable_values).",
        )

        parser.add_argument(
            "--random_seed",
            "--random-seed",
            required=False,
            type=int,
            help="Seed to use with --random_init",
        )

        path_args_tracker.add_argument(
            "--tunable_values",
            "--tunable-values",
            nargs="+",
            action="extend",
            required=False,
            help=(
                "Path to one or more JSON files that contain values of the tunable "
                "parameters. This can be used for a single trial (when no --optimizer "
                "is specified) or as default values for the first run in optimization."
            ),
        )

        path_args_tracker.add_argument(
            "--globals",
            nargs="+",
            action="extend",
            required=False,
            help=(
                "Path to one or more JSON files that contain additional "
                "[private] parameters of the benchmarking environment."
            ),
        )

        parser.add_argument(
            "--no_teardown",
            "--no-teardown",
            required=False,
            default=None,
            dest="teardown",
            action="store_false",
            help="Disable teardown of the environment after the benchmark.",
        )

        parser.add_argument(
            "--experiment_id",
            "--experiment-id",
            required=False,
            default=None,
            help="""
                Experiment ID to use for the benchmark.
                If omitted, the value from the --cli config or --globals is used.

                This is used to store and reload trial results from the storage.
                NOTE: It is **important** to change this value when incompatible
                changes are made to config files, scripts, versions, etc.
                This is left as a manual operation as detection of what is
                "incompatible" is not easily automatable across systems.
                """,
        )

        # By default we use the command line arguments, but allow the caller to
        # provide some explicitly for testing purposes.
        if argv is None:
            argv = sys.argv[1:].copy()
        (args, args_rest) = parser.parse_known_args(argv)

        return (args, path_args_tracker.path_args, args_rest)

    @staticmethod
    def _try_parse_extra_args(cmdline: Iterable[str]) -> Dict[str, TunableValue]:
        """Helper function to parse global key/value pairs from the command line."""
        _LOG.debug("Extra args: %s", cmdline)

        config: Dict[str, TunableValue] = {}
        key = None
        for elem in cmdline:
            if elem.startswith("--"):
                if key is not None:
                    raise ValueError("Command line argument has no value: " + key)
                key = elem[2:]
                kv_split = key.split("=", 1)
                if len(kv_split) == 2:
                    config[kv_split[0].strip()] = try_parse_val(kv_split[1])
                    key = None
            else:
                if key is None:
                    raise ValueError("Command line argument has no key: " + elem)
                config[key.strip()] = try_parse_val(elem)
                key = None

        if key is not None:
            # Handles missing trailing elem from last --key arg.
            raise ValueError("Command line argument has no value: " + key)

        _LOG.debug("Parsed config: %s", config)
        return config

    def _load_config(
        self,
        *,
        args_globals: Iterable[str],
        config_path: Iterable[str],
        args_rest: Iterable[str],
        global_config: Dict[str, Any],
    ) -> Dict[str, Any]:
        """Get key/value pairs of the global configuration parameters from the specified
        config files (if any) and command line arguments.
        """
        for config_file in args_globals or []:
            conf = self._config_loader.load_config(config_file, ConfigSchema.GLOBALS)
            assert isinstance(conf, dict)
            global_config.update(conf)
        global_config.update(Launcher._try_parse_extra_args(args_rest))
        if config_path:
            global_config["config_path"] = config_path
        return global_config

    def _init_tunable_values(
        self,
        env: Environment,
        random_init: bool,
        seed: Optional[int],
        args_tunables: Optional[str],
    ) -> TunableGroups:
        """Initialize the tunables and load key/value pairs of the tunable values from
        given JSON files, if specified.
        """
        tunables = env.tunable_params
        _LOG.debug("Init tunables: default = %s", tunables)

        if random_init:
            tunables = MockOptimizer(
                tunables=tunables,
                service=None,
                config={"start_with_defaults": False, "seed": seed},
            ).suggest()
            _LOG.debug("Init tunables: random = %s", tunables)

        # TODO: should we assign the same or different tunables for all TrialRunner Environments?

        if args_tunables is not None:
            for data_file in args_tunables:
                values = self._config_loader.load_config(data_file, ConfigSchema.TUNABLE_VALUES)
                assert isinstance(values, Dict)
                tunables.assign(values)
                _LOG.debug("Init tunables: load %s = %s", data_file, tunables)

        return tunables

    def _load_optimizer(self, args_optimizer: Optional[str]) -> Optimizer:
        """
        Instantiate the Optimizer object from JSON config file, if specified in the
        --optimizer command line option.

        If config file not specified, create a one-shot optimizer to run a single
        benchmark trial.
        """
        if args_optimizer is None:
            # global_config may contain additional properties, so we need to
            # strip those out before instantiating the basic oneshot optimizer.
            config = {
                key: val
                for key, val in self.global_config.items()
                if key in OneShotOptimizer.BASE_SUPPORTED_CONFIG_PROPS
            }
            return OneShotOptimizer(self.tunables, config=config, service=self._parent_service)
        class_config = self._config_loader.load_config(args_optimizer, ConfigSchema.OPTIMIZER)
        assert isinstance(class_config, Dict)
        optimizer = self._config_loader.build_optimizer(
            tunables=self.tunables,
            service=self._parent_service,
            config=class_config,
            global_config=self.global_config,
        )
        return optimizer

    def _load_storage(self, args_storage: Optional[str]) -> Storage:
        """
        Instantiate the Storage object from JSON file provided in the --storage command
        line parameter.

        If omitted, create an ephemeral in-memory SQL storage instead.
        """
        if args_storage is None:
            # pylint: disable=import-outside-toplevel
            from mlos_bench.storage.sql.storage import SqlStorage

            return SqlStorage(
                service=self._parent_service,
                config={
                    "drivername": "sqlite",
                    "database": ":memory:",
                    "lazy_schema_create": True,
                },
            )
        class_config = self._config_loader.load_config(args_storage, ConfigSchema.STORAGE)
        assert isinstance(class_config, Dict)
        storage = self._config_loader.build_storage(
            service=self._parent_service,
            config=class_config,
            global_config=self.global_config,
        )
        return storage

    def _load_scheduler(self, args_scheduler: Optional[str]) -> Scheduler:
        """
        Instantiate the Scheduler object from JSON file provided in the --scheduler
        command line parameter.

        Create a simple synchronous single-threaded scheduler if omitted.
        """
        # Set `teardown` for scheduler only to prevent conflicts with other configs.
        global_config = self.global_config.copy()
        global_config.setdefault("teardown", self.teardown)
        if args_scheduler is None:
            # pylint: disable=import-outside-toplevel
            from mlos_bench.schedulers.sync_scheduler import SyncScheduler

            return SyncScheduler(
                # All config values can be overridden from global config
                config={
                    "experiment_id": "UNDEFINED - override from global config",
                    "trial_id": 0,
                    "config_id": -1,
                    "trial_config_repeat_count": 1,
                    "teardown": self.teardown,
                },
                global_config=self.global_config,
                trial_runners=self.trial_runners,
                optimizer=self.optimizer,
                storage=self.storage,
                root_env_config=self.root_env_config,
            )
        class_config = self._config_loader.load_config(args_scheduler, ConfigSchema.SCHEDULER)
        assert isinstance(class_config, Dict)
        return self._config_loader.build_scheduler(
            config=class_config,
            global_config=self.global_config,
            trial_runners=self.trial_runners,
            optimizer=self.optimizer,
            storage=self.storage,
            root_env_config=self.root_env_config,
        )<|MERGE_RESOLUTION|>--- conflicted
+++ resolved
@@ -45,10 +45,7 @@
 
     def __init__(self, description: str, long_text: str = "", argv: Optional[List[str]] = None):
         # pylint: disable=too-many-statements
-<<<<<<< HEAD
         # pylint: disable=too-complex
-=======
->>>>>>> 4220aacd
         # pylint: disable=too-many-locals
         _LOG.info("Launch: %s", description)
         epilog = """
@@ -306,7 +303,6 @@
             ),
         )
 
-<<<<<<< HEAD
         parser.add_argument(
             "--num_trial_runners",
             "--num-trial-runners",
@@ -319,10 +315,7 @@
             ),
         )
 
-        parser.add_argument(
-=======
-        path_args_tracker.add_argument(
->>>>>>> 4220aacd
+        path_args_tracker.add_argument(
             "--scheduler",
             required=False,
             help=(
