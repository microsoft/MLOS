--- conflicted
+++ resolved
@@ -14,12 +14,9 @@
 import argparse
 from typing import Any, Dict, Iterable, List, Optional, Tuple, Type
 
-<<<<<<< HEAD
-from mlos_bench.util import BaseTypes
 from mlos_bench.config.schemas import ConfigSchemaType
-=======
 from mlos_bench.util import BaseTypeVar
->>>>>>> bc1d1a63
+
 from mlos_bench.tunables.tunable_groups import TunableGroups
 from mlos_bench.environments.base_environment import Environment
 
@@ -223,12 +220,7 @@
         if args_optimizer is None:
             return OneShotOptimizer(
                 self.tunables, self._parent_service, self.global_config)
-<<<<<<< HEAD
-        optimizer = self._load(Optimizer, args_optimizer, ConfigSchemaType.OPTIMIZER)
-        assert isinstance(optimizer, Optimizer)
-=======
-        optimizer = self._load(Optimizer, args_optimizer)   # type: ignore[type-abstract]
->>>>>>> bc1d1a63
+        optimizer = self._load(Optimizer, args_optimizer, ConfigSchemaType.OPTIMIZER)   # type: ignore[type-abstract]
         return optimizer
 
     def _load_storage(self, args_storage: Optional[str]) -> Storage:
@@ -242,18 +234,11 @@
             from mlos_bench.storage.sql.storage import SqlStorage
             return SqlStorage(self.tunables, self._parent_service,
                               {"drivername": "sqlite", "database": ":memory:"})
-<<<<<<< HEAD
-        storage = self._load(Storage, args_storage, schema_type=None)   # TODO: , ConfigSchemaType.STORAGE)
-        assert isinstance(storage, Storage)
+        storage = self._load(Storage, args_storage, schema_type=None)   # type: ignore[type-abstract]
+        # TODO: , ConfigSchemaType.STORAGE)
         return storage
 
-    def _load(self, cls: type, json_file_name: str, schema_type: Optional[ConfigSchemaType]) -> BaseTypes:
-=======
-        storage = self._load(Storage, args_storage)     # type: ignore[type-abstract]
-        return storage
-
-    def _load(self, cls: Type[BaseTypeVar], json_file_name: str) -> BaseTypeVar:
->>>>>>> bc1d1a63
+    def _load(self, cls: Type[BaseTypeVar], json_file_name: str, schema_type: Optional[ConfigSchemaType]) -> BaseTypeVar:
         """
         Create a new instance of class `cls` from JSON configuration.
 
