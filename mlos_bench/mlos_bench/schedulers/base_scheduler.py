#
# Copyright (c) Microsoft Corporation.
# Licensed under the MIT License.
#
"""Base class for the optimization loop scheduling policies."""

import json
import logging
from abc import ABCMeta, abstractmethod
from datetime import datetime
from types import TracebackType
<<<<<<< HEAD
from typing import Any, Dict, Iterable, List, Optional, Tuple, Type
=======
from typing import Any, Dict, Optional, Tuple, Type
>>>>>>> 4111c231

from pytz import UTC
from typing_extensions import Literal

from mlos_bench.environments.base_environment import Environment
from mlos_bench.optimizers.base_optimizer import Optimizer
from mlos_bench.schedulers.trial_runner import TrialRunner
from mlos_bench.storage.base_storage import Storage
from mlos_bench.tunables.tunable_groups import TunableGroups
from mlos_bench.util import merge_parameters

_LOG = logging.getLogger(__name__)


class Scheduler(metaclass=ABCMeta):
    # pylint: disable=too-many-instance-attributes
    """Base class for the optimization loop scheduling policies."""

    def __init__(
        self,
        *,
        config: Dict[str, Any],
        global_config: Dict[str, Any],
<<<<<<< HEAD
        trial_runners: List[TrialRunner],
=======
        environment: Environment,
>>>>>>> 4111c231
        optimizer: Optimizer,
        storage: Storage,
        root_env_config: str,
    ):
        """
        Create a new instance of the scheduler. The constructor of this and the derived
        classes is called by the persistence service after reading the class JSON
<<<<<<< HEAD
        configuration. Other objects like the TrialRunner(s) and their Environment(s)
        and Optimizer are provided by the Launcher.
=======
        configuration. Other objects like the Environment and Optimizer are provided by
        the Launcher.
>>>>>>> 4111c231

        Parameters
        ----------
        config : dict
            The configuration for the Scheduler.
        global_config : dict
            The global configuration for the experiment.
        trial_runner : List[TrialRunner]
            The set of TrialRunner(s) (and associated Environment(s)) to benchmark/optimize.
        optimizer : Optimizer
            The Optimizer to use.
        storage : Storage
            The storage to use.
        root_env_config : str
            Path to the root Environment configuration.
        """
        self.global_config = global_config
        config = merge_parameters(
<<<<<<< HEAD
            dest=config.copy(), source=global_config, required_keys=["experiment_id", "trial_id"]
=======
            dest=config.copy(),
            source=global_config,
            required_keys=["experiment_id", "trial_id"],
>>>>>>> 4111c231
        )

        self._experiment_id = config["experiment_id"].strip()
        self._trial_id = int(config["trial_id"])
        self._config_id = int(config.get("config_id", -1))
        self._max_trials = int(config.get("max_trials", -1))
        self._trial_count = 0

        self._trial_config_repeat_count = int(config.get("trial_config_repeat_count", 1))
        if self._trial_config_repeat_count <= 0:
            raise ValueError(
                f"Invalid trial_config_repeat_count: {self._trial_config_repeat_count}"
            )

        self._do_teardown = bool(config.get("teardown", True))

        self._experiment: Optional[Storage.Experiment] = None
        self._trial_runners = trial_runners
        assert self._trial_runners, "At least one TrialRunner is required"
        self._optimizer = optimizer
        self._storage = storage
        self._root_env_config = root_env_config
        self._current_trial_runner_idx = 0
        self._last_trial_id = -1

        _LOG.debug("Scheduler instantiated: %s :: %s", self, config)

    @property
    def trial_config_repeat_count(self) -> int:
        """Gets the number of trials to run for a given config."""
        return self._trial_config_repeat_count

    @property
    def max_trials(self) -> int:
        """Gets the maximum number of trials to run for a given config, or -1 for no
        limit.
        """
        return self._max_trials

    @property
    def experiment(self) -> Optional[Storage.Experiment]:
        """Gets the Experiment Storage."""
        return self._experiment

    @property
    def root_environment(self) -> Environment:
        """
        Gets the root (prototypical) Environment from the first TrialRunner.

        Note: This all TrialRunners have the same Environment config and are made
        unique by their use of the unique trial_runner_id assigned to each
        TrialRunner's Environment's global_config.
        """
        return self._trial_runners[0].environment

    @property
    def trial_runners(self) -> List[TrialRunner]:
        """Gets the list of Trial Runners."""
        return self._trial_runners

    @property
    def environments(self) -> Iterable[Environment]:
        """Gets the Environment from the TrialRunners."""
        return (trial_runner.environment for trial_runner in self._trial_runners)

    @property
    def optimizer(self) -> Optimizer:
        """Gets the Optimizer."""
        return self._optimizer

    @property
    def storage(self) -> Storage:
        """Gets the Storage."""
        return self._storage

    def get_trial_runner(self, trial: Storage.Trial) -> TrialRunner:
        """
        Gets the TrialRunner associated with the given Trial.

        Parameters
        ----------
        trial : Storage.Trial
            The trial to get the associated TrialRunner for.

        Returns
        -------
        TrialRunner
        """
        if trial.trial_runner_id is None:
            raise ValueError(f"Trial {trial} has no trial_runner_id")
        return self._trial_runners[trial.trial_runner_id]

    def __repr__(self) -> str:
        """
        Produce a human-readable version of the Scheduler (mostly for logging).

        Returns
        -------
        string : str
            A human-readable version of the Scheduler.
        """
        return self.__class__.__name__

    def __enter__(self) -> "Scheduler":
        """Enter the scheduler's context."""
        _LOG.debug("Scheduler START :: %s", self)
        assert self.experiment is None
        self._optimizer.__enter__()
        # Start new or resume the existing experiment. Verify that the
        # experiment configuration is compatible with the previous runs.
        # If the `merge` config parameter is present, merge in the data
        # from other experiments and check for compatibility.
        self._experiment = self.storage.experiment(
            experiment_id=self._experiment_id,
            trial_id=self._trial_id,
            root_env_config=self._root_env_config,
            description=self.environment.name,
            tunables=self.environment.tunable_params,
            opt_targets=self.optimizer.targets,
        ).__enter__()
        return self

    def __exit__(
        self,
        ex_type: Optional[Type[BaseException]],
        ex_val: Optional[BaseException],
        ex_tb: Optional[TracebackType],
    ) -> Literal[False]:
        """Exit the context of the scheduler."""
        if ex_val is None:
            _LOG.debug("Scheduler END :: %s", self)
        else:
            assert ex_type and ex_val
            _LOG.warning("Scheduler END :: %s", self, exc_info=(ex_type, ex_val, ex_tb))
        assert self._experiment is not None
        self._experiment.__exit__(ex_type, ex_val, ex_tb)
        self._optimizer.__exit__(ex_type, ex_val, ex_tb)
        self._experiment = None
        return False  # Do not suppress exceptions

    @abstractmethod
    def start(self) -> None:
<<<<<<< HEAD
        """Start the scheduling loop."""
        assert self.experiment is not None
        _LOG.info(
            "START: Experiment: %s Env: %s Optimizer: %s",
            self._experiment,
            self.root_environment,
=======
        """Start the optimization loop."""
        assert self.experiment is not None
        _LOG.info(
            "START: Experiment: %s Env: %s Optimizer: %s",
            self.experiment,
            self.environment,
>>>>>>> 4111c231
            self.optimizer,
        )
        if _LOG.isEnabledFor(logging.INFO):
            _LOG.info("Root Environment:\n%s", self.root_environment.pprint())

        if self._config_id > 0:
            tunables = self.load_tunable_config(self._config_id)
            self.schedule_trial(tunables)

    def teardown(self) -> None:
        """
<<<<<<< HEAD
        Tear down the TrialRunners/Environment(s).
=======
        Tear down the environment.
>>>>>>> 4111c231

        Call it after the completion of the `.start()` in the scheduler context.
        """
        assert self.experiment is not None
        if self._do_teardown:
            for trial_runner in self.trial_runners:
                assert not trial_runner.is_running
                trial_runner.teardown()

    def get_best_observation(self) -> Tuple[Optional[Dict[str, float]], Optional[TunableGroups]]:
        """Get the best observation from the optimizer."""
        (best_score, best_config) = self.optimizer.get_best_observation()
        _LOG.info("Env: %s best score: %s", self.root_environment, best_score)
        return (best_score, best_config)

<<<<<<< HEAD
    def load_tunable_config(self, config_id: int) -> TunableGroups:
=======
    def load_config(self, config_id: int) -> TunableGroups:
>>>>>>> 4111c231
        """Load the existing tunable configuration from the storage."""
        assert self.experiment is not None
        tunable_values = self.experiment.load_tunable_config(config_id)
        for environment in self.environments:
            tunables = environment.tunable_params.assign(tunable_values)
        _LOG.info("Load config from storage: %d", config_id)
        if _LOG.isEnabledFor(logging.DEBUG):
            _LOG.debug("Config %d ::\n%s", config_id, json.dumps(tunable_values, indent=2))
        return tunables.copy()

    def _schedule_new_optimizer_suggestions(self) -> bool:
        """
        Optimizer part of the loop.

        Load the results of the executed trials into the optimizer, suggest new
        configurations, and add them to the queue. Return True if optimization is not
        over, False otherwise.
        """
        assert self.experiment is not None
        # FIXME: In async mode, trial_ids may be returned out of order, so we may
        # need to adjust this fetching logic.
        (trial_ids, configs, scores, status) = self.experiment.load(self._last_trial_id)
        _LOG.info("QUEUE: Update the optimizer with trial results: %s", trial_ids)
        self.optimizer.bulk_register(configs, scores, status)
        self._last_trial_id = max(trial_ids, default=self._last_trial_id)

        not_done = self.not_done()
        if not_done:
            tunables = self.optimizer.suggest()
            self.schedule_trial(tunables)

        return not_done

    def schedule_trial(self, tunables: TunableGroups) -> None:
        """Add a configuration to the queue of trials."""
<<<<<<< HEAD
        # TODO: Alternative scheduling policies may prefer to expand repeats over
        # time as well as space, or adjust the number of repeats (budget) of a given
        # trial based on whether initial results are promising.
=======
>>>>>>> 4111c231
        for repeat_i in range(1, self._trial_config_repeat_count + 1):
            self._add_trial_to_queue(
                tunables,
                config={
                    # Add some additional metadata to track for the trial such as the
                    # optimizer config used.
                    # Note: these values are unfortunately mutable at the moment.
                    # Consider them as hints of what the config was the trial *started*.
                    # It is possible that the experiment configs were changed
                    # between resuming the experiment (since that is not currently
                    # prevented).
                    "optimizer": self.optimizer.name,
                    "repeat_i": repeat_i,
<<<<<<< HEAD
                    "trial_runner_id": self._trial_runners[
                        self._current_trial_runner_idx
                    ].trial_runner_id,
=======
>>>>>>> 4111c231
                    "is_defaults": tunables.is_defaults(),
                    **{
                        f"opt_{key}_{i}": val
                        for (i, opt_target) in enumerate(self.optimizer.targets.items())
                        for (key, val) in zip(["target", "direction"], opt_target)
                    },
                },
            )
<<<<<<< HEAD
            # Rotate which TrialRunner the Trial is assigned to.
            self._current_trial_runner_idx = (self._current_trial_runner_idx + 1) % len(
                self._trial_runners
            )
=======
>>>>>>> 4111c231

    def _add_trial_to_queue(
        self,
        tunables: TunableGroups,
        ts_start: Optional[datetime] = None,
        config: Optional[Dict[str, Any]] = None,
    ) -> None:
        """
<<<<<<< HEAD
        Add a configuration to the queue of trials in the Storage backend.
=======
        Add a configuration to the queue of trials.
>>>>>>> 4111c231

        A wrapper for the `Experiment.new_trial` method.
        """
        assert self.experiment is not None
        trial = self.experiment.new_trial(tunables, ts_start, config)
        _LOG.info("QUEUE: Add new trial: %s", trial)

    def _run_schedule(self, running: bool = False) -> None:
        """
        Scheduler part of the loop.

        Check for pending trials in the queue and run them.
        """
        assert self.experiment is not None
        for trial in self.experiment.pending_trials(datetime.now(UTC), running=running):
            self.run_trial(trial)

    def not_done(self) -> bool:
        """
        Check the stopping conditions.

        By default, stop when the optimizer converges or max limit of trials reached.
        """
        return self.optimizer.not_converged() and (
            self._trial_count < self._max_trials or self._max_trials <= 0
        )

    @abstractmethod
    def run_trial(self, trial: Storage.Trial) -> None:
        """
        Set up and run a single trial.

        Save the results in the storage.
        """
        assert self.experiment is not None
        self._trial_count += 1
        _LOG.info("QUEUE: Execute trial # %d/%d :: %s", self._trial_count, self._max_trials, trial)<|MERGE_RESOLUTION|>--- conflicted
+++ resolved
@@ -9,11 +9,7 @@
 from abc import ABCMeta, abstractmethod
 from datetime import datetime
 from types import TracebackType
-<<<<<<< HEAD
 from typing import Any, Dict, Iterable, List, Optional, Tuple, Type
-=======
-from typing import Any, Dict, Optional, Tuple, Type
->>>>>>> 4111c231
 
 from pytz import UTC
 from typing_extensions import Literal
@@ -37,11 +33,7 @@
         *,
         config: Dict[str, Any],
         global_config: Dict[str, Any],
-<<<<<<< HEAD
         trial_runners: List[TrialRunner],
-=======
-        environment: Environment,
->>>>>>> 4111c231
         optimizer: Optimizer,
         storage: Storage,
         root_env_config: str,
@@ -49,13 +41,8 @@
         """
         Create a new instance of the scheduler. The constructor of this and the derived
         classes is called by the persistence service after reading the class JSON
-<<<<<<< HEAD
         configuration. Other objects like the TrialRunner(s) and their Environment(s)
         and Optimizer are provided by the Launcher.
-=======
-        configuration. Other objects like the Environment and Optimizer are provided by
-        the Launcher.
->>>>>>> 4111c231
 
         Parameters
         ----------
@@ -74,13 +61,9 @@
         """
         self.global_config = global_config
         config = merge_parameters(
-<<<<<<< HEAD
-            dest=config.copy(), source=global_config, required_keys=["experiment_id", "trial_id"]
-=======
             dest=config.copy(),
             source=global_config,
             required_keys=["experiment_id", "trial_id"],
->>>>>>> 4111c231
         )
 
         self._experiment_id = config["experiment_id"].strip()
@@ -197,8 +180,8 @@
             experiment_id=self._experiment_id,
             trial_id=self._trial_id,
             root_env_config=self._root_env_config,
-            description=self.environment.name,
-            tunables=self.environment.tunable_params,
+            description=self.root_environment.name,
+            tunables=self.root_environment.tunable_params,
             opt_targets=self.optimizer.targets,
         ).__enter__()
         return self
@@ -223,21 +206,12 @@
 
     @abstractmethod
     def start(self) -> None:
-<<<<<<< HEAD
         """Start the scheduling loop."""
         assert self.experiment is not None
         _LOG.info(
             "START: Experiment: %s Env: %s Optimizer: %s",
             self._experiment,
             self.root_environment,
-=======
-        """Start the optimization loop."""
-        assert self.experiment is not None
-        _LOG.info(
-            "START: Experiment: %s Env: %s Optimizer: %s",
-            self.experiment,
-            self.environment,
->>>>>>> 4111c231
             self.optimizer,
         )
         if _LOG.isEnabledFor(logging.INFO):
@@ -249,11 +223,7 @@
 
     def teardown(self) -> None:
         """
-<<<<<<< HEAD
         Tear down the TrialRunners/Environment(s).
-=======
-        Tear down the environment.
->>>>>>> 4111c231
 
         Call it after the completion of the `.start()` in the scheduler context.
         """
@@ -269,11 +239,7 @@
         _LOG.info("Env: %s best score: %s", self.root_environment, best_score)
         return (best_score, best_config)
 
-<<<<<<< HEAD
     def load_tunable_config(self, config_id: int) -> TunableGroups:
-=======
-    def load_config(self, config_id: int) -> TunableGroups:
->>>>>>> 4111c231
         """Load the existing tunable configuration from the storage."""
         assert self.experiment is not None
         tunable_values = self.experiment.load_tunable_config(config_id)
@@ -309,12 +275,9 @@
 
     def schedule_trial(self, tunables: TunableGroups) -> None:
         """Add a configuration to the queue of trials."""
-<<<<<<< HEAD
         # TODO: Alternative scheduling policies may prefer to expand repeats over
         # time as well as space, or adjust the number of repeats (budget) of a given
         # trial based on whether initial results are promising.
-=======
->>>>>>> 4111c231
         for repeat_i in range(1, self._trial_config_repeat_count + 1):
             self._add_trial_to_queue(
                 tunables,
@@ -328,12 +291,9 @@
                     # prevented).
                     "optimizer": self.optimizer.name,
                     "repeat_i": repeat_i,
-<<<<<<< HEAD
                     "trial_runner_id": self._trial_runners[
                         self._current_trial_runner_idx
                     ].trial_runner_id,
-=======
->>>>>>> 4111c231
                     "is_defaults": tunables.is_defaults(),
                     **{
                         f"opt_{key}_{i}": val
@@ -342,13 +302,11 @@
                     },
                 },
             )
-<<<<<<< HEAD
             # Rotate which TrialRunner the Trial is assigned to.
+            # TODO: This could be a more sophisticated policy.
             self._current_trial_runner_idx = (self._current_trial_runner_idx + 1) % len(
                 self._trial_runners
             )
-=======
->>>>>>> 4111c231
 
     def _add_trial_to_queue(
         self,
@@ -357,11 +315,7 @@
         config: Optional[Dict[str, Any]] = None,
     ) -> None:
         """
-<<<<<<< HEAD
         Add a configuration to the queue of trials in the Storage backend.
-=======
-        Add a configuration to the queue of trials.
->>>>>>> 4111c231
 
         A wrapper for the `Experiment.new_trial` method.
         """
