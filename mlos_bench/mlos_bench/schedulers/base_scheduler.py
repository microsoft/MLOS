--- conflicted
+++ resolved
@@ -205,7 +205,6 @@
     def schedule_trial(self, tunables: TunableGroups) -> None:
         """Add a configuration to the queue of trials."""
         for repeat_i in range(1, self._trial_config_repeat_count + 1):
-<<<<<<< HEAD
             self._add_trial_to_queue(
                 tunables,
                 config={
@@ -218,7 +217,7 @@
                     # prevented).
                     "optimizer": self.optimizer.name,
                     "repeat_i": repeat_i,
-                    "is_defaults": tunables.is_defaults,
+                    "is_defaults": tunables.is_defaults(),
                     **{
                         f"opt_{key}_{i}": val
                         for (i, opt_target) in enumerate(self.optimizer.targets.items())
@@ -233,29 +232,6 @@
         ts_start: Optional[datetime] = None,
         config: Optional[Dict[str, Any]] = None,
     ) -> None:
-=======
-            self._add_trial_to_queue(tunables, config={
-                # Add some additional metadata to track for the trial such as the
-                # optimizer config used.
-                # Note: these values are unfortunately mutable at the moment.
-                # Consider them as hints of what the config was the trial *started*.
-                # It is possible that the experiment configs were changed
-                # between resuming the experiment (since that is not currently
-                # prevented).
-                "optimizer": self.optimizer.name,
-                "repeat_i": repeat_i,
-                "is_defaults": tunables.is_defaults(),
-                **{
-                    f"opt_{key}_{i}": val
-                    for (i, opt_target) in enumerate(self.optimizer.targets.items())
-                    for (key, val) in zip(["target", "direction"], opt_target)
-                }
-            })
-
-    def _add_trial_to_queue(self, tunables: TunableGroups,
-                            ts_start: Optional[datetime] = None,
-                            config: Optional[Dict[str, Any]] = None) -> None:
->>>>>>> 30dd2e8d
         """
         Add a configuration to the queue of trials.
 
