#
# Copyright (c) Microsoft Corporation.
# Licensed under the MIT License.
#
"""Base class for the optimization loop scheduling policies."""

import json
import logging
from abc import ABCMeta, abstractmethod
from datetime import datetime
from types import TracebackType
<<<<<<< HEAD
from typing import Any, Dict, Iterable, List, Optional, Tuple, Type
=======
from typing import Any, Dict, List, Literal, Optional, Tuple, Type
>>>>>>> 0a94138a

from pytz import UTC

from mlos_bench.config.schemas import ConfigSchema
from mlos_bench.environments.base_environment import Environment
from mlos_bench.optimizers.base_optimizer import Optimizer
from mlos_bench.schedulers.trial_runner import TrialRunner
from mlos_bench.storage.base_storage import Storage
from mlos_bench.tunables.tunable_groups import TunableGroups
from mlos_bench.util import merge_parameters

_LOG = logging.getLogger(__name__)


class Scheduler(metaclass=ABCMeta):
    # pylint: disable=too-many-instance-attributes
    """Base class for the optimization loop scheduling policies."""

    def __init__(  # pylint: disable=too-many-arguments
        self,
        *,
        config: Dict[str, Any],
        global_config: Dict[str, Any],
        trial_runners: List[TrialRunner],
        optimizer: Optimizer,
        storage: Storage,
        root_env_config: str,
    ):
        """
        Create a new instance of the scheduler. The constructor of this and the derived
        classes is called by the persistence service after reading the class JSON
        configuration. Other objects like the TrialRunner(s) and their Environment(s)
        and Optimizer are provided by the Launcher.

        Parameters
        ----------
        config : dict
            The configuration for the Scheduler.
        global_config : dict
            The global configuration for the experiment.
        trial_runner : List[TrialRunner]
            The set of TrialRunner(s) (and associated Environment(s)) to benchmark/optimize.
        optimizer : Optimizer
            The Optimizer to use.
        storage : Storage
            The storage to use.
        root_env_config : str
            Path to the root Environment configuration.
        """
        self.global_config = global_config
        config = merge_parameters(
            dest=config.copy(),
            source=global_config,
            required_keys=["experiment_id", "trial_id"],
        )
        self._validate_json_config(config)

        self._experiment_id = config["experiment_id"].strip()
        self._trial_id = int(config["trial_id"])
        self._config_id = int(config.get("config_id", -1))
        self._max_trials = int(config.get("max_trials", -1))
        self._trial_count = 0

        self._trial_config_repeat_count = int(config.get("trial_config_repeat_count", 1))
        if self._trial_config_repeat_count <= 0:
            raise ValueError(
                f"Invalid trial_config_repeat_count: {self._trial_config_repeat_count}"
            )

        self._do_teardown = bool(config.get("teardown", True))

        self._experiment: Optional[Storage.Experiment] = None
        self._trial_runners = trial_runners
        assert self._trial_runners, "At least one TrialRunner is required"
        self._optimizer = optimizer
        self._storage = storage
        self._root_env_config = root_env_config
        self._current_trial_runner_idx = 0
        self._last_trial_id = -1
        self._ran_trials: List[Storage.Trial] = []

        _LOG.debug("Scheduler instantiated: %s :: %s", self, config)

    def _validate_json_config(self, config: dict) -> None:
        """Reconstructs a basic json config that this class might have been instantiated
        from in order to validate configs provided outside the file loading
        mechanism.
        """
        json_config: dict = {
            "class": self.__class__.__module__ + "." + self.__class__.__name__,
        }
        if config:
            json_config["config"] = config.copy()
            # The json schema does not allow for -1 as a valid value for config_id.
            # As it is just a default placeholder value, and not required, we can
            # remove it from the config copy prior to validation safely.
            config_id = json_config["config"].get("config_id")
            if config_id is not None and isinstance(config_id, int) and config_id < 0:
                json_config["config"].pop("config_id")
        ConfigSchema.SCHEDULER.validate(json_config)

    @property
    def trial_config_repeat_count(self) -> int:
        """Gets the number of trials to run for a given config."""
        return self._trial_config_repeat_count

    @property
    def trial_count(self) -> int:
        """Gets the current number of trials run for the experiment."""
        return self._trial_count

    @property
    def max_trials(self) -> int:
        """Gets the maximum number of trials to run for a given experiment, or -1 for no
        limit.
        """
        return self._max_trials

    @property
    def experiment(self) -> Optional[Storage.Experiment]:
        """Gets the Experiment Storage."""
        return self._experiment

    @property
    def root_environment(self) -> Environment:
        """
        Gets the root (prototypical) Environment from the first TrialRunner.

        Note: All TrialRunners have the same Environment config and are made
        unique by their use of the unique trial_runner_id assigned to each
        TrialRunner's Environment's global_config.
        """
        return self._trial_runners[0].environment

    @property
    def trial_runners(self) -> List[TrialRunner]:
        """Gets the list of Trial Runners."""
        return self._trial_runners

    @property
    def environments(self) -> Iterable[Environment]:
        """Gets the Environment from the TrialRunners."""
        return (trial_runner.environment for trial_runner in self._trial_runners)

    @property
    def optimizer(self) -> Optimizer:
        """Gets the Optimizer."""
        return self._optimizer

    @property
    def storage(self) -> Storage:
        """Gets the Storage."""
        return self._storage

    def _assign_trial_runner(
        self,
        trial: Storage.Trial,
        trial_runner: Optional[TrialRunner] = None,
    ) -> TrialRunner:
        """
        Assigns a TrialRunner to the given Trial.

        The base class implements a simple round-robin scheduling algorithm.

        Subclasses can override this method to implement a more sophisticated policy.
        For instance:

        ```python
        def assign_trial_runner(
            self,
            trial: Storage.Trial,
            trial_runner: Optional[TrialRunner] = None,
        ) -> TrialRunner:
            if trial_runner is None:
                # Implement a more sophisticated policy here.
                # For example, to assign the Trial to the TrialRunner with the least
                # number of running Trials.
                # Or assign the Trial to the TrialRunner that hasn't executed this
                # TunableValues Config yet.
                trial_runner = ...
            # Call the base class method to assign the TrialRunner in the Trial's metadata.
            return super().assign_trial_runner(trial, trial_runner)
            ...
        ```

        Parameters
        ----------
        trial : Storage.Trial
            The trial to assign a TrialRunner to.
        trial_runner : Optional[TrialRunner]
            The ID of the TrialRunner to assign to the given Trial.

        Returns
        -------
        TrialRunner
            The assigned TrialRunner.
        """
        assert (
            trial.trial_runner_id is None
        ), f"Trial {trial} already has a TrialRunner assigned: {trial.trial_runner_id}"
        if trial_runner is None:
            # Basic round-robin trial runner assignment policy:
            # fetch and increment the current TrialRunner index.
            # Override in the subclass for a more sophisticated policy.
            trial_runner_id = self._current_trial_runner_idx
            self._current_trial_runner_idx += 1
            self._current_trial_runner_idx %= len(self._trial_runners)
            trial_runner = self._trial_runners[trial_runner_id]
            _LOG.info(
                "Trial %s missing trial_runner_id. Assigning %s via basic round-robin policy.",
                trial,
                trial_runner,
            )
        trial.add_new_config_data({"trial_runner_id": trial_runner.trial_runner_id})
        return trial_runner

    def get_trial_runner(self, trial: Storage.Trial) -> TrialRunner:
        """
        Gets the TrialRunner associated with the given Trial.

        Parameters
        ----------
        trial : Storage.Trial
            The trial to get the associated TrialRunner for.

        Returns
        -------
        TrialRunner
        """
        if trial.trial_runner_id is None:
            self._assign_trial_runner(trial, trial_runner=None)
        assert trial.trial_runner_id is not None
        return self._trial_runners[trial.trial_runner_id]

    def __repr__(self) -> str:
        """
        Produce a human-readable version of the Scheduler (mostly for logging).

        Returns
        -------
        string : str
            A human-readable version of the Scheduler.
        """
        return self.__class__.__name__

    def __enter__(self) -> "Scheduler":
        """Enter the scheduler's context."""
        _LOG.debug("Scheduler START :: %s", self)
        assert self.experiment is None
        self._optimizer.__enter__()
        # Start new or resume the existing experiment. Verify that the
        # experiment configuration is compatible with the previous runs.
        # If the `merge` config parameter is present, merge in the data
        # from other experiments and check for compatibility.
        self._experiment = self.storage.experiment(
            experiment_id=self._experiment_id,
            trial_id=self._trial_id,
            root_env_config=self._root_env_config,
            description=self.root_environment.name,
            tunables=self.root_environment.tunable_params,
            opt_targets=self.optimizer.targets,
        ).__enter__()
        return self

    def __exit__(
        self,
        ex_type: Optional[Type[BaseException]],
        ex_val: Optional[BaseException],
        ex_tb: Optional[TracebackType],
    ) -> Literal[False]:
        """Exit the context of the scheduler."""
        if ex_val is None:
            _LOG.debug("Scheduler END :: %s", self)
        else:
            assert ex_type and ex_val
            _LOG.warning("Scheduler END :: %s", self, exc_info=(ex_type, ex_val, ex_tb))
        assert self._experiment is not None
        self._experiment.__exit__(ex_type, ex_val, ex_tb)
        self._optimizer.__exit__(ex_type, ex_val, ex_tb)
        self._experiment = None
        return False  # Do not suppress exceptions

    @abstractmethod
    def start(self) -> None:
        """Start the scheduling loop."""
        assert self.experiment is not None
        _LOG.info(
            "START: Experiment: %s Env: %s Optimizer: %s",
            self._experiment,
            self.root_environment,
            self.optimizer,
        )
        if _LOG.isEnabledFor(logging.INFO):
            _LOG.info("Root Environment:\n%s", self.root_environment.pprint())

        if self._config_id > 0:
            tunables = self.load_tunable_config(self._config_id)
            self.schedule_trial(tunables)

    def teardown(self) -> None:
        """
        Tear down the TrialRunners/Environment(s).

        Call it after the completion of the `.start()` in the scheduler context.
        """
        assert self.experiment is not None
        if self._do_teardown:
            for trial_runner in self.trial_runners:
                assert not trial_runner.is_running
                trial_runner.teardown()

    def get_best_observation(self) -> Tuple[Optional[Dict[str, float]], Optional[TunableGroups]]:
        """Get the best observation from the optimizer."""
        (best_score, best_config) = self.optimizer.get_best_observation()
        _LOG.info("Env: %s best score: %s", self.root_environment, best_score)
        return (best_score, best_config)

    def load_tunable_config(self, config_id: int) -> TunableGroups:
        """Load the existing tunable configuration from the storage."""
        assert self.experiment is not None
        tunable_values = self.experiment.load_tunable_config(config_id)
        for environment in self.environments:
            tunables = environment.tunable_params.assign(tunable_values)
        _LOG.info("Load config from storage: %d", config_id)
        if _LOG.isEnabledFor(logging.DEBUG):
            _LOG.debug("Config %d ::\n%s", config_id, json.dumps(tunable_values, indent=2))
        return tunables.copy()

    def _schedule_new_optimizer_suggestions(self) -> bool:
        """
        Optimizer part of the loop.

        Load the results of the executed trials into the optimizer, suggest new
        configurations, and add them to the queue. Return True if optimization is not
        over, False otherwise.
        """
        assert self.experiment is not None
        (trial_ids, configs, scores, status) = self.experiment.load(self._last_trial_id)
        _LOG.info("QUEUE: Update the optimizer with trial results: %s", trial_ids)
        self.optimizer.bulk_register(configs, scores, status)
        self._last_trial_id = max(trial_ids, default=self._last_trial_id)

        not_done = self.not_done()
        if not_done:
            tunables = self.optimizer.suggest()
            self.schedule_trial(tunables)

        return not_done

    def schedule_trial(self, tunables: TunableGroups) -> None:
        """Add a configuration to the queue of trials."""
        # TODO: Alternative scheduling policies may prefer to expand repeats over
        # time as well as space, or adjust the number of repeats (budget) of a given
        # trial based on whether initial results are promising.
        for repeat_i in range(1, self._trial_config_repeat_count + 1):
            self._add_trial_to_queue(
                tunables,
                config={
                    # Add some additional metadata to track for the trial such as the
                    # optimizer config used.
                    # Note: these values are unfortunately mutable at the moment.
                    # Consider them as hints of what the config was the trial *started*.
                    # It is possible that the experiment configs were changed
                    # between resuming the experiment (since that is not currently
                    # prevented).
                    "optimizer": self.optimizer.name,
                    "repeat_i": repeat_i,
                    "is_defaults": tunables.is_defaults(),
                    **{
                        f"opt_{key}_{i}": val
                        for (i, opt_target) in enumerate(self.optimizer.targets.items())
                        for (key, val) in zip(["target", "direction"], opt_target)
                    },
                },
            )

    def _add_trial_to_queue(
        self,
        tunables: TunableGroups,
        ts_start: Optional[datetime] = None,
        config: Optional[Dict[str, Any]] = None,
    ) -> None:
        """
        Add a configuration to the queue of trials in the Storage backend.

        A wrapper for the `Experiment.new_trial` method.
        """
        assert self.experiment is not None
        trial = self.experiment.new_trial(tunables, ts_start, config)
        # Select a TrialRunner based on the trial's metadata.
        # TODO: May want to further split this in the future to support scheduling a
        # batch of new trials.
        trial_runner = self._assign_trial_runner(trial, trial_runner=None)
        _LOG.info("QUEUE: Added new trial: %s (assigned to %s)", trial, trial_runner)

    def _run_schedule(self, running: bool = False) -> None:
        """
        Scheduler part of the loop.

        Check for pending trials in the queue and run them.
        """
        assert self.experiment is not None
        for trial in self.experiment.pending_trials(datetime.now(UTC), running=running):
            self.run_trial(trial)

    def not_done(self) -> bool:
        """
        Check the stopping conditions.

        By default, stop when the optimizer converges or max limit of trials reached.
        """
        return self.optimizer.not_converged() and (
            self._trial_count < self._max_trials or self._max_trials <= 0
        )

    @abstractmethod
    def run_trial(self, trial: Storage.Trial) -> None:
        """
        Set up and run a single trial.

        Save the results in the storage.
        """
        assert self.experiment is not None
        self._trial_count += 1
        self._ran_trials.append(trial)
        _LOG.info("QUEUE: Execute trial # %d/%d :: %s", self._trial_count, self._max_trials, trial)

    @property
    def ran_trials(self) -> List[Storage.Trial]:
        """Get the list of trials that were run."""
        return self._ran_trials<|MERGE_RESOLUTION|>--- conflicted
+++ resolved
@@ -9,11 +9,7 @@
 from abc import ABCMeta, abstractmethod
 from datetime import datetime
 from types import TracebackType
-<<<<<<< HEAD
-from typing import Any, Dict, Iterable, List, Optional, Tuple, Type
-=======
-from typing import Any, Dict, List, Literal, Optional, Tuple, Type
->>>>>>> 0a94138a
+from typing import Any, Dict, Iterable, List, Literal, Optional, Tuple, Type
 
 from pytz import UTC
 
