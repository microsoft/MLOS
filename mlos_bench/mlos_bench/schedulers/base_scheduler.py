#
# Copyright (c) Microsoft Corporation.
# Licensed under the MIT License.
#
"""Base class for the optimization loop scheduling policies."""

import json
import logging
from abc import ABCMeta, abstractmethod
<<<<<<< HEAD
from collections.abc import Iterable
=======
from contextlib import AbstractContextManager as ContextManager
>>>>>>> e1733a92
from datetime import datetime
from types import TracebackType
from typing import Any, Literal

from pytz import UTC

from mlos_bench.config.schemas import ConfigSchema
from mlos_bench.environments.base_environment import Environment
from mlos_bench.optimizers.base_optimizer import Optimizer
from mlos_bench.schedulers.trial_runner import TrialRunner
from mlos_bench.storage.base_storage import Storage
from mlos_bench.tunables.tunable_groups import TunableGroups
from mlos_bench.util import merge_parameters

_LOG = logging.getLogger(__name__)


class Scheduler(ContextManager, metaclass=ABCMeta):
    # pylint: disable=too-many-instance-attributes
    """Base class for the optimization loop scheduling policies."""

    def __init__(  # pylint: disable=too-many-arguments
        self,
        *,
        config: dict[str, Any],
        global_config: dict[str, Any],
        trial_runners: Iterable[TrialRunner],
        optimizer: Optimizer,
        storage: Storage,
        root_env_config: str,
    ):
        """
        Create a new instance of the scheduler. The constructor of this and the derived
        classes is called by the persistence service after reading the class JSON
        configuration. Other objects like the TrialRunner(s) and their Environment(s)
        and Optimizer are provided by the Launcher.

        Parameters
        ----------
        config : dict
            The configuration for the Scheduler.
        global_config : dict
            The global configuration for the experiment.
        trial_runner : Iterable[TrialRunner]
            The set of TrialRunner(s) (and associated Environment(s)) to benchmark/optimize.
        optimizer : Optimizer
            The Optimizer to use.
        storage : Storage
            The storage to use.
        root_env_config : str
            Path to the root Environment configuration.
        """
        self.global_config = global_config
        config = merge_parameters(
            dest=config.copy(),
            source=global_config,
            required_keys=["experiment_id", "trial_id"],
        )
        self._validate_json_config(config)

        self._in_context = False
        self._experiment_id = config["experiment_id"].strip()
        self._trial_id = int(config["trial_id"])
        self._config_id = int(config.get("config_id", -1))
        self._max_trials = int(config.get("max_trials", -1))
        self._trial_count = 0

        self._trial_config_repeat_count = int(config.get("trial_config_repeat_count", 1))
        if self._trial_config_repeat_count <= 0:
            raise ValueError(
                f"Invalid trial_config_repeat_count: {self._trial_config_repeat_count}"
            )

        self._do_teardown = bool(config.get("teardown", True))

        self._experiment: Storage.Experiment | None = None

        assert trial_runners, "At least one TrialRunner is required"
        self._trial_runners = {
            trial_runner.trial_runner_id: trial_runner for trial_runner in trial_runners
        }
        self._current_trial_runner_idx = 0
        self._trial_runner_ids = list(self._trial_runners.keys())
        assert len(self._trial_runner_ids) == len(
            self._trial_runners
        ), f"Duplicate TrialRunner ids detected: {trial_runners}"

        self._optimizer = optimizer
        self._storage = storage
        self._root_env_config = root_env_config
        self._last_trial_id = -1
        self._ran_trials: list[Storage.Trial] = []

        _LOG.debug("Scheduler instantiated: %s :: %s", self, config)

    def _validate_json_config(self, config: dict) -> None:
        """Reconstructs a basic json config that this class might have been instantiated
        from in order to validate configs provided outside the file loading
        mechanism.
        """
        json_config: dict = {
            "class": self.__class__.__module__ + "." + self.__class__.__name__,
        }
        if config:
            json_config["config"] = config.copy()
            # The json schema does not allow for -1 as a valid value for config_id.
            # As it is just a default placeholder value, and not required, we can
            # remove it from the config copy prior to validation safely.
            config_id = json_config["config"].get("config_id")
            if config_id is not None and isinstance(config_id, int) and config_id < 0:
                json_config["config"].pop("config_id")
        ConfigSchema.SCHEDULER.validate(json_config)

    @property
    def trial_config_repeat_count(self) -> int:
        """Gets the number of trials to run for a given config."""
        return self._trial_config_repeat_count

    @property
    def trial_count(self) -> int:
        """Gets the current number of trials run for the experiment."""
        return self._trial_count

    @property
    def max_trials(self) -> int:
        """Gets the maximum number of trials to run for a given experiment, or -1 for no
        limit.
        """
        return self._max_trials

    @property
    def experiment(self) -> Storage.Experiment | None:
        """Gets the Experiment Storage."""
        return self._experiment

    @property
    def root_environment(self) -> Environment:
        """
        Gets the root (prototypical) Environment from the first TrialRunner.

        Notes
        -----
        All TrialRunners have the same Environment config and are made
        unique by their use of the unique trial_runner_id assigned to each
        TrialRunner's Environment's global_config.
        """
        # Use the first TrialRunner's Environment as the root Environment.
        return self._trial_runners[self._trial_runner_ids[0]].environment

    @property
    def trial_runners(self) -> dict[int, TrialRunner]:
        """Gets the set of Trial Runners."""
        return self._trial_runners

    @property
    def environments(self) -> Iterable[Environment]:
        """Gets the Environment from the TrialRunners."""
        return (trial_runner.environment for trial_runner in self._trial_runners.values())

    @property
    def optimizer(self) -> Optimizer:
        """Gets the Optimizer."""
        return self._optimizer

    @property
    def storage(self) -> Storage:
        """Gets the Storage."""
        return self._storage

    def __repr__(self) -> str:
        """
        Produce a human-readable version of the Scheduler (mostly for logging).

        Returns
        -------
        string : str
            A human-readable version of the Scheduler.
        """
        return self.__class__.__name__

    def __enter__(self) -> "Scheduler":
        """Enter the scheduler's context."""
        _LOG.debug("Scheduler START :: %s", self)
        assert self.experiment is None
        assert not self._in_context
        self._optimizer.__enter__()
        # Start new or resume the existing experiment. Verify that the
        # experiment configuration is compatible with the previous runs.
        # If the `merge` config parameter is present, merge in the data
        # from other experiments and check for compatibility.
        self._experiment = self.storage.experiment(
            experiment_id=self._experiment_id,
            trial_id=self._trial_id,
            root_env_config=self._root_env_config,
            description=self.root_environment.name,
            tunables=self.root_environment.tunable_params,
            opt_targets=self.optimizer.targets,
        ).__enter__()
        for trial_runner in self._trial_runners.values():
            trial_runner.__enter__()
        self._in_context = True
        return self

    def __exit__(
        self,
        ex_type: type[BaseException] | None,
        ex_val: BaseException | None,
        ex_tb: TracebackType | None,
    ) -> Literal[False]:
        """Exit the context of the scheduler."""
        if ex_val is None:
            _LOG.debug("Scheduler END :: %s", self)
        else:
            assert ex_type and ex_val
            _LOG.warning("Scheduler END :: %s", self, exc_info=(ex_type, ex_val, ex_tb))
        assert self._in_context
        for trial_runner in self._trial_runners.values():
            trial_runner.__exit__(ex_type, ex_val, ex_tb)
        assert self._experiment is not None
        self._experiment.__exit__(ex_type, ex_val, ex_tb)
        self._optimizer.__exit__(ex_type, ex_val, ex_tb)
        self._experiment = None
        self._in_context = False
        return False  # Do not suppress exceptions

    @abstractmethod
    def start(self) -> None:
        """Start the scheduling loop."""
        assert self.experiment is not None
        _LOG.info(
            "START: Experiment: %s Env: %s Optimizer: %s",
            self._experiment,
            self.root_environment,
            self.optimizer,
        )
        if _LOG.isEnabledFor(logging.INFO):
            _LOG.info("Root Environment:\n%s", self.root_environment.pprint())

        if self._config_id > 0:
            tunables = self.load_tunable_config(self._config_id)
            self.schedule_trial(tunables)

    def teardown(self) -> None:
        """
        Tear down the TrialRunners/Environment(s).

        Call it after the completion of the `.start()` in the scheduler context.
        """
        assert self.experiment is not None
        if self._do_teardown:
            for trial_runner in self._trial_runners.values():
                assert not trial_runner.is_running
                trial_runner.teardown()

    def get_best_observation(self) -> tuple[dict[str, float] | None, TunableGroups | None]:
        """Get the best observation from the optimizer."""
        (best_score, best_config) = self.optimizer.get_best_observation()
        _LOG.info("Env: %s best score: %s", self.root_environment, best_score)
        return (best_score, best_config)

    def load_tunable_config(self, config_id: int) -> TunableGroups:
        """Load the existing tunable configuration from the storage."""
        assert self.experiment is not None
        tunable_values = self.experiment.load_tunable_config(config_id)
        tunables = TunableGroups()
        for environment in self.environments:
            tunables = environment.tunable_params.assign(tunable_values)
        _LOG.info("Load config from storage: %d", config_id)
        if _LOG.isEnabledFor(logging.DEBUG):
            _LOG.debug("Config %d ::\n%s", config_id, json.dumps(tunable_values, indent=2))
        return tunables.copy()

    def _schedule_new_optimizer_suggestions(self) -> bool:
        """
        Optimizer part of the loop.

        Load the results of the executed trials into the optimizer, suggest new
        configurations, and add them to the queue. Return True if optimization is not
        over, False otherwise.
        """
        assert self.experiment is not None
        (trial_ids, configs, scores, status) = self.experiment.load(self._last_trial_id)
        _LOG.info("QUEUE: Update the optimizer with trial results: %s", trial_ids)
        self.optimizer.bulk_register(configs, scores, status)
        self._last_trial_id = max(trial_ids, default=self._last_trial_id)

        not_done = self.not_done()
        if not_done:
            tunables = self.optimizer.suggest()
            self.schedule_trial(tunables)

        return not_done

    def schedule_trial(self, tunables: TunableGroups) -> None:
        """Add a configuration to the queue of trials."""
        # TODO: Alternative scheduling policies may prefer to expand repeats over
        # time as well as space, or adjust the number of repeats (budget) of a given
        # trial based on whether initial results are promising.
        for repeat_i in range(1, self._trial_config_repeat_count + 1):
            self._add_trial_to_queue(
                tunables,
                config={
                    # Add some additional metadata to track for the trial such as the
                    # optimizer config used.
                    # Note: these values are unfortunately mutable at the moment.
                    # Consider them as hints of what the config was the trial *started*.
                    # It is possible that the experiment configs were changed
                    # between resuming the experiment (since that is not currently
                    # prevented).
                    "optimizer": self.optimizer.name,
                    "repeat_i": repeat_i,
                    "is_defaults": tunables.is_defaults(),
                    **{
                        f"opt_{key}_{i}": val
                        for (i, opt_target) in enumerate(self.optimizer.targets.items())
                        for (key, val) in zip(["target", "direction"], opt_target)
                    },
                },
            )

    def _add_trial_to_queue(
        self,
        tunables: TunableGroups,
        ts_start: datetime | None = None,
        config: dict[str, Any] | None = None,
    ) -> None:
        """
        Add a configuration to the queue of trials in the Storage backend.

        A wrapper for the `Experiment.new_trial` method.
        """
        assert self.experiment is not None
        trial = self.experiment.new_trial(tunables, ts_start, config)
        _LOG.info("QUEUE: Added new trial: %s", trial)

    def assign_trial_runners(self, trials: Iterable[Storage.Trial]) -> None:
        """
        Assigns TrialRunners to the given Trial.

        The base class implements a simple round-robin scheduling algorithm.

        Subclasses can override this method to implement a more sophisticated policy.
        For instance::

            def assign_trial_runners(
                self,
                trials: Iterable[Storage.Trial],
            ) -> TrialRunner:
                trial_runners_map = {}
                # Implement a more sophisticated policy here.
                # For example, to assign the Trial to the TrialRunner with the least
                # number of running Trials.
                # Or assign the Trial to the TrialRunner that hasn't executed this
                # TunableValues Config yet.
                for (trial, trial_runner) in trial_runners_map:
                    # Call the base class method to assign the TrialRunner in the Trial's metadata.
                    trial.set_trial_runner(trial_runner)
                ...

        Parameters
        ----------
        trials : Iterable[Storage.Trial]
            The trial to assign a TrialRunner to.
        """
        for trial in trials:
            if trial.trial_runner_id is not None:
                _LOG.info(
                    "Trial %s already has a TrialRunner assigned: %s",
                    trial,
                    trial.trial_runner_id,
                )
                continue

            # Basic round-robin trial runner assignment policy:
            # fetch and increment the current TrialRunner index.
            # Override in the subclass for a more sophisticated policy.
            trial_runner_idx = self._current_trial_runner_idx
            self._current_trial_runner_idx += 1
            self._current_trial_runner_idx %= len(self._trial_runner_ids)
            trial_runner = self._trial_runners[self._trial_runner_ids[trial_runner_idx]]
            assert trial_runner
            _LOG.info(
                "Assigning TrialRunner %s to Trial %s via basic round-robin policy.",
                trial_runner,
                trial,
            )
            assigned_trial_runner_id = trial.set_trial_runner(trial_runner.trial_runner_id)
            if assigned_trial_runner_id != trial_runner.trial_runner_id:
                raise ValueError(
                    f"Failed to assign TrialRunner {trial_runner} to Trial {trial}: "
                    f"{assigned_trial_runner_id}"
                )

    def get_trial_runner(self, trial: Storage.Trial) -> TrialRunner:
        """
        Gets the TrialRunner associated with the given Trial.

        Parameters
        ----------
        trial : Storage.Trial
            The trial to get the associated TrialRunner for.

        Returns
        -------
        TrialRunner
        """
        if trial.trial_runner_id is None:
            self.assign_trial_runners([trial])
        assert trial.trial_runner_id is not None
        trial_runner = self._trial_runners.get(trial.trial_runner_id)
        if trial_runner is None:
            raise ValueError(
                f"TrialRunner {trial.trial_runner_id} for Trial {trial} "
                f"not found: {self._trial_runners}"
            )
        assert trial_runner.trial_runner_id == trial.trial_runner_id
        return trial_runner

    def _run_schedule(self, running: bool = False) -> None:
        """
        Scheduler part of the loop.

        Check for pending trials in the queue and run them.
        """
        assert self.experiment is not None
        # Make sure that any pending trials have a TrialRunner assigned.
        pending_trials = list(self.experiment.pending_trials(datetime.now(UTC), running=running))
        self.assign_trial_runners(pending_trials)
        for trial in pending_trials:
            self.run_trial(trial)

    def not_done(self) -> bool:
        """
        Check the stopping conditions.

        By default, stop when the optimizer converges or max limit of trials reached.
        """
        return self.optimizer.not_converged() and (
            self._trial_count < self._max_trials or self._max_trials <= 0
        )

    @abstractmethod
    def run_trial(self, trial: Storage.Trial) -> None:
        """
        Set up and run a single trial.

        Save the results in the storage.
        """
        assert self._in_context
        assert self.experiment is not None
        self._trial_count += 1
        self._ran_trials.append(trial)
        _LOG.info("QUEUE: Execute trial # %d/%d :: %s", self._trial_count, self._max_trials, trial)

    @property
    def ran_trials(self) -> list[Storage.Trial]:
        """Get the list of trials that were run."""
        return self._ran_trials<|MERGE_RESOLUTION|>--- conflicted
+++ resolved
@@ -7,11 +7,8 @@
 import json
 import logging
 from abc import ABCMeta, abstractmethod
-<<<<<<< HEAD
 from collections.abc import Iterable
-=======
 from contextlib import AbstractContextManager as ContextManager
->>>>>>> e1733a92
 from datetime import datetime
 from types import TracebackType
 from typing import Any, Literal
