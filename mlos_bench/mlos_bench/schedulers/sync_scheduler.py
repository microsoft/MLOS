#
# Copyright (c) Microsoft Corporation.
# Licensed under the MIT License.
#
"""A simple single-threaded synchronous optimization loop implementation."""

import logging

from mlos_bench.schedulers.base_scheduler import Scheduler
from mlos_bench.storage.base_storage import Storage

_LOG = logging.getLogger(__name__)


class SyncScheduler(Scheduler):
    """A simple single-threaded synchronous optimization loop implementation."""

    def run_trial(self, trial: Storage.Trial) -> None:
        """
        Set up and run a single :py:class:`~.Storage.Trial` on its
        :py:class:`~.TrialRunner`.

        Save the results in the storage.
        """
        super().run_trial(trial)
        # In the sync scheduler we run each trial on its own TrialRunner in sequence.
        trial_runner = self.get_trial_runner(trial)
<<<<<<< HEAD
        if trial_runner is None:
            _LOG.warning("No trial runner found for %s", trial)
            return
        with trial_runner:
            trial_runner.run_trial(trial, self.global_config)
            _LOG.info("QUEUE: Finished trial: %s on %s", trial, trial_runner)

    def wait_for_trial_runners(self) -> None:
        # The default base implementation of wait_for_trial_runners() is a no-op
        # because trial_runner.run_trial() is blocking so SyncScheduler only
        # runs a single trial at a time.
        # pylint: disable=useless-super-delegation
        super().wait_for_trial_runners()
=======
        with trial_runner:
            trial_runner.run_trial(trial, self.global_config)
            _LOG.info("QUEUE: Finished trial: %s on %s", trial, trial_runner)
>>>>>>> 19028d81
<|MERGE_RESOLUTION|>--- conflicted
+++ resolved
@@ -25,7 +25,6 @@
         super().run_trial(trial)
         # In the sync scheduler we run each trial on its own TrialRunner in sequence.
         trial_runner = self.get_trial_runner(trial)
-<<<<<<< HEAD
         if trial_runner is None:
             _LOG.warning("No trial runner found for %s", trial)
             return
@@ -33,14 +32,9 @@
             trial_runner.run_trial(trial, self.global_config)
             _LOG.info("QUEUE: Finished trial: %s on %s", trial, trial_runner)
 
-    def wait_for_trial_runners(self) -> None:
+    def wait_for_trial_runners(self, wait_all: bool = False) -> None:
         # The default base implementation of wait_for_trial_runners() is a no-op
         # because trial_runner.run_trial() is blocking so SyncScheduler only
         # runs a single trial at a time.
         # pylint: disable=useless-super-delegation
-        super().wait_for_trial_runners()
-=======
-        with trial_runner:
-            trial_runner.run_trial(trial, self.global_config)
-            _LOG.info("QUEUE: Finished trial: %s on %s", trial, trial_runner)
->>>>>>> 19028d81
+        super().wait_for_trial_runners()