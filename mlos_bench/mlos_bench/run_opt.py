--- conflicted
+++ resolved
@@ -15,10 +15,7 @@
 from mlos_bench.launcher import Launcher
 from mlos_bench.optimizer import Optimizer
 from mlos_bench.environment import Status, Environment
-<<<<<<< HEAD
-=======
 from mlos_bench.tunables import TunableGroups
->>>>>>> 565fed1a
 from mlos_bench.storage import Storage
 
 _LOG = logging.getLogger(__name__)
@@ -50,11 +47,7 @@
 
 
 def _optimize(env: Environment, opt: Optimizer,
-<<<<<<< HEAD
-              storage: Storage, global_config: dict):
-=======
               storage: Storage, global_config: dict) -> Tuple[float, TunableGroups]:
->>>>>>> 565fed1a
     """
     Main optimization loop.
 
@@ -86,21 +79,13 @@
         opt.bulk_register(configs, scores)
 
         # First, complete any pending trials.
-<<<<<<< HEAD
-        for trial in exp.pending():
-=======
         for trial in exp.pending_trials():
->>>>>>> 565fed1a
             _run(env, opt, trial, global_config)
 
         # Then, run new trials until the optimizer is done.
         while opt.not_converged():
             tunables = opt.suggest()
-<<<<<<< HEAD
-            trial = exp.trial(tunables)
-=======
             trial = exp.new_trial(tunables)
->>>>>>> 565fed1a
             _run(env, opt, trial, global_config)
 
     (best_score, best_config) = opt.get_best_observation()
@@ -109,11 +94,7 @@
 
 
 def _run(env: Environment, opt: Optimizer,
-<<<<<<< HEAD
-         trial: Storage.Trial, global_config: dict):
-=======
          trial: Storage.Trial, global_config: dict) -> None:
->>>>>>> 565fed1a
     """
     Run a single trial.
 
