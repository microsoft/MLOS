--- conflicted
+++ resolved
@@ -305,18 +305,12 @@
                 An iterator over the scheduled (and maybe running) trials.
             """
 
-<<<<<<< HEAD
-        def new_trial(self, tunables: TunableGroups, ts_start: Optional[datetime] = None,
-                      config: Optional[Dict[str, Any]] = None) -> 'Storage.Trial':
-=======
-        @abstractmethod
         def new_trial(
             self,
             tunables: TunableGroups,
             ts_start: Optional[datetime] = None,
             config: Optional[Dict[str, Any]] = None,
         ) -> "Storage.Trial":
->>>>>>> e40ac283
             """
             Create a new experiment run in the storage.
 
@@ -345,8 +339,12 @@
             return self._new_trial(tunables, ts_start, config)
 
         @abstractmethod
-        def _new_trial(self, tunables: TunableGroups, ts_start: Optional[datetime] = None,
-                       config: Optional[Dict[str, Any]] = None) -> 'Storage.Trial':
+        def _new_trial(
+            self,
+            tunables: TunableGroups,
+            ts_start: Optional[datetime] = None,
+            config: Optional[Dict[str, Any]] = None,
+        ) -> "Storage.Trial":
             """
             Create a new experiment run in the storage.
 
