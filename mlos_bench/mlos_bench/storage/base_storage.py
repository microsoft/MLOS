--- conflicted
+++ resolved
@@ -167,13 +167,9 @@
             else:
                 assert exc_type and exc_val
                 _LOG.warning(
-<<<<<<< HEAD
-                    "Finishing experiment: %s", self, exc_info=(exc_type, exc_val, exc_tb)
-=======
                     "Finishing experiment: %s",
                     self,
                     exc_info=(exc_type, exc_val, exc_tb),
->>>>>>> 4111c231
                 )
             assert self._in_context
             self._teardown(is_ok)
@@ -285,14 +281,10 @@
 
         @abstractmethod
         def pending_trials(
-<<<<<<< HEAD
-            self, timestamp: datetime, *, running: bool
-=======
             self,
             timestamp: datetime,
             *,
             running: bool,
->>>>>>> 4111c231
         ) -> Iterator["Storage.Trial"]:
             """
             Return an iterator over the pending trials that are scheduled to run on or
@@ -416,14 +408,10 @@
 
         @abstractmethod
         def update(
-<<<<<<< HEAD
-            self, status: Status, timestamp: datetime, metrics: Optional[Dict[str, Any]] = None
-=======
             self,
             status: Status,
             timestamp: datetime,
             metrics: Optional[Dict[str, Any]] = None,
->>>>>>> 4111c231
         ) -> Optional[Dict[str, Any]]:
             """
             Update the storage with the results of the experiment.
@@ -458,14 +446,10 @@
 
         @abstractmethod
         def update_telemetry(
-<<<<<<< HEAD
-            self, status: Status, timestamp: datetime, metrics: List[Tuple[datetime, str, Any]]
-=======
             self,
             status: Status,
             timestamp: datetime,
             metrics: List[Tuple[datetime, str, Any]],
->>>>>>> 4111c231
         ) -> None:
             """
             Save the experiment's telemetry data and intermediate status.
