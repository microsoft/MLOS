#
# Copyright (c) Microsoft Corporation.
# Licensed under the MIT License.
#
"""
Base interface for saving and restoring the benchmark data.

See Also
--------
mlos_bench.storage.base_storage.Storage.experiments :
    Retrieves a dictionary of the Experiments' data.
mlos_bench.storage.base_experiment_data.ExperimentData.results_df :
    Retrieves a pandas DataFrame of the Experiment's trials' results data.
mlos_bench.storage.base_experiment_data.ExperimentData.trials :
    Retrieves a dictionary of the Experiment's trials' data.
mlos_bench.storage.base_experiment_data.ExperimentData.tunable_configs :
    Retrieves a dictionary of the Experiment's sampled configs data.
mlos_bench.storage.base_experiment_data.ExperimentData.tunable_config_trial_groups :
    Retrieves a dictionary of the Experiment's trials' data, grouped by shared
    tunable config.
mlos_bench.storage.base_trial_data.TrialData :
    Base interface for accessing the stored benchmark trial data.
"""

import logging
from abc import ABCMeta, abstractmethod
from datetime import datetime
from types import TracebackType
<<<<<<< HEAD
from typing import Any, Dict, Iterator, List, Optional, Tuple, Type, Union

from typing_extensions import Literal
=======
from typing import Any, Dict, Iterator, List, Literal, Optional, Tuple, Type
>>>>>>> 0a94138a

from mlos_bench.config.schemas import ConfigSchema
from mlos_bench.dict_templater import DictTemplater
from mlos_bench.environments.status import Status
from mlos_bench.services.base_service import Service
from mlos_bench.storage.base_experiment_data import ExperimentData
from mlos_bench.tunables.tunable_groups import TunableGroups
from mlos_bench.util import get_git_info

_LOG = logging.getLogger(__name__)


class Storage(metaclass=ABCMeta):
    """An abstract interface between the benchmarking framework and storage systems
    (e.g., SQLite or MLFLow).
    """

    def __init__(
        self,
        config: Dict[str, Any],
        global_config: Optional[dict] = None,
        service: Optional[Service] = None,
    ):
        """
        Create a new storage object.

        Parameters
        ----------
        config : dict
            Free-format key/value pairs of configuration parameters.
        """
        _LOG.debug("Storage config: %s", config)
        self._validate_json_config(config)
        self._service = service
        self._config = config.copy()
        self._global_config = global_config or {}

    def _validate_json_config(self, config: dict) -> None:
        """Reconstructs a basic json config that this class might have been instantiated
        from in order to validate configs provided outside the file loading
        mechanism.
        """
        json_config: dict = {
            "class": self.__class__.__module__ + "." + self.__class__.__name__,
        }
        if config:
            json_config["config"] = config
        ConfigSchema.STORAGE.validate(json_config)

    @property
    @abstractmethod
    def experiments(self) -> Dict[str, ExperimentData]:
        """
        Retrieve the experiments' data from the storage.

        Returns
        -------
        experiments : Dict[str, ExperimentData]
            A dictionary of the experiments' data, keyed by experiment id.
        """

    @abstractmethod
    def experiment(  # pylint: disable=too-many-arguments
        self,
        *,
        experiment_id: str,
        trial_id: int,
        root_env_config: str,
        description: str,
        tunables: TunableGroups,
        opt_targets: Dict[str, Literal["min", "max"]],
    ) -> "Storage.Experiment":
        """
        Create a new experiment in the storage.

        We need the `opt_target` parameter here to know what metric to retrieve
        when we load the data from previous trials. Later we will replace it with
        full metadata about the optimization direction, multiple objectives, etc.

        Parameters
        ----------
        experiment_id : str
            Unique identifier of the experiment.
        trial_id : int
            Starting number of the trial.
        root_env_config : str
            A path to the root JSON configuration file of the benchmarking environment.
        description : str
            Human-readable description of the experiment.
        tunables : TunableGroups
        opt_targets : Dict[str, Literal["min", "max"]]
            Names of metrics we're optimizing for and the optimization direction {min, max}.

        Returns
        -------
        experiment : Storage.Experiment
            An object that allows to update the storage with
            the results of the experiment and related data.
        """

    class Experiment(metaclass=ABCMeta):
        # pylint: disable=too-many-instance-attributes
        """
        Base interface for storing the results of the experiment.

        This class is instantiated in the `Storage.experiment()` method.
        """

        def __init__(  # pylint: disable=too-many-arguments
            self,
            *,
            tunables: TunableGroups,
            experiment_id: str,
            trial_id: int,
            root_env_config: str,
            description: str,
            opt_targets: Dict[str, Literal["min", "max"]],
        ):
            self._tunables = tunables.copy()
            self._trial_id = trial_id
            self._experiment_id = experiment_id
            (self._git_repo, self._git_commit, self._root_env_config) = get_git_info(
                root_env_config
            )
            self._description = description
            self._opt_targets = opt_targets
            self._in_context = False

        def __enter__(self) -> "Storage.Experiment":
            """
            Enter the context of the experiment.

            Override the `_setup` method to add custom context initialization.
            """
            _LOG.debug("Starting experiment: %s", self)
            assert not self._in_context
            self._setup()
            self._in_context = True
            return self

        def __exit__(
            self,
            exc_type: Optional[Type[BaseException]],
            exc_val: Optional[BaseException],
            exc_tb: Optional[TracebackType],
        ) -> Literal[False]:
            """
            End the context of the experiment.

            Override the `_teardown` method to add custom context teardown logic.
            """
            is_ok = exc_val is None
            if is_ok:
                _LOG.debug("Finishing experiment: %s", self)
            else:
                assert exc_type and exc_val
                _LOG.warning(
                    "Finishing experiment: %s",
                    self,
                    exc_info=(exc_type, exc_val, exc_tb),
                )
            assert self._in_context
            self._teardown(is_ok)
            self._in_context = False
            return False  # Do not suppress exceptions

        def __repr__(self) -> str:
            return self._experiment_id

        def _setup(self) -> None:
            """
            Create a record of the new experiment or find an existing one in the
            storage.

            This method is called by `Storage.Experiment.__enter__()`.
            """

        def _teardown(self, is_ok: bool) -> None:
            """
            Finalize the experiment in the storage.

            This method is called by `Storage.Experiment.__exit__()`.

            Parameters
            ----------
            is_ok : bool
                True if there were no exceptions during the experiment, False otherwise.
            """

        @property
        def experiment_id(self) -> str:
            """Get the Experiment's ID."""
            return self._experiment_id

        @property
        def trial_id(self) -> int:
            """Get the current Trial ID."""
            return self._trial_id

        @property
        def description(self) -> str:
            """Get the Experiment's description."""
            return self._description

        @property
        def root_env_config(self) -> str:
            """Get the Experiment's root Environment config file path."""
            return self._root_env_config

        @property
        def tunables(self) -> TunableGroups:
            """Get the Experiment's tunables."""
            return self._tunables

        @property
        def opt_targets(self) -> Dict[str, Literal["min", "max"]]:
            """Get the Experiment's optimization targets and directions."""
            return self._opt_targets

        @abstractmethod
        def merge(self, experiment_ids: List[str]) -> None:
            """
            Merge in the results of other (compatible) experiments trials. Used to help
            warm up the optimizer for this experiment.

            Parameters
            ----------
            experiment_ids : List[str]
                List of IDs of the experiments to merge in.
            """

        @abstractmethod
        def load_tunable_config(self, config_id: int) -> Dict[str, Any]:
            """Load tunable values for a given config ID."""

        @abstractmethod
        def load_telemetry(self, trial_id: int) -> List[Tuple[datetime, str, Any]]:
            """
            Retrieve the telemetry data for a given trial.

            Parameters
            ----------
            trial_id : int
                Trial ID.

            Returns
            -------
            metrics : List[Tuple[datetime.datetime, str, Any]]
                Telemetry data.
            """

        @abstractmethod
        def load(
            self,
            last_trial_id: int = -1,
        ) -> Tuple[List[int], List[dict], List[Optional[Dict[str, Any]]], List[Status]]:
            """
            Load (tunable values, benchmark scores, status) to warm-up the optimizer.

            If `last_trial_id` is present, load only the data from the (completed) trials
            that were scheduled *after* the given trial ID. Otherwise, return data from ALL
            merged-in experiments and attempt to impute the missing tunable values.

            Parameters
            ----------
            last_trial_id : int
                (Optional) Trial ID to start from.

            Returns
            -------
            (trial_ids, configs, scores, status) : ([int], [dict], [Optional[dict]], [Status])
                Trial ids, Tunable values, benchmark scores, and status of the trials.
            """

        @abstractmethod
        def pending_trials(
            self,
            timestamp: datetime,
            *,
            running: bool,
        ) -> Iterator["Storage.Trial"]:
            """
            Return an iterator over the pending trials that are scheduled to run on or
            before the specified timestamp.

            Parameters
            ----------
            timestamp : datetime.datetime
                The time in UTC to check for scheduled trials.
            running : bool
                If True, include the trials that are already running.
                Otherwise, return only the scheduled trials.

            Returns
            -------
            trials : Iterator[Storage.Trial]
                An iterator over the scheduled (and maybe running) trials.
            """

        def new_trial(
            self,
            tunables: TunableGroups,
            ts_start: Optional[datetime] = None,
            config: Optional[Dict[str, Any]] = None,
        ) -> "Storage.Trial":
            """
            Create a new experiment run in the storage.

            Parameters
            ----------
            tunables : TunableGroups
                Tunable parameters to use for the trial.
            ts_start : Optional[datetime.datetime]
                Timestamp of the trial start (can be in the future).
            config : dict
                Key/value pairs of additional non-tunable parameters of the trial.

            Returns
            -------
            trial : Storage.Trial
                An object that allows to update the storage with
                the results of the experiment trial run.
            """
            # Check that `config` is json serializable (e.g., no callables)
            if config:
                try:
                    # Relies on the fact that DictTemplater only accepts primitive
                    # types in it's nested dict structure walk.
                    _config = DictTemplater(config).expand_vars()
                    assert isinstance(_config, dict)
                except ValueError as e:
                    _LOG.error("Non-serializable config: %s", config, exc_info=e)
                    raise e
            return self._new_trial(tunables, ts_start, config)

        @abstractmethod
        def _new_trial(
            self,
            tunables: TunableGroups,
            ts_start: Optional[datetime] = None,
            config: Optional[Dict[str, Any]] = None,
        ) -> "Storage.Trial":
            """
            Create a new experiment run in the storage.

            Parameters
            ----------
            tunables : TunableGroups
                Tunable parameters to use for the trial.
            ts_start : Optional[datetime.datetime]
                Timestamp of the trial start (can be in the future).
            config : dict
                Key/value pairs of additional non-tunable parameters of the trial.

            Returns
            -------
            trial : Storage.Trial
                An object that allows to update the storage with
                the results of the experiment trial run.
            """

    class Trial(metaclass=ABCMeta):
        # pylint: disable=too-many-instance-attributes
        """
        Base interface for storing the results of a single run of the experiment.

        This class is instantiated in the `Storage.Experiment.trial()` method.
        """

        def __init__(  # pylint: disable=too-many-arguments
            self,
            *,
            tunables: TunableGroups,
            experiment_id: str,
            trial_id: int,
            tunable_config_id: int,
            opt_targets: Dict[str, Literal["min", "max"]],
            config: Optional[Dict[str, Any]] = None,
        ):
            self._tunables = tunables
            self._experiment_id = experiment_id
            self._trial_id = trial_id
            self._tunable_config_id = tunable_config_id
            self._opt_targets = opt_targets
            self._config = config or {}
            self._status = Status.UNKNOWN

        def __repr__(self) -> str:
            return (
                f"{self._experiment_id}:{self._trial_id}:"
                f"{self._tunable_config_id}:{self.trial_runner_id}"
            )

        @property
        def trial_id(self) -> int:
            """ID of the current trial."""
            return self._trial_id

        @property
        def tunable_config_id(self) -> int:
            """ID of the current trial (tunable) configuration."""
            return self._tunable_config_id

        @property
        def trial_runner_id(self) -> Optional[int]:
            """ID of the TrialRunner this trial is assigned to."""
            return self._config.get("trial_runner_id")

        @property
        def opt_targets(self) -> Dict[str, Literal["min", "max"]]:
            """Get the Trial's optimization targets and directions."""
            return self._opt_targets

        @property
        def tunables(self) -> TunableGroups:
            """
            Tunable parameters of the current trial.

            (e.g., application Environment's "config")
            """
            return self._tunables

        def config(self, global_config: Optional[Dict[str, Any]] = None) -> Dict[str, Any]:
            """
            Produce a copy of the global configuration updated with the parameters of
            the current trial.

            Note: this is not the target Environment's "config" (i.e., tunable
            params), but rather the internal "config" which consists of a
            combination of somewhat more static variables defined in the json config
            files.
            """
            config = self._config.copy()
            config.update(global_config or {})
            config["experiment_id"] = self._experiment_id
            config["trial_id"] = self._trial_id
            trial_runner_id = self.trial_runner_id
            if trial_runner_id is not None:
                config.setdefault("trial_runner_id", trial_runner_id)
            return config

        def add_new_config_data(
            self,
            new_config_data: Dict[str, Union[int, float, str]],
        ) -> None:
            """
            Add new config data to the trial.

            Parameters
            ----------
            new_config_data : Dict[str, Union[int, float, str]]
                New data to add (must not already exist for the trial).

            Raises
            ------
            ValueError
                If any of the data already exists.
            """

            for key, value in new_config_data.items():
                if key in self._config:
                    raise ValueError(
                        f"New config data {key}={value} already exists for trial {self}: "
                        f"{self._config[key]}"
                    )
                self._config[key] = value
            self._save_new_config_data(new_config_data)

        @abstractmethod
        def _save_new_config_data(
            self,
            new_config_data: Dict[str, Union[int, float, str]],
        ) -> None:
            """
            Save the new config data to the storage.

            Parameters
            ----------
            new_config_data : Dict[str, Union[int, float, str]]
                New data to add.
            """

        @property
        def status(self) -> Status:
            """Get the status of the current trial."""
            return self._status

        @abstractmethod
        def update(
            self,
            status: Status,
            timestamp: datetime,
            metrics: Optional[Dict[str, Any]] = None,
        ) -> Optional[Dict[str, Any]]:
            """
            Update the storage with the results of the experiment.

            Parameters
            ----------
            status : Status
                Status of the experiment run.
            timestamp: datetime.datetime
                Timestamp of the status and metrics.
            metrics : Optional[Dict[str, Any]]
                One or several metrics of the experiment run.
                Must contain the (float) optimization target if the status is SUCCEEDED.

            Returns
            -------
            metrics : Optional[Dict[str, Any]]
                Same as `metrics`, but always in the dict format.
            """
            _LOG.info("Store trial: %s :: %s %s", self, status, metrics)
            if status.is_succeeded():
                assert metrics is not None
                opt_targets = set(self._opt_targets.keys())
                if not opt_targets.issubset(metrics.keys()):
                    _LOG.warning(
                        "Trial %s :: opt.targets missing: %s",
                        self,
                        opt_targets.difference(metrics.keys()),
                    )
                    # raise ValueError()
            self._status = status
            return metrics

        @abstractmethod
        def update_telemetry(
            self,
            status: Status,
            timestamp: datetime,
            metrics: List[Tuple[datetime, str, Any]],
        ) -> None:
            """
            Save the experiment's telemetry data and intermediate status.

            Parameters
            ----------
            status : Status
                Current status of the trial.
            timestamp: datetime.datetime
                Timestamp of the status (but not the metrics).
            metrics : List[Tuple[datetime.datetime, str, Any]]
                Telemetry data.
            """
            _LOG.info("Store telemetry: %s :: %s %d records", self, status, len(metrics))<|MERGE_RESOLUTION|>--- conflicted
+++ resolved
@@ -26,13 +26,7 @@
 from abc import ABCMeta, abstractmethod
 from datetime import datetime
 from types import TracebackType
-<<<<<<< HEAD
-from typing import Any, Dict, Iterator, List, Optional, Tuple, Type, Union
-
-from typing_extensions import Literal
-=======
-from typing import Any, Dict, Iterator, List, Literal, Optional, Tuple, Type
->>>>>>> 0a94138a
+from typing import Any, Dict, Iterator, Literal, List, Optional, Tuple, Type, Union
 
 from mlos_bench.config.schemas import ConfigSchema
 from mlos_bench.dict_templater import DictTemplater
