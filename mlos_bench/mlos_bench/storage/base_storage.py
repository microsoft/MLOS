--- conflicted
+++ resolved
@@ -447,7 +447,6 @@
                 config.setdefault("trial_runner_id", trial_runner_id)
             return config
 
-<<<<<<< HEAD
         def add_new_config_data(
             self,
             new_config_data: Dict[str, Union[int, float, str]],
@@ -486,12 +485,11 @@
             new_config_data : Dict[str, Union[int, float, str]]
                 New data to add.
             """
-=======
+
         @property
         def status(self) -> Status:
             """Get the status of the current trial."""
             return self._status
->>>>>>> e514908d
 
         @abstractmethod
         def update(
