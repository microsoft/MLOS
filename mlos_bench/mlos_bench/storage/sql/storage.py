#
# Copyright (c) Microsoft Corporation.
# Licensed under the MIT License.
#
"""Saving and restoring the benchmark data in SQL database."""

import logging
from typing import Literal

from sqlalchemy import URL, create_engine

from mlos_bench.services.base_service import Service
from mlos_bench.storage.base_experiment_data import ExperimentData
from mlos_bench.storage.base_storage import Storage
from mlos_bench.storage.sql.experiment import Experiment
from mlos_bench.storage.sql.experiment_data import ExperimentSqlData
from mlos_bench.storage.sql.schema import DbSchema
from mlos_bench.tunables.tunable_groups import TunableGroups

_LOG = logging.getLogger(__name__)


class SqlStorage(Storage):
    """An implementation of the :py:class:`~.Storage` interface using SQLAlchemy
    backend.
    """

    def __init__(
        self,
        config: dict,
        global_config: dict | None = None,
        service: Service | None = None,
    ):
        super().__init__(config, global_config, service)
        lazy_schema_create = self._config.pop("lazy_schema_create", False)
        self._log_sql = self._config.pop("log_sql", False)
        self._url = URL.create(**self._config)
        self._repr = f"{self._url.get_backend_name()}:{self._url.database}"
        _LOG.info("Connect to the database: %s", self)
        self._engine = create_engine(self._url, echo=self._log_sql)
        self._db_schema = DbSchema(self._engine)
        self._schema_created = False
        self._schema_updated = False
        if not lazy_schema_create:
            assert self._schema
            self.update_schema()
        else:
            _LOG.info("Using lazy schema create for database: %s", self)

    @property
    def _schema(self) -> DbSchema:
        """Lazily create schema upon first access."""
        if not self._schema_created:
            self._db_schema.create()
<<<<<<< HEAD
            if _LOG.isEnabledFor(logging.DEBUG):
                _LOG.debug("DDL statements:\n%s", self._schema)
            self._schema_created = True
=======
            self._schema_created = True
            if _LOG.isEnabledFor(logging.DEBUG):
                _LOG.debug("DDL statements:\n%s", self._db_schema)
>>>>>>> 220a495e
        return self._db_schema

    def update_schema(self) -> None:
        """Update the database schema."""
        if not self._schema_updated:
            self._schema.update()
            self._schema_updated = True

    def __repr__(self) -> str:
        return self._repr

    def experiment(  # pylint: disable=too-many-arguments
        self,
        *,
        experiment_id: str,
        trial_id: int,
        root_env_config: str,
        description: str,
        tunables: TunableGroups,
        opt_targets: dict[str, Literal["min", "max"]],
    ) -> Storage.Experiment:
        return Experiment(
            engine=self._engine,
            schema=self._schema,
            tunables=tunables,
            experiment_id=experiment_id,
            trial_id=trial_id,
            root_env_config=root_env_config,
            description=description,
            opt_targets=opt_targets,
        )

    @property
    def experiments(self) -> dict[str, ExperimentData]:
        # FIXME: this is somewhat expensive if only fetching a single Experiment.
        # May need to expand the API or data structures to lazily fetch data and/or cache it.
        with self._engine.connect() as conn:
            cur_exp = conn.execute(
                self._schema.experiment.select().order_by(
                    self._schema.experiment.c.exp_id.asc(),
                )
            )
            return {
                exp.exp_id: ExperimentSqlData(
                    engine=self._engine,
                    schema=self._schema,
                    experiment_id=exp.exp_id,
                    description=exp.description,
                    root_env_config=exp.root_env_config,
                    git_repo=exp.git_repo,
                    git_commit=exp.git_commit,
                )
                for exp in cur_exp.fetchall()
            }<|MERGE_RESOLUTION|>--- conflicted
+++ resolved
@@ -52,15 +52,9 @@
         """Lazily create schema upon first access."""
         if not self._schema_created:
             self._db_schema.create()
-<<<<<<< HEAD
-            if _LOG.isEnabledFor(logging.DEBUG):
-                _LOG.debug("DDL statements:\n%s", self._schema)
-            self._schema_created = True
-=======
             self._schema_created = True
             if _LOG.isEnabledFor(logging.DEBUG):
                 _LOG.debug("DDL statements:\n%s", self._db_schema)
->>>>>>> 220a495e
         return self._db_schema
 
     def update_schema(self) -> None:
