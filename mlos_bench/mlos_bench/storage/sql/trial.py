#
# Copyright (c) Microsoft Corporation.
# Licensed under the MIT License.
#
""":py:class:`.Storage.Trial` interface implementation for saving and restoring
the benchmark trial data using `SQLAlchemy <https://sqlalchemy.org>`_ backend.
"""


import logging
from datetime import datetime
<<<<<<< HEAD
from typing import Any, Dict, List, Literal, Optional, Tuple, Union
=======
from typing import Any, Literal
>>>>>>> edb0a7c4

from sqlalchemy.engine import Connection, Engine
from sqlalchemy.exc import IntegrityError

from mlos_bench.environments.status import Status
from mlos_bench.storage.base_storage import Storage
from mlos_bench.storage.sql.common import save_params
from mlos_bench.storage.sql.schema import DbSchema
from mlos_bench.tunables.tunable_groups import TunableGroups
from mlos_bench.util import nullable, utcify_timestamp

_LOG = logging.getLogger(__name__)


class Trial(Storage.Trial):
    """Store the results of a single run of the experiment in SQL database."""

    def __init__(  # pylint: disable=too-many-arguments
        self,
        *,
        engine: Engine,
        schema: DbSchema,
        tunables: TunableGroups,
        experiment_id: str,
        trial_id: int,
        config_id: int,
        opt_targets: dict[str, Literal["min", "max"]],
        config: dict[str, Any] | None = None,
    ):
        super().__init__(
            tunables=tunables,
            experiment_id=experiment_id,
            trial_id=trial_id,
            tunable_config_id=config_id,
            opt_targets=opt_targets,
            config=config,
        )
        self._engine = engine
        self._schema = schema

    def _save_new_config_data(self, new_config_data: Dict[str, Union[int, float, str]]) -> None:
        with self._engine.begin() as conn:
            save_params(
                conn,
                self._schema.trial_param,
                new_config_data,
                exp_id=self._experiment_id,
                trial_id=self._trial_id,
            )

    def update(
        self,
        status: Status,
        timestamp: datetime,
        metrics: dict[str, Any] | None = None,
    ) -> dict[str, Any] | None:
        # Make sure to convert the timestamp to UTC before storing it in the database.
        timestamp = utcify_timestamp(timestamp, origin="local")
        metrics = super().update(status, timestamp, metrics)
        with self._engine.begin() as conn:
            self._update_status(conn, status, timestamp)
            try:
                if status.is_completed():
                    # Final update of the status and ts_end:
                    cur_status = conn.execute(
                        self._schema.trial.update()
                        .where(
                            self._schema.trial.c.exp_id == self._experiment_id,
                            self._schema.trial.c.trial_id == self._trial_id,
                            self._schema.trial.c.ts_end.is_(None),
                            self._schema.trial.c.status.notin_(
                                ["SUCCEEDED", "CANCELED", "FAILED", "TIMED_OUT"]
                            ),
                        )
                        .values(
                            status=status.name,
                            ts_end=timestamp,
                        )
                    )
                    if cur_status.rowcount not in {1, -1}:
                        _LOG.warning("Trial %s :: update failed: %s", self, status)
                        raise RuntimeError(
                            f"Failed to update the status of the trial {self} to {status}. "
                            f"({cur_status.rowcount} rows)"
                        )
                    if metrics:
                        conn.execute(
                            self._schema.trial_result.insert().values(
                                [
                                    {
                                        "exp_id": self._experiment_id,
                                        "trial_id": self._trial_id,
                                        "metric_id": key,
                                        "metric_value": nullable(str, val),
                                    }
                                    for (key, val) in metrics.items()
                                ]
                            )
                        )
                else:
                    # Update of the status and ts_start when starting the trial:
                    assert metrics is None, f"Unexpected metrics for status: {status}"
                    cur_status = conn.execute(
                        self._schema.trial.update()
                        .where(
                            self._schema.trial.c.exp_id == self._experiment_id,
                            self._schema.trial.c.trial_id == self._trial_id,
                            self._schema.trial.c.ts_end.is_(None),
                            self._schema.trial.c.status.notin_(
                                ["RUNNING", "SUCCEEDED", "CANCELED", "FAILED", "TIMED_OUT"]
                            ),
                        )
                        .values(
                            status=status.name,
                            ts_start=timestamp,
                        )
                    )
                    if cur_status.rowcount not in {1, -1}:
                        # Keep the old status and timestamp if already running, but log it.
                        _LOG.warning("Trial %s :: cannot be updated to: %s", self, status)
            except Exception:
                conn.rollback()
                raise
        return metrics

    def update_telemetry(
        self,
        status: Status,
        timestamp: datetime,
        metrics: list[tuple[datetime, str, Any]],
    ) -> None:
        super().update_telemetry(status, timestamp, metrics)
        # Make sure to convert the timestamp to UTC before storing it in the database.
        timestamp = utcify_timestamp(timestamp, origin="local")
        metrics = [(utcify_timestamp(ts, origin="local"), key, val) for (ts, key, val) in metrics]
        # NOTE: Not every SQLAlchemy dialect supports `Insert.on_conflict_do_nothing()`
        # and we need to keep `.update_telemetry()` idempotent; hence a loop instead of
        # a bulk upsert.
        # See Also: comments in <https://github.com/microsoft/MLOS/pull/466>
        with self._engine.begin() as conn:
            self._update_status(conn, status, timestamp)
        for metric_ts, key, val in metrics:
            with self._engine.begin() as conn:
                try:
                    conn.execute(
                        self._schema.trial_telemetry.insert().values(
                            exp_id=self._experiment_id,
                            trial_id=self._trial_id,
                            ts=metric_ts,
                            metric_id=key,
                            metric_value=nullable(str, val),
                        )
                    )
                except IntegrityError as ex:
                    _LOG.warning("Record already exists: %s :: %s", (metric_ts, key, val), ex)

    def _update_status(self, conn: Connection, status: Status, timestamp: datetime) -> None:
        """
        Insert a new status record into the database.

        This call is idempotent.
        """
        # Make sure to convert the timestamp to UTC before storing it in the database.
        timestamp = utcify_timestamp(timestamp, origin="local")
        try:
            conn.execute(
                self._schema.trial_status.insert().values(
                    exp_id=self._experiment_id,
                    trial_id=self._trial_id,
                    ts=timestamp,
                    status=status.name,
                )
            )
        except IntegrityError as ex:
            _LOG.warning(
                "Status with that timestamp already exists: %s %s :: %s",
                self,
                timestamp,
                ex,
            )<|MERGE_RESOLUTION|>--- conflicted
+++ resolved
@@ -9,11 +9,7 @@
 
 import logging
 from datetime import datetime
-<<<<<<< HEAD
-from typing import Any, Dict, List, Literal, Optional, Tuple, Union
-=======
 from typing import Any, Literal
->>>>>>> edb0a7c4
 
 from sqlalchemy.engine import Connection, Engine
 from sqlalchemy.exc import IntegrityError
