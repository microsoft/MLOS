--- conflicted
+++ resolved
@@ -36,10 +36,7 @@
         ts_start: datetime,
         ts_end: Optional[datetime],
         status: Status,
-<<<<<<< HEAD
         trial_runner_id: Optional[int] = None,
-=======
->>>>>>> 4111c231
     ):
         super().__init__(
             experiment_id=experiment_id,
@@ -61,13 +58,9 @@
         Note: this corresponds to the Trial object's "tunables" property.
         """
         return TunableConfigSqlData(
-<<<<<<< HEAD
-            engine=self._engine, schema=self._schema, tunable_config_id=self._tunable_config_id
-=======
             engine=self._engine,
             schema=self._schema,
             tunable_config_id=self._tunable_config_id,
->>>>>>> 4111c231
         )
 
     @property
