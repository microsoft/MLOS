--- conflicted
+++ resolved
@@ -105,15 +105,11 @@
             )
         else:
             col_config_id = Column(
-<<<<<<< HEAD
-                "config_id", Integer, nullable=False, primary_key=True, autoincrement=True
-=======
                 "config_id",
                 Integer,
                 nullable=False,
                 primary_key=True,
                 autoincrement=True,
->>>>>>> 4111c231
             )
 
         self.config = Table(
@@ -162,12 +158,8 @@
             Column("param_value", String(self._PARAM_VALUE_LEN)),
             PrimaryKeyConstraint("exp_id", "trial_id", "param_id"),
             ForeignKeyConstraint(
-<<<<<<< HEAD
-                ["exp_id", "trial_id"], [self.trial.c.exp_id, self.trial.c.trial_id]
-=======
-                ["exp_id", "trial_id"],
-                [self.trial.c.exp_id, self.trial.c.trial_id],
->>>>>>> 4111c231
+                ["exp_id", "trial_id"],
+                [self.trial.c.exp_id, self.trial.c.trial_id],
             ),
         )
 
@@ -180,12 +172,8 @@
             Column("status", String(self._STATUS_LEN), nullable=False),
             UniqueConstraint("exp_id", "trial_id", "ts"),
             ForeignKeyConstraint(
-<<<<<<< HEAD
-                ["exp_id", "trial_id"], [self.trial.c.exp_id, self.trial.c.trial_id]
-=======
-                ["exp_id", "trial_id"],
-                [self.trial.c.exp_id, self.trial.c.trial_id],
->>>>>>> 4111c231
+                ["exp_id", "trial_id"],
+                [self.trial.c.exp_id, self.trial.c.trial_id],
             ),
         )
 
@@ -198,12 +186,8 @@
             Column("metric_value", String(self._METRIC_VALUE_LEN)),
             PrimaryKeyConstraint("exp_id", "trial_id", "metric_id"),
             ForeignKeyConstraint(
-<<<<<<< HEAD
-                ["exp_id", "trial_id"], [self.trial.c.exp_id, self.trial.c.trial_id]
-=======
-                ["exp_id", "trial_id"],
-                [self.trial.c.exp_id, self.trial.c.trial_id],
->>>>>>> 4111c231
+                ["exp_id", "trial_id"],
+                [self.trial.c.exp_id, self.trial.c.trial_id],
             ),
         )
 
@@ -217,12 +201,8 @@
             Column("metric_value", String(self._METRIC_VALUE_LEN)),
             UniqueConstraint("exp_id", "trial_id", "ts", "metric_id"),
             ForeignKeyConstraint(
-<<<<<<< HEAD
-                ["exp_id", "trial_id"], [self.trial.c.exp_id, self.trial.c.trial_id]
-=======
-                ["exp_id", "trial_id"],
-                [self.trial.c.exp_id, self.trial.c.trial_id],
->>>>>>> 4111c231
+                ["exp_id", "trial_id"],
+                [self.trial.c.exp_id, self.trial.c.trial_id],
             ),
         )
 
