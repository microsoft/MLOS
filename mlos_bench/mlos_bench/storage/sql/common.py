--- conflicted
+++ resolved
@@ -3,10 +3,6 @@
 # Licensed under the MIT License.
 #
 """Common SQL methods for accessing the stored benchmark data."""
-<<<<<<< HEAD
-from typing import Any, Dict, Optional
-=======
->>>>>>> edb0a7c4
 
 import pandas
 from sqlalchemy import Integer, and_, func, select
@@ -23,7 +19,7 @@
 def save_params(
     conn: Connection,
     table: Table,
-    params: Dict[str, Any],
+    params: dict[str, Any],
     **kwargs: Any,
 ) -> None:
     """
@@ -35,9 +31,9 @@
         A connection to the backend database.
     table : sqlalchemy.schema.Table
         The table to update.
-    params : Dict[str, Any]
+    params : dict[str, Any]
         The new (param_id, param_value) tuples to upsert to the Table.
-    **kwargs : Dict[str, Any]
+    **kwargs : dict[str, Any]
         Primary key info for the given table.
     """
     if not params:
