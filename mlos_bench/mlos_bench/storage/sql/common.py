--- conflicted
+++ resolved
@@ -16,14 +16,10 @@
 
 
 def get_trials(
-<<<<<<< HEAD
-    engine: Engine, schema: DbSchema, experiment_id: str, tunable_config_id: Optional[int] = None
-=======
     engine: Engine,
     schema: DbSchema,
     experiment_id: str,
     tunable_config_id: Optional[int] = None,
->>>>>>> 4111c231
 ) -> Dict[int, TrialData]:
     """
     Gets TrialData for the given experiment_data and optionally additionally restricted
@@ -31,20 +27,13 @@
 
     Used by both TunableConfigTrialGroupSqlData and ExperimentSqlData.
     """
-<<<<<<< HEAD
-    from mlos_bench.storage.sql.trial_data import (
-        TrialSqlData,  # pylint: disable=import-outside-toplevel,cyclic-import
-    )
-=======
     # pylint: disable=import-outside-toplevel,cyclic-import
     from mlos_bench.storage.sql.trial_data import TrialSqlData
->>>>>>> 4111c231
 
     with engine.connect() as conn:
         # Build up sql a statement for fetching trials.
         stmt = (
             schema.trial.select()
-<<<<<<< HEAD
             .join(
                 schema.trial_param,
                 schema.trial.c.trial_id == schema.trial_param.c.trial_id
@@ -52,8 +41,6 @@
                 and schema.trial_param.c.param_id == "trial_runner_id",
                 isouter=True,
             )
-=======
->>>>>>> 4111c231
             .where(
                 schema.trial.c.exp_id == experiment_id,
             )
@@ -85,14 +72,10 @@
 
 
 def get_results_df(
-<<<<<<< HEAD
-    engine: Engine, schema: DbSchema, experiment_id: str, tunable_config_id: Optional[int] = None
-=======
     engine: Engine,
     schema: DbSchema,
     experiment_id: str,
     tunable_config_id: Optional[int] = None,
->>>>>>> 4111c231
 ) -> pandas.DataFrame:
     """
     Gets TrialData for the given experiment_data and optionally additionally restricted
@@ -133,7 +116,6 @@
                 schema.trial,
                 tunable_config_trial_group_id_subquery,
             )
-<<<<<<< HEAD
             .join(
                 schema.trial_param,
                 schema.trial.c.trial_id == schema.trial_param.c.trial_id
@@ -141,8 +123,6 @@
                 and schema.trial_param.c.param_id == "trial_runner_id",
                 isouter=True,
             )
-=======
->>>>>>> 4111c231
             .where(
                 schema.trial.c.exp_id == experiment_id,
                 and_(
@@ -170,10 +150,7 @@
                     row.config_id,
                     row.tunable_config_trial_group_id,
                     row.status,
-<<<<<<< HEAD
                     row.param_value,
-=======
->>>>>>> 4111c231
                 )
                 for row in cur_trials.fetchall()
             ],
@@ -184,10 +161,7 @@
                 "tunable_config_id",
                 "tunable_config_trial_group_id",
                 "status",
-<<<<<<< HEAD
                 "trial_runner_id",
-=======
->>>>>>> 4111c231
             ],
         )
 
@@ -234,14 +208,10 @@
             columns="param",
             values="value",
         )
-<<<<<<< HEAD
-        configs_df = configs_df.apply(pandas.to_numeric, errors="coerce").fillna(configs_df)  # type: ignore[assignment]  # (fp)
-=======
         configs_df = configs_df.apply(  # type: ignore[assignment]  # (fp)
             pandas.to_numeric,
             errors="coerce",
         ).fillna(configs_df)
->>>>>>> 4111c231
 
         # Get each trial's results in wide format.
         results_stmt = (
@@ -284,13 +254,6 @@
             columns="metric",
             values="value",
         )
-<<<<<<< HEAD
-        results_df = results_df.apply(pandas.to_numeric, errors="coerce").fillna(results_df)  # type: ignore[assignment]  # (fp)
-
-        # Concat the trials, configs, and results.
-        return trials_df.merge(configs_df, on=["trial_id", "tunable_config_id"], how="left").merge(
-            results_df, on="trial_id", how="left"
-=======
         results_df = results_df.apply(  # type: ignore[assignment]  # (fp)
             pandas.to_numeric,
             errors="coerce",
@@ -301,5 +264,4 @@
             results_df,
             on="trial_id",
             how="left",
->>>>>>> 4111c231
         )