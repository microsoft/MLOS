--- conflicted
+++ resolved
@@ -80,10 +80,7 @@
                 ))
                 # TODO: Expand for multiple objectives.
                 conn.execute(self._schema.objectives.insert().values(
-<<<<<<< HEAD
-=======
                     exp_id=self._experiment_id,
->>>>>>> 814a0dd1
                     objective_target=self._opt_target,
                     objective_direction=self._opt_direction,
                 ))
