--- conflicted
+++ resolved
@@ -235,7 +235,6 @@
             row._tuple() for row in cur_result.fetchall()  # pylint: disable=protected-access
         )
 
-<<<<<<< HEAD
     def get_trial_by_id(
         self,
         trial_id: int,
@@ -278,8 +277,6 @@
                 config=config,
             )
 
-    def pending_trials(self, timestamp: datetime, *, running: bool) -> Iterator[Storage.Trial]:
-=======
     def pending_trials(
         self,
         timestamp: datetime,
@@ -287,7 +284,6 @@
         running: bool = False,
         trial_runner_assigned: bool | None = None,
     ) -> Iterator[Storage.Trial]:
->>>>>>> ca4c78ea
         timestamp = utcify_timestamp(timestamp, origin="local")
         _LOG.info("Retrieve pending trials for: %s @ %s", self._experiment_id, timestamp)
         if running:
