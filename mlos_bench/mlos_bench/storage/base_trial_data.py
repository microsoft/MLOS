#
# Copyright (c) Microsoft Corporation.
# Licensed under the MIT License.
#
"""Base interface for accessing the stored benchmark trial data."""
from abc import ABCMeta, abstractmethod
from datetime import datetime
from typing import TYPE_CHECKING, Any, Dict, Optional

import pandas
from pytz import UTC

from mlos_bench.environments.status import Status
from mlos_bench.storage.base_tunable_config_data import TunableConfigData
from mlos_bench.storage.util import kv_df_to_dict
from mlos_bench.tunables.tunable import TunableValue

if TYPE_CHECKING:
    from mlos_bench.storage.base_tunable_config_trial_group_data import (
        TunableConfigTrialGroupData,
    )


class TrialData(metaclass=ABCMeta):
    """
    Base interface for accessing the stored experiment benchmark trial data.

    A trial is a single run of an experiment with a given configuration (e.g., set of
    tunable parameters).
    """

    def __init__(
        self,
        *,
        experiment_id: str,
        trial_id: int,
        tunable_config_id: int,
        ts_start: datetime,
        ts_end: Optional[datetime],
        status: Status,
<<<<<<< HEAD
        trial_runner_id: Optional[int] = None,
=======
>>>>>>> 4111c231
    ):
        self._experiment_id = experiment_id
        self._trial_id = trial_id
        self._tunable_config_id = tunable_config_id
        assert ts_start.tzinfo == UTC, "ts_start must be in UTC"
        assert ts_end is None or ts_end.tzinfo == UTC, "ts_end must be in UTC if not None"
        self._ts_start = ts_start
        self._ts_end = ts_end
        self._status = status
        self._trial_runner_id = trial_runner_id

    def __repr__(self) -> str:
        return (
<<<<<<< HEAD
            f"Trial :: {self._experiment_id}:{self._trial_id} cid:{self._tunable_config_id} "
            + f"rid:{self._trial_runner_id} {self._status.name}"
=======
            f"Trial :: {self._experiment_id}:{self._trial_id} "
            f"cid:{self._tunable_config_id} {self._status.name}"
>>>>>>> 4111c231
        )

    def __eq__(self, other: Any) -> bool:
        if not isinstance(other, self.__class__):
            return False
        return self._experiment_id == other._experiment_id and self._trial_id == other._trial_id

    @property
    def experiment_id(self) -> str:
        """ID of the experiment this trial belongs to."""
        return self._experiment_id

    @property
    def trial_id(self) -> int:
        """ID of the trial."""
        return self._trial_id

    @property
    def trial_runner_id(self) -> Optional[int]:
        """ID of the TrialRunner."""
        if not self._trial_runner_id:
            self._trial_runner_id = self.metadata_dict.get("trial_runner_id")
        return self._trial_runner_id

    @property
    def ts_start(self) -> datetime:
        """Start timestamp of the trial (UTC)."""
        return self._ts_start

    @property
    def ts_end(self) -> Optional[datetime]:
        """End timestamp of the trial (UTC)."""
        return self._ts_end

    @property
    def status(self) -> Status:
        """Status of the trial."""
        return self._status

    @property
    def tunable_config_id(self) -> int:
        """ID of the (tunable) configuration of the trial."""
        return self._tunable_config_id

    @property
    @abstractmethod
    def tunable_config(self) -> TunableConfigData:
        """
        Retrieve the trials' tunable configuration data from the storage.

        Note: this corresponds to the Trial object's "tunables" property.

        Returns
        -------
        tunable_config : TunableConfigData
            A TunableConfigData object.
        """

    @property
    @abstractmethod
    def tunable_config_trial_group(self) -> "TunableConfigTrialGroupData":
        """Retrieve the trial's (tunable) config trial group data from the storage."""

    @property
    @abstractmethod
    def results_df(self) -> pandas.DataFrame:
        """
        Retrieve the trials' results from the storage.

        Returns
        -------
        results : pandas.DataFrame
            A dataframe with the trial results.
            It has two `str` columns, "metric" and "value".
            If the trial status is not SUCCEEDED, the dataframe is empty.
        """

    @property
    def results_dict(self) -> Dict[str, Optional[TunableValue]]:
        """
        Retrieve the trials' results from the storage as a dict.

        Returns
        -------
        results : dict
        """
        return kv_df_to_dict(self.results_df)

    @property
    @abstractmethod
    def telemetry_df(self) -> pandas.DataFrame:
        """
        Retrieve the trials' telemetry from the storage as a dataframe.

        Returns
        -------
        config : pandas.DataFrame
            A dataframe with the trial telemetry, if there is any.
            It has one `datetime` column, "ts", and two `str` columns, "metric" and "value".
            If the trial status is not SUCCEEDED, or there is no telemetry data,
            the dataframe is empty.
        """

    @property
    @abstractmethod
    def metadata_df(self) -> pandas.DataFrame:
        """
        Retrieve the trials' metadata parameters as a dataframe.

        Note: this corresponds to the Trial object's "config" property.

        Returns
        -------
        metadata : pandas.DataFrame
            An optional dataframe with the metadata associated with the trial.
            It has two `str` columns, "parameter" and "value".
            Returns an empty dataframe if there is no metadata.
        """

    @property
    def metadata_dict(self) -> dict:
        """
        Retrieve the trials' metadata parameters as a dict.

        Note: this corresponds to the Trial object's "config" property.

        Returns
        -------
        metadata : dict
        """
        return kv_df_to_dict(self.metadata_df)<|MERGE_RESOLUTION|>--- conflicted
+++ resolved
@@ -38,10 +38,7 @@
         ts_start: datetime,
         ts_end: Optional[datetime],
         status: Status,
-<<<<<<< HEAD
         trial_runner_id: Optional[int] = None,
-=======
->>>>>>> 4111c231
     ):
         self._experiment_id = experiment_id
         self._trial_id = trial_id
@@ -55,13 +52,8 @@
 
     def __repr__(self) -> str:
         return (
-<<<<<<< HEAD
-            f"Trial :: {self._experiment_id}:{self._trial_id} cid:{self._tunable_config_id} "
-            + f"rid:{self._trial_runner_id} {self._status.name}"
-=======
             f"Trial :: {self._experiment_id}:{self._trial_id} "
-            f"cid:{self._tunable_config_id} {self._status.name}"
->>>>>>> 4111c231
+            f"cid:{self._tunable_config_id} rid:{self._trial_runner_id} {self._status.name}"
         )
 
     def __eq__(self, other: Any) -> bool:
