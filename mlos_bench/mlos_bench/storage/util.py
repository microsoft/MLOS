#
# Copyright (c) Microsoft Corporation.
# Licensed under the MIT License.
#
"""
Utility functions for the storage subsystem.
"""

from typing import Dict, Optional

import pandas

from mlos_bench.tunables.tunable import TunableValue, TunableValueTypeTuple
from mlos_bench.util import try_parse_val


def kv_df_to_dict(dataframe: pandas.DataFrame) -> Dict[str, Optional[TunableValue]]:
    """
    Utility function to convert certain flat key-value dataframe formats used by the
    mlos_bench.storage modules to a dict.

    Parameters
    ----------
    dataframe : pandas.DataFrame
        A dataframe with exactly two columns, 'parameter' (or 'metric') and 'value', where
        'parameter' is a string and 'value' is some TunableValue or None.
    """
    if dataframe.columns.tolist() == ['metric', 'value']:
        dataframe = dataframe.copy()
        dataframe.rename(columns={'metric': 'parameter'}, inplace=True)
    assert dataframe.columns.tolist() == ['parameter', 'value']
    data = {}
    for _, row in dataframe.astype('O').iterrows():
        if not isinstance(row['value'], TunableValueTypeTuple):
            raise TypeError(f"Invalid column type: {type(row['value'])} value: {row['value']}")
        assert isinstance(row['parameter'], str)
<<<<<<< HEAD
        assert isinstance(row['value'], TunableValueTypeTuple)
=======
>>>>>>> 5d83f55d
        if row['parameter'] in data:
            raise ValueError(f"Duplicate parameter '{row['parameter']}' in dataframe")
        data[row['parameter']] = try_parse_val(row['value']) if isinstance(row['value'], str) else row['value']
    return data<|MERGE_RESOLUTION|>--- conflicted
+++ resolved
@@ -34,10 +34,6 @@
         if not isinstance(row['value'], TunableValueTypeTuple):
             raise TypeError(f"Invalid column type: {type(row['value'])} value: {row['value']}")
         assert isinstance(row['parameter'], str)
-<<<<<<< HEAD
-        assert isinstance(row['value'], TunableValueTypeTuple)
-=======
->>>>>>> 5d83f55d
         if row['parameter'] in data:
             raise ValueError(f"Duplicate parameter '{row['parameter']}' in dataframe")
         data[row['parameter']] = try_parse_val(row['value']) if isinstance(row['value'], str) else row['value']
