#
# Copyright (c) Microsoft Corporation.
# Licensed under the MIT License.
#
"""
Helper functions to run scripts and commands locally on the scheduler side.
"""

import errno
import logging
import os
import shlex
import subprocess
import sys

from typing import Any, Dict, Iterable, List, Mapping, Optional, Tuple, TYPE_CHECKING

from mlos_bench.services.base_service import Service
from mlos_bench.services.local.temp_dir_context import TempDirContextService
from mlos_bench.services.types.local_exec_type import SupportsLocalExec

if TYPE_CHECKING:
    from mlos_bench.tunables.tunable import TunableValue

_LOG = logging.getLogger(__name__)


def split_cmdline(cmdline: str) -> Iterable[List[str]]:
    """
    A single command line may contain multiple commands separated by
    special characters (e.g., &&, ||, etc.) so further split the
    commandline into an array of subcommand arrays.

    Parameters
    ----------
    cmdline: str
        The commandline to split.

    Yields
    ------
    Iterable[List[str]]
        A list of subcommands or separators, each one a list of tokens.
        Can be rejoined as a flattened array.
    """
    cmdline_tokens = shlex.shlex(cmdline, posix=True, punctuation_chars=True)
    cmdline_tokens.whitespace_split = True
    subcmd = []
    for token in cmdline_tokens:
        if token[0] not in cmdline_tokens.punctuation_chars:
            subcmd.append(token)
        else:
            # Separator encounters.  Yield the previous subcmd we accumulated.
            if subcmd:
                yield subcmd
            # Also return the separators.
            yield [token]
            subcmd = []
    # Return the trailing subcommand.
    if subcmd:
        yield subcmd


class LocalExecService(TempDirContextService, SupportsLocalExec):
    """
    Collection of methods to run scripts and commands in an external process
    on the node acting as the scheduler. Can be useful for data processing
    due to reduced dependency management complications vs the target environment.
    """

    def __init__(self,
                 config: Optional[Dict[str, Any]] = None,
                 global_config: Optional[Dict[str, Any]] = None,
                 parent: Optional[Service] = None):
        """
        Create a new instance of a service to run scripts locally.

        Parameters
        ----------
        config : dict
            Free-format dictionary that contains parameters for the service.
            (E.g., root path for config files, etc.)
        global_config : dict
            Free-format dictionary of global parameters.
        parent : Service
            An optional parent service that can provide mixin functions.
        """
        super().__init__(config, global_config, parent)
        self.register([self.local_exec])

    def local_exec(self, script_lines: Iterable[str],
                   env: Optional[Mapping[str, "TunableValue"]] = None,
                   cwd: Optional[str] = None,
                   return_on_error: bool = False) -> Tuple[int, str, str]:
        """
        Execute the script lines from `script_lines` in a local process.

        Parameters
        ----------
        script_lines : Iterable[str]
            Lines of the script to run locally.
            Treat every line as a separate command to run.
        env : Mapping[str, Union[int, float, str]]
            Environment variables (optional).
        cwd : str
            Work directory to run the script at.
            If omitted, use `temp_dir` or create a temporary dir.
        return_on_error : bool
            If True, stop running script lines on first non-zero return code.
            The default is False.

        Returns
        -------
        (return_code, stdout, stderr) : (int, str, str)
            A 3-tuple of return code, stdout, and stderr of the script process.
        """
        (return_code, stdout_list, stderr_list) = (0, [], [])
        with self.temp_dir_context(cwd) as temp_dir:

            _LOG.debug("Run in directory: %s", temp_dir)

            for line in script_lines:
                (return_code, stdout, stderr) = self._local_exec_script(line, env, temp_dir)
                stdout_list.append(stdout)
                stderr_list.append(stderr)
                if return_code != 0 and return_on_error:
                    break

        stdout = "".join(stdout_list)
        stderr = "".join(stderr_list)

        _LOG.debug("Run: stdout:\n%s", stdout)
        _LOG.debug("Run: stderr:\n%s", stderr)

        return (return_code, stdout, stderr)

    def _resolve_cmdline_script_path(self, subcmd_tokens: List[str]) -> List[str]:
        """
        Resolves local script path (first token) in the (sub)command line
        tokens to its full path.

        Parameters
        ----------
        subcmd_tokens : List[str]
            The previously split tokens of the subcmd.

        Returns
        -------
        List[str]
            A modified sub command line with the script paths resolved.
        """
        script_path = self.config_loader_service.resolve_path(subcmd_tokens[0])
        # Special case check for lone `.` which means both `source` and
        # "current directory" (which isn't executable) in posix shells.
        if os.path.exists(script_path) and os.path.isfile(script_path):
            # If the script exists, use it.
            subcmd_tokens[0] = os.path.abspath(script_path)
            # Also check if it is a python script and prepend the currently
            # executing python executable path to avoid requiring
            # executable mode bits or a shebang.
            if script_path.strip().lower().endswith(".py"):
                subcmd_tokens.insert(0, sys.executable)
        return subcmd_tokens

    def _local_exec_script(self, script_line: str,
                           env_params: Optional[Mapping[str, "TunableValue"]],
                           cwd: str) -> Tuple[int, str, str]:
        """
        Execute the script from `script_path` in a local process.

        Parameters
        ----------
        script_line : str
            Line of the script to run in the local process.
        env_params : Mapping[str, Union[int, float, str]]
            Environment variables.
        cwd : str
            Work directory to run the script at.

        Returns
        -------
        (return_code, stdout, stderr) : (int, str, str)
            A 3-tuple of return code, stdout, and stderr of the script process.
        """
<<<<<<< HEAD
        # Split the command line into set of subcmd tokens.
        # For each subcmd, perform path resolution fixups for any scripts being executed.
        subcmds = split_cmdline(script_line)
        subcmds = [self._resolve_cmdline_script_path(subcmd) for subcmd in subcmds]
=======
        cmd = shlex.split(script_line)
        script_path = self.config_loader_service.resolve_path(cmd[0])
        # special case handling for leading lone `.` character, which also means `source`
        # (as in, include, but not execute) in shell syntax
        if os.path.exists(script_path) and not os.path.isdir(script_path):
            script_path = os.path.abspath(script_path)
        else:
            script_path = cmd[0]  # rollback to the original value
>>>>>>> 755950cc

        # Finally recombine all of the fixed up subcmd tokens into the original.
        cmd = [token for subcmd in subcmds for token in subcmd]

        # split the command line into set of subcmd tokens
        env: Dict[str, str] = {}
        if env_params:
            env = {key: str(val) for (key, val) in env_params.items()}

        if sys.platform == 'win32':
            # A hack to run Python on Windows with env variables set:
            env_copy = os.environ.copy()
            env_copy["PYTHONPATH"] = ""
            env_copy.update(env)
            env = env_copy

        _LOG.info("Run: %s", cmd)

        try:
            if sys.platform != 'win32':
                cmd = [" ".join(cmd)]

            proc = subprocess.run(cmd, env=env or None, cwd=cwd, shell=True,
                                  text=True, check=False, capture_output=True)

            _LOG.debug("Run: return code = %d", proc.returncode)
            return (proc.returncode, proc.stdout, proc.stderr)

        except FileNotFoundError as ex:
            _LOG.warning("File not found: %s", cmd, exc_info=ex)

        return (errno.ENOENT, "", "File not found")<|MERGE_RESOLUTION|>--- conflicted
+++ resolved
@@ -181,26 +181,13 @@
         (return_code, stdout, stderr) : (int, str, str)
             A 3-tuple of return code, stdout, and stderr of the script process.
         """
-<<<<<<< HEAD
         # Split the command line into set of subcmd tokens.
         # For each subcmd, perform path resolution fixups for any scripts being executed.
         subcmds = split_cmdline(script_line)
         subcmds = [self._resolve_cmdline_script_path(subcmd) for subcmd in subcmds]
-=======
-        cmd = shlex.split(script_line)
-        script_path = self.config_loader_service.resolve_path(cmd[0])
-        # special case handling for leading lone `.` character, which also means `source`
-        # (as in, include, but not execute) in shell syntax
-        if os.path.exists(script_path) and not os.path.isdir(script_path):
-            script_path = os.path.abspath(script_path)
-        else:
-            script_path = cmd[0]  # rollback to the original value
->>>>>>> 755950cc
-
         # Finally recombine all of the fixed up subcmd tokens into the original.
         cmd = [token for subcmd in subcmds for token in subcmd]
 
-        # split the command line into set of subcmd tokens
         env: Dict[str, str] = {}
         if env_params:
             env = {key: str(val) for (key, val) in env_params.items()}
