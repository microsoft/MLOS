#
# Copyright (c) Microsoft Corporation.
# Licensed under the MIT License.
#
"""Helper functions to load, instantiate, and serialize Python objects that encapsulate
benchmark environments, tunable parameters, and service functions.
"""

import json  # For logging only
import logging
import os
import sys
from typing import (
    TYPE_CHECKING,
    Any,
    Callable,
    Dict,
    Iterable,
    List,
    Optional,
    Tuple,
    Union,
)

import json5  # To read configs with comments and other JSON5 syntax features
from jsonschema import SchemaError, ValidationError

from mlos_bench.config.schemas import ConfigSchema
from mlos_bench.environments.base_environment import Environment
from mlos_bench.optimizers.base_optimizer import Optimizer
from mlos_bench.services.base_service import Service
from mlos_bench.services.types.config_loader_type import SupportsConfigLoading
from mlos_bench.tunables.tunable import TunableValue
from mlos_bench.tunables.tunable_groups import TunableGroups
from mlos_bench.util import (
    instantiate_from_config,
    merge_parameters,
    path_join,
    preprocess_dynamic_configs,
)

if sys.version_info < (3, 10):
    from importlib_resources import files
else:
    from importlib.resources import files

if TYPE_CHECKING:
    from mlos_bench.schedulers.base_scheduler import Scheduler
<<<<<<< HEAD
    from mlos_bench.schedulers.trial_runner import TrialRunner
=======
>>>>>>> 4111c231
    from mlos_bench.storage.base_storage import Storage


_LOG = logging.getLogger(__name__)


class ConfigPersistenceService(Service, SupportsConfigLoading):
    """Collection of methods to deserialize the Environment, Service, and TunableGroups
    objects.
    """

    BUILTIN_CONFIG_PATH = str(files("mlos_bench.config").joinpath("")).replace("\\", "/")

    def __init__(
        self,
        config: Optional[Dict[str, Any]] = None,
        global_config: Optional[Dict[str, Any]] = None,
        parent: Optional[Service] = None,
        methods: Union[Dict[str, Callable], List[Callable], None] = None,
    ):
        """
        Create a new instance of config persistence service.

        Parameters
        ----------
        config : dict
            Free-format dictionary that contains parameters for the service.
            (E.g., root path for config files, etc.)
        global_config : dict
            Free-format dictionary of global parameters.
        parent : Service
            An optional parent service that can provide mixin functions.
        methods : Union[Dict[str, Callable], List[Callable], None]
            New methods to register with the service.
        """
        super().__init__(
            config,
            global_config,
            parent,
            self.merge_methods(
                methods,
                [
                    self.resolve_path,
                    self.load_config,
                    self.prepare_class_load,
                    self.build_service,
                    self.build_environment,
                    self.load_services,
                    self.load_environment,
                    self.load_environment_list,
                ],
            ),
        )
        self._config_loader_service = self

        # Normalize and deduplicate config paths, but maintain order.
        self._config_path: List[str] = []
        for path in self.config.get("config_path", []):
            if path not in self._config_path:
                self._config_path.append(path_join(path, abs_path=True))
        # Prepend the cwd if not already on the list.
        cwd = path_join(os.getcwd(), abs_path=True)
        if cwd not in self._config_path:
            self._config_path.insert(0, cwd)
        # Append the built-in config path if not already on the list.
        if self.BUILTIN_CONFIG_PATH not in self._config_path:
            self._config_path.append(self.BUILTIN_CONFIG_PATH)

    @property
    def config_paths(self) -> List[str]:
        """
        Gets the list of config paths this service will search for config files.

        Returns
        -------
        List[str]
        """
        return list(self._config_path)  # make a copy to avoid modifications

    def resolve_path(self, file_path: str, extra_paths: Optional[Iterable[str]] = None) -> str:
        """
        Prepend the suitable `_config_path` to `path` if the latter is not absolute. If
        `_config_path` is `None` or `path` is absolute, return `path` as is.

        Parameters
        ----------
        file_path : str
            Path to the input config file.
        extra_paths : Iterable[str]
            Additional directories to prepend to the list of search paths.

        Returns
        -------
        path : str
            An actual path to the config or script.
        """
        path_list = list(extra_paths or []) + self._config_path
        _LOG.debug("Resolve path: %s in: %s", file_path, path_list)
        if os.path.isabs(file_path):
            _LOG.debug("Path is absolute: %s", file_path)
            return file_path
        for path in path_list:
            full_path = path_join(path, file_path, abs_path=True)
            if os.path.exists(full_path):
                _LOG.debug("Path resolved: %s", full_path)
                return full_path
        _LOG.debug("Path not resolved: %s", file_path)
        return file_path

    def load_config(
        self,
        json_file_name: str,
        schema_type: Optional[ConfigSchema],
    ) -> Dict[str, Any]:
        """
        Load JSON config file. Search for a file relative to `_config_path` if the input
        path is not absolute. This method is exported to be used as a service.

        Parameters
        ----------
        json_file_name : str
            Path to the input config file.
        schema_type : Optional[ConfigSchema]
            The schema type to validate the config against.

        Returns
        -------
        config : Union[dict, List[dict]]
            Free-format dictionary that contains the configuration.
        """
        json_file_name = self.resolve_path(json_file_name)
        _LOG.info("Load config: %s", json_file_name)
        with open(json_file_name, mode="r", encoding="utf-8") as fh_json:
            config = json5.load(fh_json)
        if schema_type is not None:
            try:
                schema_type.validate(config)
            except (ValidationError, SchemaError) as ex:
                _LOG.error(
                    "Failed to validate config %s against schema type %s at %s",
                    json_file_name,
                    schema_type.name,
                    schema_type.value,
                )
                raise ValueError(
                    f"Failed to validate config {json_file_name} against "
<<<<<<< HEAD
                    + f"schema type {schema_type.name} at {schema_type.value}"
=======
                    f"schema type {schema_type.name} at {schema_type.value}"
>>>>>>> 4111c231
                ) from ex
            if isinstance(config, dict) and config.get("$schema"):
                # Remove $schema attributes from the config after we've validated
                # them to avoid passing them on to other objects
                # (e.g. SqlAlchemy based storage initializers).
                # NOTE: we only do this for internal schemas.
                # Other configs that get loaded may need the schema field
                # (e.g. Azure ARM templates).
                del config["$schema"]
        else:
            _LOG.warning("Config %s is not validated against a schema.", json_file_name)
        return config  # type: ignore[no-any-return]

    def prepare_class_load(
        self,
        config: Dict[str, Any],
        global_config: Optional[Dict[str, Any]] = None,
        parent_args: Optional[Dict[str, TunableValue]] = None,
    ) -> Tuple[str, Dict[str, Any]]:
        """
        Extract the class instantiation parameters from the configuration. Mix-in the
        global parameters and resolve the local file system paths, where it is required.

        Parameters
        ----------
        config : dict
            Configuration of the optimizer.
        global_config : dict
            Global configuration parameters (optional).
        parent_args : Dict[str, TunableValue]
            An optional reference of the parent CompositeEnv's const_args used to
            expand dynamic config parameters from.

        Returns
        -------
        (class_name, class_config) : (str, dict)
            Name of the class to instantiate and its configuration.
        """
        class_name = config["class"]
        class_config = config.setdefault("config", {})

        # Replace any appearance of "$param_name" in the const_arg values with
        # the value from the parent CompositeEnv.
        # Note: we could consider expanding this feature to additional config
        # sections in the future, but for now only use it in const_args.
        if class_name.startswith("mlos_bench.environments."):
            const_args = class_config.get("const_args", {})
            preprocess_dynamic_configs(dest=const_args, source=parent_args)

        merge_parameters(dest=class_config, source=global_config)

        for key in set(class_config).intersection(config.get("resolve_config_property_paths", [])):
            if isinstance(class_config[key], str):
                class_config[key] = self.resolve_path(class_config[key])
            elif isinstance(class_config[key], (list, tuple)):
                class_config[key] = [self.resolve_path(path) for path in class_config[key]]
            else:
                raise ValueError(f"Parameter {key} must be a string or a list")

        if _LOG.isEnabledFor(logging.DEBUG):
            _LOG.debug(
                "Instantiating: %s with config:\n%s",
                class_name,
                json.dumps(class_config, indent=2),
            )

        return (class_name, class_config)

    def build_optimizer(
        self,
        *,
        tunables: TunableGroups,
        service: Service,
        config: Dict[str, Any],
        global_config: Optional[Dict[str, Any]] = None,
    ) -> Optimizer:
        """
        Instantiation of mlos_bench Optimizer that depend on Service and TunableGroups.

        A class *MUST* have a constructor that takes four named arguments:
        (tunables, config, global_config, service)

        Parameters
        ----------
        tunables : TunableGroups
            Tunable parameters of the environment. We need them to validate the
            configurations of merged-in experiments and restored/pending trials.
        service: Service
            An optional service object (e.g., providing methods to load config files, etc.)
        config : dict
            Configuration of the class to instantiate, as loaded from JSON.
        global_config : dict
            Global configuration parameters (optional).

        Returns
        -------
        inst : Optimizer
            A new instance of the `Optimizer` class.
        """
        tunables_path = config.get("include_tunables")
        if tunables_path is not None:
            tunables = self._load_tunables(tunables_path, tunables)
        (class_name, class_config) = self.prepare_class_load(config, global_config)
        inst = instantiate_from_config(
<<<<<<< HEAD
            Optimizer,
            class_name,  # type: ignore[type-abstract]
=======
            Optimizer,  # type: ignore[type-abstract]
            class_name,
>>>>>>> 4111c231
            tunables=tunables,
            config=class_config,
            global_config=global_config,
            service=service,
        )
        _LOG.info("Created: Optimizer %s", inst)
        return inst

    def build_storage(
        self,
        *,
        service: Service,
        config: Dict[str, Any],
        global_config: Optional[Dict[str, Any]] = None,
    ) -> "Storage":
        """
        Instantiation of mlos_bench Storage objects.

        Parameters
        ----------
        service: Service
            An optional service object (e.g., providing methods to load config files, etc.)
        config : dict
            Configuration of the class to instantiate, as loaded from JSON.
        global_config : dict
            Global configuration parameters (optional).

        Returns
        -------
        inst : Storage
            A new instance of the Storage class.
        """
        (class_name, class_config) = self.prepare_class_load(config, global_config)
<<<<<<< HEAD
        from mlos_bench.storage.base_storage import (
            Storage,  # pylint: disable=import-outside-toplevel
        )

        inst = instantiate_from_config(
            Storage,
            class_name,  # type: ignore[type-abstract]
=======
        # pylint: disable=import-outside-toplevel
        from mlos_bench.storage.base_storage import Storage

        inst = instantiate_from_config(
            Storage,  # type: ignore[type-abstract]
            class_name,
>>>>>>> 4111c231
            config=class_config,
            global_config=global_config,
            service=service,
        )
        _LOG.info("Created: Storage %s", inst)
        return inst

    def build_scheduler(
        self,
        *,
        config: Dict[str, Any],
        global_config: Dict[str, Any],
<<<<<<< HEAD
        trial_runners: List["TrialRunner"],
=======
        environment: Environment,
>>>>>>> 4111c231
        optimizer: Optimizer,
        storage: "Storage",
        root_env_config: str,
    ) -> "Scheduler":
        """
        Instantiation of mlos_bench Scheduler.

        Parameters
        ----------
        config : dict
            Configuration of the class to instantiate, as loaded from JSON.
        global_config : dict
            Global configuration parameters.
        trial_runners : List[TrialRunner]
            The TrialRunners (Environments) to use.
        optimizer : Optimizer
            The optimizer to use.
        storage : Storage
            The storage to use.
        root_env_config : str
            Path to the root environment configuration.

        Returns
        -------
        inst : Scheduler
            A new instance of the Scheduler.
        """
        (class_name, class_config) = self.prepare_class_load(config, global_config)
<<<<<<< HEAD
        from mlos_bench.schedulers.base_scheduler import (
            Scheduler,  # pylint: disable=import-outside-toplevel
        )

        inst = instantiate_from_config(
            Scheduler,
            class_name,  # type: ignore[type-abstract]
            config=class_config,
            global_config=global_config,
            trial_runners=trial_runners,
=======
        # pylint: disable=import-outside-toplevel
        from mlos_bench.schedulers.base_scheduler import Scheduler

        inst = instantiate_from_config(
            Scheduler,  # type: ignore[type-abstract]
            class_name,
            config=class_config,
            global_config=global_config,
            environment=environment,
>>>>>>> 4111c231
            optimizer=optimizer,
            storage=storage,
            root_env_config=root_env_config,
        )
        _LOG.info("Created: Scheduler %s", inst)
        return inst

    def build_environment(
        self,  # pylint: disable=too-many-arguments
        config: Dict[str, Any],
        tunables: TunableGroups,
        global_config: Optional[Dict[str, Any]] = None,
        parent_args: Optional[Dict[str, TunableValue]] = None,
        service: Optional[Service] = None,
    ) -> Environment:
        """
        Factory method for a new environment with a given config.

        Parameters
        ----------
        config : dict
            A dictionary with three mandatory fields:
                "name": Human-readable string describing the environment;
                "class": FQN of a Python class to instantiate;
                "config": Free-format dictionary to pass to the constructor.
        tunables : TunableGroups
            A (possibly empty) collection of groups of tunable parameters for
            all environments.
        global_config : dict
            Global parameters to add to the environment config.
        parent_args : Dict[str, TunableValue]
            An optional reference of the parent CompositeEnv's const_args used to
            expand dynamic config parameters from.
        service: Service
            An optional service object (e.g., providing methods to
            deploy or reboot a VM, etc.).

        Returns
        -------
        env : Environment
            An instance of the `Environment` class initialized with `config`.
        """
        env_name = config["name"]
        (env_class, env_config) = self.prepare_class_load(config, global_config, parent_args)

        env_services_path = config.get("include_services")
        if env_services_path is not None:
            service = self.load_services(env_services_path, global_config, service)

        env_tunables_path = config.get("include_tunables")
        if env_tunables_path is not None:
            tunables = self._load_tunables(env_tunables_path, tunables)

        _LOG.debug("Creating env: %s :: %s", env_name, env_class)
        env = Environment.new(
            env_name=env_name,
            class_name=env_class,
            config=env_config,
            global_config=global_config,
            tunables=tunables,
            service=service,
        )

        _LOG.info("Created env: %s :: %s", env_name, env)
        return env

    def _build_standalone_service(
        self,
        config: Dict[str, Any],
        global_config: Optional[Dict[str, Any]] = None,
        parent: Optional[Service] = None,
    ) -> Service:
        """
        Factory method for a new service with a given config.

        Parameters
        ----------
        config : dict
            A dictionary with two mandatory fields:
                "class": FQN of a Python class to instantiate;
                "config": Free-format dictionary to pass to the constructor.
        global_config : dict
            Global parameters to add to the service config.
        parent: Service
            An optional reference of the parent service to mix in.

        Returns
        -------
        svc : Service
            An instance of the `Service` class initialized with `config`.
        """
        (svc_class, svc_config) = self.prepare_class_load(config, global_config)
        service = Service.new(svc_class, svc_config, global_config, parent)
        _LOG.info("Created service: %s", service)
        return service

    def _build_composite_service(
        self,
        config_list: Iterable[Dict[str, Any]],
        global_config: Optional[Dict[str, Any]] = None,
        parent: Optional[Service] = None,
    ) -> Service:
        """
        Factory method for a new service with a given config.

        Parameters
        ----------
        config_list : a list of dict
            A list where each element is a dictionary with 2 mandatory fields:
                "class": FQN of a Python class to instantiate;
                "config": Free-format dictionary to pass to the constructor.
        global_config : dict
            Global parameters to add to the service config.
        parent: Service
            An optional reference of the parent service to mix in.

        Returns
        -------
        svc : Service
            An instance of the `Service` class that is a combination of all
            services from the list plus the parent mix-in.
        """
        service = Service()
        if parent:
            service.register(parent.export())

        for config in config_list:
            service.register(
                self._build_standalone_service(config, global_config, service).export()
            )

        if _LOG.isEnabledFor(logging.DEBUG):
            _LOG.debug("Created mix-in service: %s", service)

        return service

    def build_service(
        self,
        config: Dict[str, Any],
        global_config: Optional[Dict[str, Any]] = None,
        parent: Optional[Service] = None,
    ) -> Service:
        """
        Factory method for a new service with a given config.

        Parameters
        ----------
        config : dict
            A dictionary with 2 mandatory fields:
                "class": FQN of a Python class to instantiate;
                "config": Free-format dictionary to pass to the constructor.
        global_config : dict
            Global parameters to add to the service config.
        parent: Service
            An optional reference of the parent service to mix in.

        Returns
        -------
        svc : Service
            An instance of the `Service` class that is a combination of all
            services from the list plus the parent mix-in.
        """
        if _LOG.isEnabledFor(logging.DEBUG):
            _LOG.debug("Build service from config:\n%s", json.dumps(config, indent=2))

        assert isinstance(config, dict)
        config_list: List[Dict[str, Any]]
        if "class" not in config:
            # Top level config is a simple object with a list of services
            config_list = config["services"]
        else:
            # Top level config is a single service
            if parent is None:
                return self._build_standalone_service(config, global_config)
            config_list = [config]

        return self._build_composite_service(config_list, global_config, parent)

    def load_environment(
        self,  # pylint: disable=too-many-arguments
        json_file_name: str,
        tunables: TunableGroups,
        global_config: Optional[Dict[str, Any]] = None,
        parent_args: Optional[Dict[str, TunableValue]] = None,
        service: Optional[Service] = None,
    ) -> Environment:
        """
        Load and build new environment from the config file.

        Parameters
        ----------
        json_file_name : str
            The environment JSON configuration file.
        tunables : TunableGroups
            A (possibly empty) collection of tunables to add to the environment.
        global_config : dict
            Global parameters to add to the environment config.
        parent_args : Dict[str, TunableValue]
            An optional reference of the parent CompositeEnv's const_args used to
            expand dynamic config parameters from.
        service : Service
            An optional reference of the parent service to mix in.

        Returns
        -------
        env : Environment
            A new benchmarking environment.
        """
        config = self.load_config(json_file_name, ConfigSchema.ENVIRONMENT)
        assert isinstance(config, dict)
        return self.build_environment(config, tunables, global_config, parent_args, service)

    def load_environment_list(
        self,  # pylint: disable=too-many-arguments
        json_file_name: str,
        tunables: TunableGroups,
        global_config: Optional[Dict[str, Any]] = None,
        parent_args: Optional[Dict[str, TunableValue]] = None,
        service: Optional[Service] = None,
    ) -> List[Environment]:
        """
        Load and build a list of environments from the config file.

        Parameters
        ----------
        json_file_name : str
            The environment JSON configuration file.
            Can contain either one environment or a list of environments.
        tunables : TunableGroups
            An (possibly empty) collection of tunables to add to the environment.
        global_config : dict
            Global parameters to add to the environment config.
        service : Service
            An optional reference of the parent service to mix in.
        parent_args : Dict[str, TunableValue]
            An optional reference of the parent CompositeEnv's const_args used to
            expand dynamic config parameters from.

        Returns
        -------
        env : List[Environment]
            A list of new benchmarking environments.
        """
        config = self.load_config(json_file_name, ConfigSchema.ENVIRONMENT)
        return [self.build_environment(config, tunables, global_config, parent_args, service)]

    def load_services(
        self,
        json_file_names: Iterable[str],
        global_config: Optional[Dict[str, Any]] = None,
        parent: Optional[Service] = None,
    ) -> Service:
        """
        Read the configuration files and bundle all service methods from those configs
        into a single Service object.

        Parameters
        ----------
        json_file_names : list of str
            A list of service JSON configuration files.
        global_config : dict
            Global parameters to add to the service config.
        parent : Service
            An optional reference of the parent service to mix in.

        Returns
        -------
        service : Service
            A collection of service methods.
        """
        _LOG.info("Load services: %s parent: %s", json_file_names, parent.__class__.__name__)
        service = Service({}, global_config, parent)
        for fname in json_file_names:
            config = self.load_config(fname, ConfigSchema.SERVICE)
            service.register(self.build_service(config, global_config, service).export())
        return service

    def _load_tunables(
<<<<<<< HEAD
        self, json_file_names: Iterable[str], parent: TunableGroups
=======
        self,
        json_file_names: Iterable[str],
        parent: TunableGroups,
>>>>>>> 4111c231
    ) -> TunableGroups:
        """
        Load a collection of tunable parameters from JSON files into the parent
        TunableGroup.

        This helps allow standalone environment configs to reference
        overlapping tunable groups configs but still allow combining them into
        a single instance that each environment can reference.

        Parameters
        ----------
        json_file_names : list of str
            A list of JSON files to load.
        parent : TunableGroups
            A (possibly empty) collection of tunables to add to the new collection.

        Returns
        -------
        tunables : TunableGroup
            The larger collection of tunable parameters.
        """
        _LOG.info("Load tunables: '%s'", json_file_names)
        tunables = parent.copy()
        for fname in json_file_names:
            config = self.load_config(fname, ConfigSchema.TUNABLE_PARAMS)
            assert isinstance(config, dict)
            tunables.merge(TunableGroups(config))
        return tunables<|MERGE_RESOLUTION|>--- conflicted
+++ resolved
@@ -46,10 +46,7 @@
 
 if TYPE_CHECKING:
     from mlos_bench.schedulers.base_scheduler import Scheduler
-<<<<<<< HEAD
     from mlos_bench.schedulers.trial_runner import TrialRunner
-=======
->>>>>>> 4111c231
     from mlos_bench.storage.base_storage import Storage
 
 
@@ -196,11 +193,7 @@
                 )
                 raise ValueError(
                     f"Failed to validate config {json_file_name} against "
-<<<<<<< HEAD
-                    + f"schema type {schema_type.name} at {schema_type.value}"
-=======
                     f"schema type {schema_type.name} at {schema_type.value}"
->>>>>>> 4111c231
                 ) from ex
             if isinstance(config, dict) and config.get("$schema"):
                 # Remove $schema attributes from the config after we've validated
@@ -305,13 +298,8 @@
             tunables = self._load_tunables(tunables_path, tunables)
         (class_name, class_config) = self.prepare_class_load(config, global_config)
         inst = instantiate_from_config(
-<<<<<<< HEAD
-            Optimizer,
-            class_name,  # type: ignore[type-abstract]
-=======
             Optimizer,  # type: ignore[type-abstract]
             class_name,
->>>>>>> 4111c231
             tunables=tunables,
             config=class_config,
             global_config=global_config,
@@ -345,22 +333,12 @@
             A new instance of the Storage class.
         """
         (class_name, class_config) = self.prepare_class_load(config, global_config)
-<<<<<<< HEAD
-        from mlos_bench.storage.base_storage import (
-            Storage,  # pylint: disable=import-outside-toplevel
-        )
-
-        inst = instantiate_from_config(
-            Storage,
-            class_name,  # type: ignore[type-abstract]
-=======
         # pylint: disable=import-outside-toplevel
         from mlos_bench.storage.base_storage import Storage
 
         inst = instantiate_from_config(
             Storage,  # type: ignore[type-abstract]
             class_name,
->>>>>>> 4111c231
             config=class_config,
             global_config=global_config,
             service=service,
@@ -373,11 +351,7 @@
         *,
         config: Dict[str, Any],
         global_config: Dict[str, Any],
-<<<<<<< HEAD
         trial_runners: List["TrialRunner"],
-=======
-        environment: Environment,
->>>>>>> 4111c231
         optimizer: Optimizer,
         storage: "Storage",
         root_env_config: str,
@@ -406,18 +380,6 @@
             A new instance of the Scheduler.
         """
         (class_name, class_config) = self.prepare_class_load(config, global_config)
-<<<<<<< HEAD
-        from mlos_bench.schedulers.base_scheduler import (
-            Scheduler,  # pylint: disable=import-outside-toplevel
-        )
-
-        inst = instantiate_from_config(
-            Scheduler,
-            class_name,  # type: ignore[type-abstract]
-            config=class_config,
-            global_config=global_config,
-            trial_runners=trial_runners,
-=======
         # pylint: disable=import-outside-toplevel
         from mlos_bench.schedulers.base_scheduler import Scheduler
 
@@ -426,8 +388,7 @@
             class_name,
             config=class_config,
             global_config=global_config,
-            environment=environment,
->>>>>>> 4111c231
+            trial_runners=trial_runners,
             optimizer=optimizer,
             storage=storage,
             root_env_config=root_env_config,
@@ -706,13 +667,9 @@
         return service
 
     def _load_tunables(
-<<<<<<< HEAD
-        self, json_file_names: Iterable[str], parent: TunableGroups
-=======
         self,
         json_file_names: Iterable[str],
         parent: TunableGroups,
->>>>>>> 4111c231
     ) -> TunableGroups:
         """
         Load a collection of tunable parameters from JSON files into the parent
