--- conflicted
+++ resolved
@@ -351,15 +351,9 @@
     def build_scheduler(  # pylint: disable=too-many-arguments
         self,
         *,
-<<<<<<< HEAD
-        config: Dict[str, Any],
-        global_config: Dict[str, Any],
-        trial_runners: List["TrialRunner"],
-=======
         config: dict[str, Any],
         global_config: dict[str, Any],
-        environment: Environment,
->>>>>>> edb0a7c4
+        trial_runners: list["TrialRunner"],
         optimizer: Optimizer,
         storage: "Storage",
         root_env_config: str,
