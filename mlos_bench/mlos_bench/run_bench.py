#!/usr/bin/env python3
"""
OS Autotune benchmark launcher without involving the optimizer.
Used mostly for development/testing purposes.

See `--help` output for details.
"""

import logging

from mlos_bench.launcher import Launcher

_LOG = logging.getLogger(__name__)


def _main():

    launcher = Launcher("mlos_bench run_bench")

    launcher.parser.add_argument(
        '--tunables', nargs="+", required=True,
        help='Path to one or more JSON files that contain values of the tunable parameters.')

    args = launcher.parse_args()

    env = launcher.load_env()
    tunables = env.tunable_params()

    for data_file in args.tunables:
        tunables.assign(launcher.load_config(data_file))

    _LOG.info("Benchmark: %s with tunables:\n%s", env, tunables)
<<<<<<< HEAD
    if env.setup(tunables, launcher.global_config):
        bench_result = env.benchmark()  # Block and wait for the final result
        _LOG.info("Result: %s", bench_result)
=======
    if env.setup(tunables):
        (status, bench_result) = env.run()  # Block and wait for the final result
        _LOG.info("Status: %s, Result: %s", status, bench_result)
>>>>>>> 8e17d48f
    else:
        _LOG.warning("Environment setup failed: %s", env)

    if args.teardown:
        env.teardown()


if __name__ == "__main__":
    _main()<|MERGE_RESOLUTION|>--- conflicted
+++ resolved
@@ -30,15 +30,9 @@
         tunables.assign(launcher.load_config(data_file))
 
     _LOG.info("Benchmark: %s with tunables:\n%s", env, tunables)
-<<<<<<< HEAD
-    if env.setup(tunables, launcher.global_config):
-        bench_result = env.benchmark()  # Block and wait for the final result
-        _LOG.info("Result: %s", bench_result)
-=======
     if env.setup(tunables):
         (status, bench_result) = env.run()  # Block and wait for the final result
         _LOG.info("Status: %s, Result: %s", status, bench_result)
->>>>>>> 8e17d48f
     else:
         _LOG.warning("Environment setup failed: %s", env)
 
