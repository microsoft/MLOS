--- conflicted
+++ resolved
@@ -113,11 +113,7 @@
             _LOG.debug("Child env. run: %s", env)
             (status, _) = result = env.benchmark()
             _LOG.debug("Child env. benchmark: %s :: %s", env, result)
-<<<<<<< HEAD
-            if status.is_good:
-=======
             if not status.is_good:
->>>>>>> 3f7825ed
                 break
         _LOG.info("Benchmark completed: %s :: %s", self, result)
         return result