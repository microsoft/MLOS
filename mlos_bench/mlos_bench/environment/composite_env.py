--- conflicted
+++ resolved
@@ -3,13 +3,7 @@
 """
 
 import logging
-<<<<<<< HEAD
-from typing import Tuple
-
-import pandas
-=======
 from typing import Optional, Tuple
->>>>>>> 8e17d48f
 
 from mlos_bench.service.base_service import Service
 from mlos_bench.environment.status import Status
@@ -104,11 +98,7 @@
             env.teardown()
         super().teardown()
 
-<<<<<<< HEAD
-    def benchmark(self) -> Tuple[Status, pandas.DataFrame]:
-=======
     def run(self) -> Tuple[Status, Optional[dict]]:
->>>>>>> 8e17d48f
         """
         Submit a new experiment to the environment.
         Return the result of the *last* child environment if successful,
@@ -116,18 +106,11 @@
 
         Returns
         -------
-<<<<<<< HEAD
-        (benchmark_status, benchmark_result) : (Status, pandas.DataFrame)
-            A pair of (benchmark status, benchmark result) values.
-            benchmark_result is a one-row DataFrame containing final
-            benchmark results or None if the status is not COMPLETED.
-=======
         (status, output) : (Status, dict)
             A pair of (Status, output) values, where `output` is a dict
             with the results or None if the status is not COMPLETED.
             If run script is a benchmark, then the score is usually expected to
             be in the `score` field.
->>>>>>> 8e17d48f
         """
         _LOG.info("Run: %s", self._children)
         (status, _) = result = super().run()
