"""
Scheduler-side Environment to run scripts locally
and upload/download data to the shared storage.
"""

import logging

from string import Template
from typing import Optional, Dict, List, Tuple, Any

from mlos_bench.service.base_service import Service
from mlos_bench.environment.status import Status
from mlos_bench.environment.local.local_env import LocalEnv
from mlos_bench.tunables.tunable_groups import TunableGroups

_LOG = logging.getLogger(__name__)


class LocalFileShareEnv(LocalEnv):
    """
    Scheduler-side Environment that runs scripts locally
    and uploads/downloads data to the shared file storage.
    """

    def __init__(self,
                 name: str,
                 config: dict,
                 global_config: Optional[dict] = None,
                 tunables: Optional[TunableGroups] = None,
                 service: Optional[Service] = None):
        # pylint: disable=too-many-arguments
        """
        Create a new application environment with a given config.

        Parameters
        ----------
        name: str
            Human-readable name of the environment.
        config : dict
            Free-format dictionary that contains the benchmark environment
            configuration. Each config must have at least the "tunable_params"
            and the "const_args" sections.
            `LocalFileShareEnv` must also have at least some of the following
            parameters: {setup, upload, run, download, teardown,
            dump_params_file, read_results_file}
        global_config : dict
            Free-format dictionary of global parameters (e.g., security credentials)
            to be mixed in into the "const_args" section of the local config.
        tunables : TunableGroups
            A collection of tunable parameters for *all* environments.
        service: Service
            An optional service object (e.g., providing methods to
            deploy or reboot a VM, etc.).
        """
        super().__init__(name, config, global_config, tunables, service)
        self._upload = self._template_from_to("upload")
        self._download = self._template_from_to("download")

    def _template_from_to(self, config_key: str) -> List[Tuple[Template, Template]]:
        """
        Convert a list of {"from": "...", "to": "..."} to a list of pairs
        of string.Template objects so that we can plug in self._params into it later.
        """
        return [
            (Template(d['from']), Template(d['to']))
            for d in self.config.get(config_key, [])
        ]

    @staticmethod
    def _expand(from_to: List[Tuple[Template, Template]], params: Dict[str, Any]):
        """
        Substitute $var parameters in from/to path templates.
        Return a generator of (str, str) pairs of paths.
        """
        return (
            (path_from.safe_substitute(params), path_to.safe_substitute(params))
            for (path_from, path_to) in from_to
        )

    def setup(self, tunables: TunableGroups, global_config: dict = None) -> bool:
        """
        Run setup scripts locally and upload the scripts and data to the shared storage.

        Parameters
        ----------
        tunables : TunableGroups
            A collection of tunable OS and application parameters along with their
            values.
            In a local environment these could be used to prepare a config file
            on the scheduler prior to transferring it to the remote
            environment, for instance.
<<<<<<< HEAD
        global_config : dict
            Free-format dictionary of global parameters of the environment
            that are not used in the optimization process.
=======
>>>>>>> a1b4501b

        Returns
        -------
        is_success : bool
            True if operation is successful, false otherwise.
        """
        prev_temp_dir = self._temp_dir
        with self._service.temp_dir_context(self._temp_dir) as self._temp_dir:
            # Override _temp_dir so that setup and upload both use the same path.
            self._is_ready = super().setup(tunables, global_config)
            if self._is_ready:
                params = self._params.copy()
                params["PWD"] = self._temp_dir
                for (path_from, path_to) in self._expand(self._upload, params):
                    self._service.upload(self._service.resolve_path(
                        path_from, extra_paths=[self._temp_dir]), path_to)
            self._temp_dir = prev_temp_dir
            return self._is_ready

    def run(self) -> Tuple[Status, Optional[dict]]:
        """
        Download benchmark results from the shared storage
        and run post-processing scripts locally.

        Returns
        -------
        (status, output) : (Status, dict)
            A pair of (Status, output) values, where `output` is a dict
            with the results or None if the status is not COMPLETED.
            If run script is a benchmark, then the score is usually expected to
            be in the `score` field.
        """
        prev_temp_dir = self._temp_dir
        with self._service.temp_dir_context(self._temp_dir) as self._temp_dir:
            # Override _temp_dir so that download and run both use the same path.
            params = self._params.copy()
            params["PWD"] = self._temp_dir
            for (path_from, path_to) in self._expand(self._download, params):
                self._service.download(
                    path_from, self._service.resolve_path(
                        path_to, extra_paths=[self._temp_dir]))
            result = super().run()
            self._temp_dir = prev_temp_dir
            return result<|MERGE_RESOLUTION|>--- conflicted
+++ resolved
@@ -85,16 +85,12 @@
         ----------
         tunables : TunableGroups
             A collection of tunable OS and application parameters along with their
-            values.
-            In a local environment these could be used to prepare a config file
-            on the scheduler prior to transferring it to the remote
-            environment, for instance.
-<<<<<<< HEAD
+            values. In a local environment these could be used to prepare a config
+            file on the scheduler prior to transferring it to the remote environment,
+            for instance.
         global_config : dict
             Free-format dictionary of global parameters of the environment
             that are not used in the optimization process.
-=======
->>>>>>> a1b4501b
 
         Returns
         -------
