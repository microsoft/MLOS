--- conflicted
+++ resolved
@@ -5,10 +5,6 @@
 import abc
 import json
 import logging
-from typing import Tuple
-
-import pandas
-
 from typing import Optional, Tuple
 
 from mlos_bench.environment.status import Status
@@ -187,46 +183,32 @@
         _LOG.info("Teardown %s", self)
         self._is_ready = False
 
-<<<<<<< HEAD
-    def benchmark(self) -> Tuple[Status, pandas.DataFrame]:
-=======
     def run(self) -> Tuple[Status, Optional[dict]]:
->>>>>>> 8e17d48f
-        """
-        Executes the run script for this environment.
+        """
+        Execute the run script for this environment.
 
         For instance, this may start a new experiment, download results, reconfigure
         the environment, etc. Details are configurable via the environment config.
 
         Returns
         -------
-<<<<<<< HEAD
-        (benchmark_status, benchmark_result) : (Status, pandas.DataFrame)
-            A pair of (benchmark status, benchmark result) values.
-            benchmark_result is a one-row DataFrame containing final
-            benchmark results or None if the status is not COMPLETED.
-        """
-        if self._is_ready:
-            return (Status.READY, None)
-        _LOG.warning("Environment not ready: %s", self)
-        return (Status.PENDING, None)
-
-    def status(self) -> Tuple[Status, pandas.DataFrame]:
-        """
-        Check the status of the benchmark environment.
-
-        Returns
-        -------
-        (benchmark_status, telemetry) : (Status, pandas.DataFrame)
-            A pair of (benchmark status, telemetry) values.
-            `telemetry` can be None if the environment is not running.
-=======
         (status, output) : (Status, dict)
             A pair of (Status, output) values, where `output` is a dict
             with the results or None if the status is not COMPLETED.
             If run script is a benchmark, then the score is usually expected to
             be in the `score` field.
->>>>>>> 8e17d48f
+        """
+        return self.status()
+
+    def status(self) -> Tuple[Status, Optional[dict]]:
+        """
+        Check the status of the benchmark environment.
+
+        Returns
+        -------
+        (benchmark_status, telemetry) : (Status, dict)
+            A pair of (benchmark status, telemetry) values.
+            `telemetry` is a free-form dict or None if the environment is not running.
         """
         if self._is_ready:
             return (Status.READY, None)
