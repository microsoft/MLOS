--- conflicted
+++ resolved
@@ -32,20 +32,6 @@
         }
 
     @property
-<<<<<<< HEAD
-    def is_succeeded(self):
-        """
-        Check if the status of the environment is SUCCEEDED.
-        """
-        return self == Status.SUCCEEDED
-
-    @property
-    def is_pending(self):
-        """
-        Check if the status of the environment is PENDING.
-        """
-        return self == Status.PENDING
-=======
     def is_pending(self):
         """
         Check if the status of the environment is PENDING.
@@ -64,5 +50,4 @@
         """
         Check if the status of the environment is SUCCEEDED.
         """
-        return self == Status.SUCCEEDED
->>>>>>> 3f7825ed
+        return self == Status.SUCCEEDED