--- conflicted
+++ resolved
@@ -15,11 +15,7 @@
 from mlos_bench.environment.base_environment import Environment
 from mlos_bench.service.base_service import Service
 from mlos_bench.service.types.remote_exec_type import SupportsRemoteExec
-<<<<<<< HEAD
 from mlos_bench.service.types.host_ops_type import SupportsHostOps
-=======
-from mlos_bench.service.types.vm_provisioner_type import SupportsVMOps
->>>>>>> 9fe180a9
 from mlos_bench.tunables.tunable_groups import TunableGroups
 
 _LOG = logging.getLogger(__name__)
@@ -116,15 +112,9 @@
 
         if self._wait_boot:
             _LOG.info("Wait for the remote environment to start: %s", self)
-<<<<<<< HEAD
             (status, params) = self._host_service.start_host(self._params)
             if status.is_pending:
                 (status, _) = self._host_service.wait_host_operation(params)
-=======
-            (status, params) = self._host_service.vm_start(self._params)
-            if status.is_pending:
-                (status, _) = self._host_service.wait_vm_operation(params)
->>>>>>> 9fe180a9
             if not status.is_succeeded:
                 return False
 
@@ -188,10 +178,7 @@
             A pair of Status and dict with the benchmark/script results.
             Status is one of {PENDING, SUCCEEDED, FAILED, TIMED_OUT}
         """
-<<<<<<< HEAD
-=======
         _LOG.debug("Submit script: %s", self)
->>>>>>> 9fe180a9
         (status, output) = self._remote_exec_service.remote_exec(script, self._params)
         _LOG.debug("Script submitted: %s %s :: %s", self, status, output)
         if status in {Status.PENDING, Status.SUCCEEDED}:
