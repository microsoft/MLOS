#
# Copyright (c) Microsoft Corporation.
# Licensed under the MIT License.
#
"""
Unit tests for composite environment.
"""

import pytest

from mlos_bench.environments.composite_env import CompositeEnv
from mlos_bench.tunables.tunable_groups import TunableGroups
from mlos_bench.services.config_persistence import ConfigPersistenceService

# pylint: disable=redefined-outer-name


@pytest.fixture
def composite_env(tunable_groups: TunableGroups) -> CompositeEnv:
    """
    Test fixture for CompositeEnv.
    """
    return CompositeEnv(
        name="Composite Test Environment",
        config={
            "const_args": {
<<<<<<< HEAD
                "vmName": "Mock VM",
=======
                "vm_server_name": "Mock Server VM",
                "vm_client_name": "Mock Client VM",
>>>>>>> c6852b95
                "someConst": "root"
            },
            "children": [
                {
                    "name": "Mock Client Environment 1",
                    "class": "mlos_bench.environments.mock_env.MockEnv",
                    "config": {
                        "tunable_params": ["provision"],
                        "const_args": {
                            "vmName": "$vm_client_name",
                            "EnvId": 1,
                        },
                        "required_args": ["vmName", "someConst"],
                        "range": [60, 120],
                        "metrics": ["score"],
                    }
                },
                {
                    "name": "Mock Server Environment 2",
                    "class": "mlos_bench.environments.mock_env.MockEnv",
                    "config": {
                        "tunable_params": ["boot"],
                        "const_args": {
                            "vmName": "$vm_server_name",
                            "EnvId": 2,
                        },
                        "required_args": ["vmName"],
                        "range": [60, 120],
                        "metrics": ["score"],
                    }
                },
                {
<<<<<<< HEAD
                    "name": "Composite Child 3",
                    "class": "mlos_bench.environments.composite_env.CompositeEnv",
                    "config": {
                        "const_args": {
                            # This should be propagated to the children, but not up to the parent.
                            "vmName": "Nested Mock VM",
                            "EnvId": 3
                        },
                        "required_args": ["vmName"],
                        "children": [
                            {
                                "name": "Nested Mock Environment 1",
                                "class": "mlos_bench.environments.mock_env.MockEnv",
                                "config": {
                                    "tunable_params": ["provision"],
                                    "const_args": {
                                        "vmName": "Placeholder VM",
                                    },
                                    "required_args": ["vmName", "someConst"],
                                    "range": [60, 120],
                                    "metrics": ["score"],
                                }
                            },
                            {
                                "name": "Nested Mock Environment 2",
                                "class": "mlos_bench.environments.mock_env.MockEnv",
                                "config": {
                                    "tunable_params": ["boot"],
                                    "const_args": {
                                        "vmName": "Placeholder VM",
                                        "someConst": "leaf"
                                    },
                                    "required_args": ["vmName", "someConst"],
                                    "range": [60, 120],
                                    "metrics": ["score"],
                                }
                            }
                        ]
                    },
=======
                    "name": "Mock Control Environment 3",
                    "class": "mlos_bench.environments.mock_env.MockEnv",
                    "config": {
                        "tunable_params": ["boot"],
                        "const_args": {
                            "vmName": "Mock Control VM",
                            "EnvId": 3,
                        },
                        "required_args": ["vmName", "vm_server_name", "vm_client_name"],
                        "range": [60, 120],
                        "metrics": ["score"],
                    }
>>>>>>> c6852b95
                }
            ]
        },
        tunables=tunable_groups,
        service=ConfigPersistenceService({}),
    )


def test_composite_env_params(composite_env: CompositeEnv) -> None:
    """
    Check that the const_args from the parent environment get propagated to the children.
    NOTE: The current logic is that variables flow down via required_args and const_args, parent
    """
    assert composite_env.children[0].parameters == {
<<<<<<< HEAD
        "vmName": "Mock VM",        # const_args from the parent
        "EnvId": 1,                 # const_args from the child
        "vmSize": "Standard_B4ms",  # tunable_params from the parent
        # "someConst": "root"        # not required, so not passed from the parent
    }
    assert composite_env.children[1].parameters == {
        "vmName": "Mock VM",        # const_args from the parent
        "EnvId": 2,                 # const_args from the child
        "idle": "halt",             # tunable_params from the parent
        # "someConst": "root"        # not required, so not passed from the parent
    }
    assert isinstance(composite_env.children[2], CompositeEnv)
    # CompositeEnv child should receive everything from the parent since it didn't specify a tunable_params subgroup to filter on.
    # It should also override the const_args.
    new_params = composite_env.parameters.copy()
    new_params["vmName"] = "Nested Mock VM"
    new_params["EnvId"] = 3
    assert composite_env.children[2].parameters == new_params
    # Now check it's parents
    assert composite_env.children[2].children[0].parameters == {
        "vmName": "Nested Mock VM",     # const_args from the parent
        "EnvId": 3,                     # const_args from the parent
        "vmSize": "Standard_B4ms",      # tunable_params from the parent
        "someConst": "root"             # tunable_params from grandparent
    }
    assert composite_env.children[2].children[1].parameters == {
        "vmName": "Nested Mock VM",     # const_args from the parent
        "EnvId": 3,                     # const_args from the parent
        "idle": "halt",                 # tunable_params from the parent
        "someConst": "leaf"             # tunable_params from child
    }
    # Make sure it didn't alter the grand parent.
    assert composite_env.parameters == {
        "vmName": "Mock VM",            # const_args from the parent
        "someConst": "root"             # tunable_params from parent
=======
        "vmName": "Mock Client VM",     # const_args from the parent thru variable substitution
        "EnvId": 1,                     # const_args from the child
        "vmSize": "Standard_B4ms",      # tunable_params from the parent
        "someConst": "root",            # pulled in from parent via required_args
    }
    assert composite_env.children[1].parameters == {
        "vmName": "Mock Server VM",     # const_args from the parent
        "EnvId": 2,                     # const_args from the child
        "idle": "halt",                 # tunable_params from the parent
        # "someConst": "root"           # not required, so not passed from the parent
    }
    assert composite_env.children[2].parameters == {
        "vmName": "Mock Control VM",     # const_args from the parent
        "EnvId": 3,                     # const_args from the child
        "idle": "halt",                 # tunable_params from the parent
        # "someConst": "root"           # not required, so not passed from the parent
        "vm_client_name": "Mock Client VM",
        "vm_server_name": "Mock Server VM"
>>>>>>> c6852b95
    }


def test_composite_env_setup(composite_env: CompositeEnv, tunable_groups: TunableGroups) -> None:
    """
    Check that the child environments update their tunable parameters.
    """
    tunable_groups.assign({
        "vmSize": "Standard_B2s",
        "idle": "mwait",
        "kernel_sched_migration_cost_ns": 100000,
    })
    assert composite_env.setup(tunable_groups)
    assert composite_env.children[0].parameters == {
        "vmName": "Mock Client VM",     # const_args from the parent
        "EnvId": 1,                     # const_args from the child
        "vmSize": "Standard_B2s",       # tunable_params from the parent
        "someConst": "root",            # pulled in from parent via required_args
    }
    assert composite_env.children[1].parameters == {
        "vmName": "Mock Server VM",     # const_args from the parent
        "EnvId": 2,                     # const_args from the child
        "idle": "mwait",                # tunable_params from the parent
        # "someConst": "root"           # not required, so not passed from the parent
    }
    assert composite_env.children[2].parameters == {
        "vmName": "Mock Control VM",    # const_args from the parent
        "EnvId": 3,                     # const_args from the child
        "idle": "mwait",                # tunable_params from the parent
        "vm_client_name": "Mock Client VM",
        "vm_server_name": "Mock Server VM",
    }


@pytest.fixture
def nested_composite_env(tunable_groups: TunableGroups) -> CompositeEnv:
    """
    Test fixture for CompositeEnv.
    """
    return CompositeEnv(
        name="Composite Test Environment",
        config={
            "const_args": {
                "vm_server_name": "Mock Server VM",
                "vm_client_name": "Mock Client VM",
                "someConst": "root"
            },
            "children": [
                {
                    "name": "Nested Composite Client Environment 1",
                    "class": "mlos_bench.environments.composite_env.CompositeEnv",
                    "config": {
                        "const_args": {
                            "vmName": "$vm_client_name",
                            "EnvId": 1,
                        },
                        "required_args": ["vmName", "EnvId", "someConst", "vm_server_name"],
                        "children": [
                            {
                                "name": "Mock Client Environment 1",
                                "class": "mlos_bench.environments.mock_env.MockEnv",
                                "config": {
                                    "tunable_params": ["provision"],
                                    # TODO: Might be nice to include a "^" or "*" option
                                    # here to indicate that all required_args from
                                    # the parent should be included here too in
                                    # order to reduce duplication.
                                    "required_args": ["vmName", "EnvId", "someConst", "vm_server_name"],
                                    "range": [60, 120],
                                    "metrics": ["score"],
                                }
                            },
                            # ...
                        ],
                    },
                },
                {
                    "name": "Nested Composite Server Environment 2",
                    "class": "mlos_bench.environments.composite_env.CompositeEnv",
                    "config": {
                        "const_args": {
                            "vmName": "$vm_server_name",
                            "EnvId": 2,
                        },
                        "required_args": ["vmName", "EnvId", "vm_client_name"],
                        "children": [
                            {
                                "name": "Mock Server Environment 2",
                                "class": "mlos_bench.environments.mock_env.MockEnv",
                                "config": {
                                    "tunable_params": ["boot"],
                                    "required_args": ["vmName", "EnvId", "vm_client_name"],
                                    "range": [60, 120],
                                    "metrics": ["score"],
                                }
                            },
                            # ...
                        ],
                    },
                },

            ]
        },
        tunables=tunable_groups,
        service=ConfigPersistenceService({}),
    )


def test_nested_composite_env_params(nested_composite_env: CompositeEnv) -> None:
    """
    Check that the const_args from the parent environment get propagated to the children.
    NOTE: The current logic is that variables flow down via required_args and const_args, parent
    """
    assert isinstance(nested_composite_env.children[0], CompositeEnv)
    assert nested_composite_env.children[0].children[0].parameters == {
        "vmName": "Mock Client VM",     # const_args from the parent thru variable substitution
        "EnvId": 1,                     # const_args from the child
        "vmSize": "Standard_B4ms",      # tunable_params from the parent
        "someConst": "root",            # pulled in from parent via required_args
        "vm_server_name": "Mock Server VM",
    }
    assert isinstance(nested_composite_env.children[1], CompositeEnv)
    assert nested_composite_env.children[1].children[0].parameters == {
        "vmName": "Mock Server VM",     # const_args from the parent
        "EnvId": 2,                     # const_args from the child
        "idle": "halt",                 # tunable_params from the parent
        # "someConst": "root"           # not required, so not passed from the parent
        "vm_client_name": "Mock Client VM",
    }


def test_nested_composite_env_setup(nested_composite_env: CompositeEnv, tunable_groups: TunableGroups) -> None:
    """
    Check that the child environments update their tunable parameters.
    """
    tunable_groups.assign({
        "vmSize": "Standard_B2s",
        "idle": "mwait",
        "kernel_sched_migration_cost_ns": 100000,
    })
    assert nested_composite_env.setup(tunable_groups)
    assert isinstance(nested_composite_env.children[0], CompositeEnv)
    assert nested_composite_env.children[0].children[0].parameters == {
        "vmName": "Mock Client VM",     # const_args from the parent
        "EnvId": 1,                     # const_args from the child
        "vmSize": "Standard_B2s",       # tunable_params from the parent
        "someConst": "root",            # pulled in from parent via required_args
        "vm_server_name": "Mock Server VM",
    }
    assert isinstance(nested_composite_env.children[1], CompositeEnv)
    assert nested_composite_env.children[1].children[0].parameters == {
        "vmName": "Mock Server VM",     # const_args from the parent
        "EnvId": 2,                     # const_args from the child
        "idle": "mwait",                # tunable_params from the parent
        # "someConst": "root"           # not required, so not passed from the parent
        "vm_client_name": "Mock Client VM",
    }<|MERGE_RESOLUTION|>--- conflicted
+++ resolved
@@ -24,12 +24,8 @@
         name="Composite Test Environment",
         config={
             "const_args": {
-<<<<<<< HEAD
-                "vmName": "Mock VM",
-=======
                 "vm_server_name": "Mock Server VM",
                 "vm_client_name": "Mock Client VM",
->>>>>>> c6852b95
                 "someConst": "root"
             },
             "children": [
@@ -62,47 +58,6 @@
                     }
                 },
                 {
-<<<<<<< HEAD
-                    "name": "Composite Child 3",
-                    "class": "mlos_bench.environments.composite_env.CompositeEnv",
-                    "config": {
-                        "const_args": {
-                            # This should be propagated to the children, but not up to the parent.
-                            "vmName": "Nested Mock VM",
-                            "EnvId": 3
-                        },
-                        "required_args": ["vmName"],
-                        "children": [
-                            {
-                                "name": "Nested Mock Environment 1",
-                                "class": "mlos_bench.environments.mock_env.MockEnv",
-                                "config": {
-                                    "tunable_params": ["provision"],
-                                    "const_args": {
-                                        "vmName": "Placeholder VM",
-                                    },
-                                    "required_args": ["vmName", "someConst"],
-                                    "range": [60, 120],
-                                    "metrics": ["score"],
-                                }
-                            },
-                            {
-                                "name": "Nested Mock Environment 2",
-                                "class": "mlos_bench.environments.mock_env.MockEnv",
-                                "config": {
-                                    "tunable_params": ["boot"],
-                                    "const_args": {
-                                        "vmName": "Placeholder VM",
-                                        "someConst": "leaf"
-                                    },
-                                    "required_args": ["vmName", "someConst"],
-                                    "range": [60, 120],
-                                    "metrics": ["score"],
-                                }
-                            }
-                        ]
-                    },
-=======
                     "name": "Mock Control Environment 3",
                     "class": "mlos_bench.environments.mock_env.MockEnv",
                     "config": {
@@ -115,7 +70,6 @@
                         "range": [60, 120],
                         "metrics": ["score"],
                     }
->>>>>>> c6852b95
                 }
             ]
         },
@@ -130,43 +84,6 @@
     NOTE: The current logic is that variables flow down via required_args and const_args, parent
     """
     assert composite_env.children[0].parameters == {
-<<<<<<< HEAD
-        "vmName": "Mock VM",        # const_args from the parent
-        "EnvId": 1,                 # const_args from the child
-        "vmSize": "Standard_B4ms",  # tunable_params from the parent
-        # "someConst": "root"        # not required, so not passed from the parent
-    }
-    assert composite_env.children[1].parameters == {
-        "vmName": "Mock VM",        # const_args from the parent
-        "EnvId": 2,                 # const_args from the child
-        "idle": "halt",             # tunable_params from the parent
-        # "someConst": "root"        # not required, so not passed from the parent
-    }
-    assert isinstance(composite_env.children[2], CompositeEnv)
-    # CompositeEnv child should receive everything from the parent since it didn't specify a tunable_params subgroup to filter on.
-    # It should also override the const_args.
-    new_params = composite_env.parameters.copy()
-    new_params["vmName"] = "Nested Mock VM"
-    new_params["EnvId"] = 3
-    assert composite_env.children[2].parameters == new_params
-    # Now check it's parents
-    assert composite_env.children[2].children[0].parameters == {
-        "vmName": "Nested Mock VM",     # const_args from the parent
-        "EnvId": 3,                     # const_args from the parent
-        "vmSize": "Standard_B4ms",      # tunable_params from the parent
-        "someConst": "root"             # tunable_params from grandparent
-    }
-    assert composite_env.children[2].children[1].parameters == {
-        "vmName": "Nested Mock VM",     # const_args from the parent
-        "EnvId": 3,                     # const_args from the parent
-        "idle": "halt",                 # tunable_params from the parent
-        "someConst": "leaf"             # tunable_params from child
-    }
-    # Make sure it didn't alter the grand parent.
-    assert composite_env.parameters == {
-        "vmName": "Mock VM",            # const_args from the parent
-        "someConst": "root"             # tunable_params from parent
-=======
         "vmName": "Mock Client VM",     # const_args from the parent thru variable substitution
         "EnvId": 1,                     # const_args from the child
         "vmSize": "Standard_B4ms",      # tunable_params from the parent
@@ -185,7 +102,6 @@
         # "someConst": "root"           # not required, so not passed from the parent
         "vm_client_name": "Mock Client VM",
         "vm_server_name": "Mock Server VM"
->>>>>>> c6852b95
     }
 
 
