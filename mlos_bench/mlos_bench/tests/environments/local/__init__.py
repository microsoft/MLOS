--- conflicted
+++ resolved
@@ -76,61 +76,4 @@
         tunables=tunable_groups,
         global_config=global_config,
         service=LocalExecService(parent=ConfigPersistenceService()),
-<<<<<<< HEAD
-    )
-
-
-def check_env_success(env: Environment,
-                      tunable_groups: TunableGroups,
-                      expected_results: Dict[str, TunableValue],
-                      expected_telemetry: List[Tuple[datetime, str, Any]]) -> None:
-    """
-    Set up a local environment and run a test experiment there.
-
-    Parameters
-    ----------
-    tunable_groups : TunableGroups
-        Tunable parameters (usually come from a fixture).
-    env : Environment
-        An environment to query for the results.
-    expected_results : Dict[str, float]
-        Expected results of the benchmark.
-    expected_telemetry : List[Tuple[datetime, str, Any]]
-        Expected telemetry data of the benchmark.
-    """
-    with env as env_context:
-
-        assert env_context.setup(tunable_groups)
-
-        (status, data) = env_context.run()
-        assert status.is_succeeded()
-        assert data == pytest.approx(expected_results, nan_ok=True)
-
-        (status, telemetry) = env_context.status()
-        assert status.is_good()
-        assert telemetry == pytest.approx(expected_telemetry, nan_ok=True)
-
-
-def check_env_fail_telemetry(env: Environment, tunable_groups: TunableGroups) -> None:
-    """
-    Set up a local environment and run a test experiment there;
-    Make sure the environment `.status()` call fails.
-
-    Parameters
-    ----------
-    tunable_groups : TunableGroups
-        Tunable parameters (usually come from a fixture).
-    env : Environment
-        An environment to query for the results.
-    """
-    with env as env_context:
-
-        assert env_context.setup(tunable_groups)
-        (status, _data) = env_context.run()
-        assert status.is_succeeded()
-
-        with pytest.raises(ValueError):
-            env_context.status()
-=======
-    )
->>>>>>> 9cdc5f42
+    )