#
# Copyright (c) Microsoft Corporation.
# Licensed under the MIT License.
#
"""Unit tests for internal methods of the `MlosCoreOptimizer`."""

from typing import List

import pandas
import pytest

from mlos_bench.optimizers.mlos_core_optimizer import MlosCoreOptimizer
from mlos_bench.tests import SEED
from mlos_bench.tunables.tunable_groups import TunableGroups

# pylint: disable=redefined-outer-name, protected-access


@pytest.fixture
def mlos_core_optimizer(tunable_groups: TunableGroups) -> MlosCoreOptimizer:
    """An instance of a mlos_core optimizer (FLAML-based)."""
    test_opt_config = {
<<<<<<< HEAD
        'optimizer_type': 'FLAML',
        'max_suggestions': 10,
        'seed': SEED,
        'optimization_targets': {
            'latency': 'min',
            'throughput': 'max',
        },
=======
        "optimizer_type": "FLAML",
        "max_suggestions": 10,
        "seed": SEED,
>>>>>>> e40ac283
    }
    return MlosCoreOptimizer(tunable_groups, test_opt_config)


def test_df(mlos_core_optimizer: MlosCoreOptimizer, mock_configs: List[dict]) -> None:
    """Test `MlosCoreOptimizer._to_df()` method on tunables that have special values."""
    df_config = mlos_core_optimizer._to_df(mock_configs)
    assert isinstance(df_config, pandas.DataFrame)
    assert df_config.shape == (4, 6)
    assert set(df_config.columns) == {
        "kernel_sched_latency_ns",
        "kernel_sched_migration_cost_ns",
        "kernel_sched_migration_cost_ns!type",
        "kernel_sched_migration_cost_ns!special",
        "idle",
        "vmSize",
    }
    assert df_config.to_dict(orient="records") == [
        {
            "idle": "halt",
            "kernel_sched_latency_ns": 1000000,
            "kernel_sched_migration_cost_ns": 50000,
            "kernel_sched_migration_cost_ns!special": None,
            "kernel_sched_migration_cost_ns!type": "range",
            "vmSize": "Standard_B4ms",
        },
        {
            "idle": "halt",
            "kernel_sched_latency_ns": 2000000,
            "kernel_sched_migration_cost_ns": 40000,
            "kernel_sched_migration_cost_ns!special": None,
            "kernel_sched_migration_cost_ns!type": "range",
            "vmSize": "Standard_B4ms",
        },
        {
            "idle": "mwait",
            "kernel_sched_latency_ns": 3000000,
            "kernel_sched_migration_cost_ns": None,  # The value is special!
            "kernel_sched_migration_cost_ns!special": -1,
            "kernel_sched_migration_cost_ns!type": "special",
            "vmSize": "Standard_B4ms",
        },
        {
            "idle": "mwait",
            "kernel_sched_latency_ns": 4000000,
            "kernel_sched_migration_cost_ns": 200000,
            "kernel_sched_migration_cost_ns!special": None,
            "kernel_sched_migration_cost_ns!type": "range",
            "vmSize": "Standard_B2s",
        },
    ]


def test_df_str(mlos_core_optimizer: MlosCoreOptimizer, mock_configs: List[dict]) -> None:
    """
    Test `MlosCoreOptimizer._to_df()` type coercion on tunables with string values.
    """
    df_config_orig = mlos_core_optimizer._to_df(mock_configs)
    df_config_str = mlos_core_optimizer._to_df([
        {key: str(val) for (key, val) in config.items()}
        for config in mock_configs
    ])
    assert df_config_orig.equals(df_config_str)


def test_adjust_signs_df(mlos_core_optimizer: MlosCoreOptimizer) -> None:
    """
    Test `MlosCoreOptimizer._adjust_signs_df()` on different types of inputs.
    """
    df_scores_input = pandas.DataFrame({
        'latency': [88.88, 66.66, 99.99, None],
        'throughput': [111, 222, 333, None],
    })

    df_scores_output = pandas.DataFrame({
        'latency': [88.88, 66.66, 99.99, float("NaN")],
        'throughput': [-111, -222, -333, float("NaN")],
    })

    # Make sure we adjust the signs for minimization.
    df_scores = mlos_core_optimizer._adjust_signs_df(df_scores_input)
    assert df_scores.equals(df_scores_output)

    # Check that the same operation works for string inputs.
    df_scores = mlos_core_optimizer._adjust_signs_df(df_scores_input.astype(str))
    assert df_scores.equals(df_scores_output)


def test_adjust_signs_df_nan(mlos_core_optimizer: MlosCoreOptimizer) -> None:
    """
    Test `MlosCoreOptimizer._adjust_signs_df()` handling None, NaN, and Inf values.
    """
    df_scores = mlos_core_optimizer._adjust_signs_df(pandas.DataFrame({
        'latency': ["88.88", "NaN", "Inf", "-Inf", None],
        'throughput': ["111", "NaN", "Inf", "-Inf", None],
    }))

    assert df_scores.equals(pandas.DataFrame({
        'latency': [88.88, float("NaN"), float("Inf"), float("-Inf"), float("NaN")],
        'throughput': [-111, float("NaN"), float("-Inf"), float("Inf"), float("NaN")],
    }))


def test_adjust_signs_df_invalid(mlos_core_optimizer: MlosCoreOptimizer) -> None:
    """
    Test `MlosCoreOptimizer._adjust_signs_df()` on invalid inputs.
    """
    with pytest.raises(ValueError):
        mlos_core_optimizer._adjust_signs_df(pandas.DataFrame({
            'latency': ["INVALID"],
            'throughput': ["no input"],
        }))

    with pytest.raises(ValueError):
        mlos_core_optimizer._adjust_signs_df(pandas.DataFrame({
            'latency': ["88.88", ""],
            'throughput': ["111", ""],
        }))<|MERGE_RESOLUTION|>--- conflicted
+++ resolved
@@ -20,7 +20,6 @@
 def mlos_core_optimizer(tunable_groups: TunableGroups) -> MlosCoreOptimizer:
     """An instance of a mlos_core optimizer (FLAML-based)."""
     test_opt_config = {
-<<<<<<< HEAD
         'optimizer_type': 'FLAML',
         'max_suggestions': 10,
         'seed': SEED,
@@ -28,11 +27,6 @@
             'latency': 'min',
             'throughput': 'max',
         },
-=======
-        "optimizer_type": "FLAML",
-        "max_suggestions": 10,
-        "seed": SEED,
->>>>>>> e40ac283
     }
     return MlosCoreOptimizer(tunable_groups, test_opt_config)
 
