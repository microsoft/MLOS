#
# Copyright (c) Microsoft Corporation.
# Licensed under the MIT License.
#
"""
Tests for mlos_bench.event_loop_context background thread logic.
"""

import asyncio
import sys
import time

from asyncio import AbstractEventLoop
from threading import Thread
from types import TracebackType
from typing import Optional, Type
from typing_extensions import Literal

import pytest

from mlos_bench.event_loop_context import EventLoopContext


class EventLoopContextCaller:
    """
    Simple class to test the EventLoopContext.
    See Also: SshService
    """

    EVENT_LOOP_CONTEXT = EventLoopContext()

    def __init__(self, instance_id: int) -> None:
        self._id = instance_id
        self._in_context = False

    def __repr__(self) -> str:
        return f"{self.__class__.__name__}(id={self._id})"

    def __enter__(self) -> None:
        assert not self._in_context
        self.EVENT_LOOP_CONTEXT.enter()
        self._in_context = True

    def __exit__(self, ex_type: Optional[Type[BaseException]],
                 ex_val: Optional[BaseException],
                 ex_tb: Optional[TracebackType]) -> Literal[False]:
        assert self._in_context
        self.EVENT_LOOP_CONTEXT.exit()
        self._in_context = False
        return False


@pytest.mark.filterwarnings("ignore:.*(coroutine 'sleep' was never awaited).*:RuntimeWarning:.*event_loop_context_test.*:0")
def test_event_loop_context() -> None:
    """Test event loop context background thread setup/cleanup handling."""
<<<<<<< HEAD
    # pylint: disable=protected-access
    # pylint: disable=too-many-statements
=======
    # pylint: disable=protected-access,too-many-statements
>>>>>>> 82af33b3

    # Should start with no event loop thread.
    assert EventLoopContextCaller.EVENT_LOOP_CONTEXT._event_loop_thread is None

    # The background thread should only be created upon context entry.
    event_loop_caller_instance_1 = EventLoopContextCaller(1)
    assert event_loop_caller_instance_1
    assert not event_loop_caller_instance_1._in_context
    assert event_loop_caller_instance_1.EVENT_LOOP_CONTEXT._event_loop_thread is None

    event_loop: Optional[AbstractEventLoop] = None

    # After we enter the instance context, we should have a background thread.
    with event_loop_caller_instance_1:
        assert event_loop_caller_instance_1._in_context
        assert isinstance(EventLoopContextCaller.EVENT_LOOP_CONTEXT._event_loop_thread, Thread)  # type: ignore[unreachable]
        # Give the thread a chance to start.
        # Mostly important on the underpowered Windows CI machines.
        time.sleep(0.25)
        assert EventLoopContextCaller.EVENT_LOOP_CONTEXT._event_loop_thread.is_alive()
        assert EventLoopContextCaller.EVENT_LOOP_CONTEXT._event_loop_thread_refcnt == 1
        assert EventLoopContextCaller.EVENT_LOOP_CONTEXT._event_loop is not None
        assert EventLoopContextCaller.EVENT_LOOP_CONTEXT._event_loop.is_running()
        event_loop = EventLoopContextCaller.EVENT_LOOP_CONTEXT._event_loop

        event_loop_caller_instance_2 = EventLoopContextCaller(instance_id=2)
        assert event_loop_caller_instance_2
        assert not event_loop_caller_instance_2._in_context

        with event_loop_caller_instance_2:
            assert event_loop_caller_instance_2._in_context
            assert event_loop_caller_instance_1._in_context
            assert EventLoopContextCaller.EVENT_LOOP_CONTEXT._event_loop_thread_refcnt == 2
            # We should only get one thread for all instances.
            assert EventLoopContextCaller.EVENT_LOOP_CONTEXT._event_loop_thread \
                is event_loop_caller_instance_1.EVENT_LOOP_CONTEXT._event_loop_thread \
                is event_loop_caller_instance_2.EVENT_LOOP_CONTEXT._event_loop_thread
            assert EventLoopContextCaller.EVENT_LOOP_CONTEXT._event_loop \
                is event_loop_caller_instance_1.EVENT_LOOP_CONTEXT._event_loop \
                is event_loop_caller_instance_2.EVENT_LOOP_CONTEXT._event_loop

        assert not event_loop_caller_instance_2._in_context

        # The background thread should remain running since we have another context still open.
        assert EventLoopContextCaller.EVENT_LOOP_CONTEXT._event_loop_thread_refcnt == 1
        assert EventLoopContextCaller.EVENT_LOOP_CONTEXT._event_loop_thread is not None
        assert EventLoopContextCaller.EVENT_LOOP_CONTEXT._event_loop_thread.is_alive()
        assert EventLoopContextCaller.EVENT_LOOP_CONTEXT._event_loop is not None
        assert EventLoopContextCaller.EVENT_LOOP_CONTEXT._event_loop.is_running()

        start = time.time()
        future = event_loop_caller_instance_1.EVENT_LOOP_CONTEXT.run_coroutine(asyncio.sleep(0.1, result='foo'))
        assert 0.0 <= time.time() - start < 0.1
        assert future.result(timeout=0.2) == 'foo'
        assert 0.1 <= time.time() - start <= 0.2

    # Once we exit the last context, the background thread should be stopped
    # and unusable for running co-routines.

    assert EventLoopContextCaller.EVENT_LOOP_CONTEXT._event_loop_thread is None    # type: ignore[unreachable] # (false positives)
    assert EventLoopContextCaller.EVENT_LOOP_CONTEXT._event_loop_thread_refcnt == 0
    assert EventLoopContextCaller.EVENT_LOOP_CONTEXT._event_loop is event_loop is not None
    assert not EventLoopContextCaller.EVENT_LOOP_CONTEXT._event_loop.is_running()
    # Check that the event loop has no more tasks.
    assert hasattr(EventLoopContextCaller.EVENT_LOOP_CONTEXT._event_loop, '_ready')
    # Windows ProactorEventLoopPolicy adds a dummy task.
    if sys.platform == 'win32' and isinstance(EventLoopContextCaller.EVENT_LOOP_CONTEXT._event_loop, asyncio.ProactorEventLoop):
        assert len(EventLoopContextCaller.EVENT_LOOP_CONTEXT._event_loop._ready) == 1
    else:
        assert len(EventLoopContextCaller.EVENT_LOOP_CONTEXT._event_loop._ready) == 0
    assert hasattr(EventLoopContextCaller.EVENT_LOOP_CONTEXT._event_loop, '_scheduled')
    assert len(EventLoopContextCaller.EVENT_LOOP_CONTEXT._event_loop._scheduled) == 0

    with pytest.raises(AssertionError), pytest.warns(RuntimeWarning, match=r".*coroutine 'sleep' was never awaited"):
        future = event_loop_caller_instance_1.EVENT_LOOP_CONTEXT.run_coroutine(asyncio.sleep(0.1, result='foo'))
        raise ValueError(f"Future should not have been available to wait on {future.result()}")

    # Test that when re-entering the context we have the same event loop.
    with event_loop_caller_instance_1:
        assert EventLoopContextCaller.EVENT_LOOP_CONTEXT._event_loop is not None
        assert EventLoopContextCaller.EVENT_LOOP_CONTEXT._event_loop.is_running()
        assert EventLoopContextCaller.EVENT_LOOP_CONTEXT._event_loop is event_loop

        # Test running again.
        start = time.time()
        future = event_loop_caller_instance_1.EVENT_LOOP_CONTEXT.run_coroutine(asyncio.sleep(0.1, result='foo'))
        assert 0.0 <= time.time() - start < 0.1
        assert future.result(timeout=0.2) == 'foo'
        assert 0.1 <= time.time() - start <= 0.2


if __name__ == '__main__':
    # For debugging in Windows which has issues with pytest detection in vscode.
    pytest.main(["-n1", "--dist=no", "-k", "test_event_loop_context"])<|MERGE_RESOLUTION|>--- conflicted
+++ resolved
@@ -53,12 +53,7 @@
 @pytest.mark.filterwarnings("ignore:.*(coroutine 'sleep' was never awaited).*:RuntimeWarning:.*event_loop_context_test.*:0")
 def test_event_loop_context() -> None:
     """Test event loop context background thread setup/cleanup handling."""
-<<<<<<< HEAD
-    # pylint: disable=protected-access
-    # pylint: disable=too-many-statements
-=======
     # pylint: disable=protected-access,too-many-statements
->>>>>>> 82af33b3
 
     # Should start with no event loop thread.
     assert EventLoopContextCaller.EVENT_LOOP_CONTEXT._event_loop_thread is None
