// This config is not actually used to launch anything - only to test the Launcher cli arg parsing.
{
    // We minimally need an environment to load.
    "environment": "environments/mock/mock_env.jsonc",

    // Check that these are appended to any CLI args.
    "config_path": [
        "foo",
        "bar"
    ],

    "scheduler": "schedulers/sync_scheduler.jsonc",

    "optimizer": "optimizers/mlos_core_default_opt.jsonc",

    "services": [
        "services/remote/mock/mock_fileshare_service.jsonc"
    ],

<<<<<<< HEAD
    "trial_config_repeat_count": 1,
    "num_trial_runners": 3,
=======
    "trial_config_repeat_count": 2,
>>>>>>> 2dee79ff

    "random_seed": 42,
    "random_init": true
}<|MERGE_RESOLUTION|>--- conflicted
+++ resolved
@@ -17,12 +17,8 @@
         "services/remote/mock/mock_fileshare_service.jsonc"
     ],
 
-<<<<<<< HEAD
-    "trial_config_repeat_count": 1,
+    "trial_config_repeat_count": 2,
     "num_trial_runners": 3,
-=======
-    "trial_config_repeat_count": 2,
->>>>>>> 2dee79ff
 
     "random_seed": 42,
     "random_init": true
