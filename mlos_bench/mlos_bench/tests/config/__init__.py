--- conflicted
+++ resolved
@@ -31,10 +31,5 @@
     for root, _, files in os.walk(config_examples_dir):
         for file in files:
             if file.endswith(".json") or file.endswith(".jsonc"):
-<<<<<<< HEAD
-                config_examples.append(os.path.join(root, file).replace("\\", "/"))
-    # assert config_examples
-=======
                 config_examples.append(path_join(root, file))
->>>>>>> eb68cfa6
     return config_examples