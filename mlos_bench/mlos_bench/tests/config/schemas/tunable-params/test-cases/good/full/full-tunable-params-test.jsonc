--- conflicted
+++ resolved
@@ -10,15 +10,10 @@
                 "range": [1, 500],
                 "meta": {"suffix": "MB"},
                 "special": [-1],
-<<<<<<< HEAD
-                "weights": [0.1],
+                "special_weights": [0.1],
                 "range_weight": 0.9,
                 "quantization": 50,
                 "log": true
-=======
-                "special_weights": [0.1],
-                "range_weight": 0.9
->>>>>>> cb30b7dc
             },
             "float": {
                 "description": "Float",
