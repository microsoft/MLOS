--- conflicted
+++ resolved
@@ -24,31 +24,13 @@
     local_folder = "some/local/folder"
     remote_path = f"{remote_folder}/{filename}"
     local_path = f"{local_folder}/{filename}"
-<<<<<<< HEAD
-    # pylint: disable=protected-access
-    mock_share_client = azure_fileshare._share_client
-    mock_share_client.get_directory_client.return_value = Mock(     # type: ignore[attr-defined]
-        exists=Mock(return_value=False)
-    )
-=======
     mock_share_client = azure_fileshare._share_client # pylint: disable=protected-access
     with patch.object(mock_share_client, "get_file_client") as mock_get_file_client, \
          patch.object(mock_share_client, "get_directory_client") as mock_get_directory_client:
         mock_get_directory_client.return_value = Mock(exists=Mock(return_value=False))
->>>>>>> 9fe180a9
 
         azure_fileshare.download(remote_path, local_path)
 
-<<<<<<< HEAD
-    mock_share_client.get_file_client.assert_called_with(remote_path)   # type: ignore[attr-defined]
-    mock_makedirs.assert_called_with(
-        local_folder,
-        exist_ok=True,
-    )
-    open_path, open_mode = mock_open.call_args.args
-    assert os.path.abspath(local_path) == os.path.abspath(open_path)
-    assert open_mode == "wb"
-=======
         mock_get_file_client.assert_called_with(remote_path)
 
         mock_makedirs.assert_called_with(
@@ -58,7 +40,6 @@
         open_path, open_mode = mock_open.call_args.args
         assert os.path.abspath(local_path) == os.path.abspath(open_path)
         assert open_mode == "wb"
->>>>>>> 9fe180a9
 
 
 def make_dir_client_returns(remote_folder: str) -> dict:
@@ -93,31 +74,18 @@
     remote_folder = "a/remote/folder"
     local_folder = "some/local/folder"
     dir_client_returns = make_dir_client_returns(remote_folder)
-<<<<<<< HEAD
-    # pylint: disable=protected-access
-    mock_share_client = azure_fileshare._share_client
-    mock_share_client.get_directory_client.side_effect = lambda x: dir_client_returns[x]    # type: ignore[attr-defined]
-=======
     mock_share_client = azure_fileshare._share_client   # pylint: disable=protected-access
     with patch.object(mock_share_client, "get_directory_client") as mock_get_directory_client, \
          patch.object(mock_share_client, "get_file_client") as mock_get_file_client:
 
         mock_get_directory_client.side_effect = lambda x: dir_client_returns[x]
->>>>>>> 9fe180a9
 
         azure_fileshare.download(remote_folder, local_folder, recursive=False)
 
-<<<<<<< HEAD
-    mock_share_client.get_file_client.assert_called_with(   # type: ignore[attr-defined]
-        f"{remote_folder}/a_file_1.csv",
-    )
-    mock_share_client.get_directory_client.assert_has_calls([   # type: ignore[attr-defined]
-=======
     mock_get_file_client.assert_called_with(
         f"{remote_folder}/a_file_1.csv",
     )
     mock_get_directory_client.assert_has_calls([
->>>>>>> 9fe180a9
         call(remote_folder),
         call(f"{remote_folder}/a_file_1.csv"),
     ], any_order=True)
@@ -129,32 +97,18 @@
     remote_folder = "a/remote/folder"
     local_folder = "some/local/folder"
     dir_client_returns = make_dir_client_returns(remote_folder)
-<<<<<<< HEAD
-    # pylint: disable=protected-access
-    mock_share_client = azure_fileshare._share_client
-    mock_share_client.get_directory_client.side_effect = lambda x: dir_client_returns[x]    # type: ignore[attr-defined]
-=======
     mock_share_client = azure_fileshare._share_client   # pylint: disable=protected-access
     with patch.object(mock_share_client, "get_directory_client") as mock_get_directory_client, \
          patch.object(mock_share_client, "get_file_client") as mock_get_file_client:
         mock_get_directory_client.side_effect = lambda x: dir_client_returns[x]
->>>>>>> 9fe180a9
 
         azure_fileshare.download(remote_folder, local_folder, recursive=True)
 
-<<<<<<< HEAD
-    mock_share_client.get_file_client.assert_has_calls([    # type: ignore[attr-defined]
-        call(f"{remote_folder}/a_file_1.csv"),
-        call(f"{remote_folder}/a_folder/a_file_2.csv"),
-    ], any_order=True)
-    mock_share_client.get_directory_client.assert_has_calls([   # type: ignore[attr-defined]
-=======
     mock_get_file_client.assert_has_calls([
         call(f"{remote_folder}/a_file_1.csv"),
         call(f"{remote_folder}/a_folder/a_file_2.csv"),
     ], any_order=True)
     mock_get_directory_client.assert_has_calls([
->>>>>>> 9fe180a9
         call(remote_folder),
         call(f"{remote_folder}/a_file_1.csv"),
         call(f"{remote_folder}/a_folder"),
@@ -176,11 +130,7 @@
     with patch.object(mock_share_client, "get_file_client") as mock_get_file_client:
         azure_fileshare.upload(local_path, remote_path)
 
-<<<<<<< HEAD
-    mock_share_client.get_file_client.assert_called_with(remote_path)   # type: ignore[attr-defined]
-=======
     mock_get_file_client.assert_called_with(remote_path)
->>>>>>> 9fe180a9
     open_path, open_mode = mock_open.call_args.args
     assert os.path.abspath(local_path) == os.path.abspath(open_path)
     assert open_mode == "rb"
@@ -247,11 +197,7 @@
     with patch.object(mock_share_client, "get_file_client") as mock_get_file_client:
         azure_fileshare.upload(local_folder, remote_folder, recursive=False)
 
-<<<<<<< HEAD
-    mock_share_client.get_file_client.assert_called_with(f"{remote_folder}/a_file_1.csv")   # type: ignore[attr-defined]
-=======
     mock_get_file_client.assert_called_with(f"{remote_folder}/a_file_1.csv")
->>>>>>> 9fe180a9
 
 
 @patch("mlos_bench.service.remote.azure.azure_fileshare.open")
@@ -272,11 +218,7 @@
     with patch.object(mock_share_client, "get_file_client") as mock_get_file_client:
         azure_fileshare.upload(local_folder, remote_folder, recursive=True)
 
-<<<<<<< HEAD
-    mock_share_client.get_file_client.assert_has_calls([    # type: ignore[attr-defined]
-=======
     mock_get_file_client.assert_has_calls([
->>>>>>> 9fe180a9
         call(f"{remote_folder}/a_file_1.csv"),
         call(f"{remote_folder}/a_folder/a_file_2.csv"),
     ], any_order=True)