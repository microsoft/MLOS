#
# Copyright (c) Microsoft Corporation.
# Licensed under the MIT License.
#
"""
Unit tests for mock mlos_bench optimizer.
"""

from typing import Optional, List

import pytest

from mlos_bench.environment import Status
from mlos_bench.optimizer import Optimizer, MockOptimizer, MlosCoreOptimizer

# pylint: disable=redefined-outer-name


@pytest.fixture
def mock_configs() -> List[dict]:
    """
    Mock configurations of earlier experiments.
    """
    return [
        {
            'vmSize': 'Standard_B4ms',
            'rootfs': 'xfs',
            'kernel_sched_migration_cost_ns': 50000,
        },
        {
            'vmSize': 'Standard_B4ms',
            'rootfs': 'xfs',
            'kernel_sched_migration_cost_ns': 40000,
        },
        {
            'vmSize': 'Standard_B4ms',
            'rootfs': 'ext4',
            'kernel_sched_migration_cost_ns': 100000,
        },
        {
            'vmSize': 'Standard_B2s',
            'rootfs': 'xfs',
            'kernel_sched_migration_cost_ns': 200000,
        }
    ]


@pytest.fixture
<<<<<<< HEAD
def mock_scores() -> List[dict]:
    """
    Mock benchmark results from earlier experiments.
    """
    return [88.88, 66.66, 99.99]


def _test_opt_update_min(opt: Optimizer, configs: List[dict], scores: List[float]):
    """
    Test the bulk update of the optimizer on the minimization problem.
    """
    opt.bulk_register(configs, scores)
=======
def mock_scores() -> List[float]:
    """
    Mock benchmark results from earlier experiments.
    """
    return [None, 88.88, 66.66, 99.99]


@pytest.fixture
def mock_status() -> List[Status]:
    """
    Mock status values for earlier experiments.
    """
    return [Status.FAILED, Status.SUCCEEDED, Status.SUCCEEDED, Status.SUCCEEDED]


def _test_opt_update_min(opt: Optimizer, configs: List[dict],
                         scores: List[float], status: Optional[List[Status]] = None):
    """
    Test the bulk update of the optimizer on the minimization problem.
    """
    opt.bulk_register(configs, scores, status)
>>>>>>> 9f00a01d
    (score, tunables) = opt.get_best_observation()
    assert score == pytest.approx(66.66, 0.01)
    assert tunables.get_param_values() == {
        "vmSize": "Standard_B4ms",
        "rootfs": "ext4",
        "kernel_sched_migration_cost_ns": 100000,
    }


<<<<<<< HEAD
def _test_opt_update_max(opt: Optimizer, configs: List[dict], scores: List[float]):
    """
    Test the bulk update of the optimizer on the maximiation prtoblem.
    """
    opt.bulk_register(configs, scores)
=======
def _test_opt_update_max(opt: Optimizer, configs: List[dict],
                         scores: List[float], status: Optional[List[Status]] = None):
    """
    Test the bulk update of the optimizer on the maximiation prtoblem.
    """
    opt.bulk_register(configs, scores, status)
>>>>>>> 9f00a01d
    (score, tunables) = opt.get_best_observation()
    assert score == pytest.approx(99.99, 0.01)
    assert tunables.get_param_values() == {
        "vmSize": "Standard_B2s",
        "rootfs": "xfs",
        "kernel_sched_migration_cost_ns": 200000,
    }


<<<<<<< HEAD
def test_update_mock_min(mock_opt: MockOptimizer,
                         mock_configs: List[dict], mock_scores: List[float]):
    """
    Test the bulk update of the mock optimizer on the minimization problem.
    """
    _test_opt_update_min(mock_opt, mock_configs, mock_scores)


def test_update_mock_max(mock_opt_max: MockOptimizer,
                         mock_configs: List[dict], mock_scores: List[float]):
    """
    Test the bulk update of the mock optimizer on the maximization problem.
    """
    _test_opt_update_max(mock_opt_max, mock_configs, mock_scores)


def test_update_emukit(emukit_opt: MlosCoreOptimizer,
                       mock_configs: List[dict], mock_scores: List[float]):
    """
    Test the bulk update of the EmuKit optimizer.
    """
    _test_opt_update_min(emukit_opt, mock_configs, mock_scores)


def test_update_emukit_max(emukit_opt_max: MlosCoreOptimizer,
                           mock_configs: List[dict], mock_scores: List[float]):
    """
    Test the bulk update of the EmuKit optimizer on the maximization problem.
    """
    _test_opt_update_max(emukit_opt_max, mock_configs, mock_scores)


def test_update_scikit_gp(scikit_gp_opt: MlosCoreOptimizer,
                          mock_configs: List[dict], mock_scores: List[float]):
    """
    Test the bulk update of the scikit-optimize GP optimizer.
    """
    _test_opt_update_min(scikit_gp_opt, mock_configs, mock_scores)


def test_update_scikit_et(scikit_et_opt: MlosCoreOptimizer,
                          mock_configs: List[dict], mock_scores: List[float]):
    """
    Test the bulk update of the scikit-optimize ET optimizer.
    """
    _test_opt_update_min(scikit_et_opt, mock_configs, mock_scores)
=======
def test_update_mock_min(mock_opt: MockOptimizer, mock_configs: List[dict],
                         mock_scores: List[float], mock_status: List[Status]):
    """
    Test the bulk update of the mock optimizer on the minimization problem.
    """
    _test_opt_update_min(mock_opt, mock_configs, mock_scores, mock_status)


def test_update_mock_max(mock_opt_max: MockOptimizer, mock_configs: List[dict],
                         mock_scores: List[float], mock_status: List[Status]):
    """
    Test the bulk update of the mock optimizer on the maximization problem.
    """
    _test_opt_update_max(mock_opt_max, mock_configs, mock_scores, mock_status)


def test_update_emukit(emukit_opt: MlosCoreOptimizer, mock_configs: List[dict],
                       mock_scores: List[float], mock_status: List[Status]):
    """
    Test the bulk update of the EmuKit optimizer.
    """
    _test_opt_update_min(emukit_opt, mock_configs, mock_scores, mock_status)


def test_update_emukit_max(emukit_opt_max: MlosCoreOptimizer, mock_configs: List[dict],
                           mock_scores: List[float], mock_status: List[Status]):
    """
    Test the bulk update of the EmuKit optimizer on the maximization problem.
    """
    _test_opt_update_max(emukit_opt_max, mock_configs, mock_scores, mock_status)


def test_update_scikit_gp(scikit_gp_opt: MlosCoreOptimizer, mock_configs: List[dict],
                          mock_scores: List[float], mock_status: List[Status]):
    """
    Test the bulk update of the scikit-optimize GP optimizer.
    """
    _test_opt_update_min(scikit_gp_opt, mock_configs, mock_scores, mock_status)


def test_update_scikit_et(scikit_et_opt: MlosCoreOptimizer, mock_configs: List[dict],
                          mock_scores: List[float], mock_status: List[Status]):
    """
    Test the bulk update of the scikit-optimize ET optimizer.
    """
    _test_opt_update_min(scikit_et_opt, mock_configs, mock_scores, mock_status)
>>>>>>> 9f00a01d
<|MERGE_RESOLUTION|>--- conflicted
+++ resolved
@@ -46,20 +46,6 @@
 
 
 @pytest.fixture
-<<<<<<< HEAD
-def mock_scores() -> List[dict]:
-    """
-    Mock benchmark results from earlier experiments.
-    """
-    return [88.88, 66.66, 99.99]
-
-
-def _test_opt_update_min(opt: Optimizer, configs: List[dict], scores: List[float]):
-    """
-    Test the bulk update of the optimizer on the minimization problem.
-    """
-    opt.bulk_register(configs, scores)
-=======
 def mock_scores() -> List[float]:
     """
     Mock benchmark results from earlier experiments.
@@ -81,7 +67,6 @@
     Test the bulk update of the optimizer on the minimization problem.
     """
     opt.bulk_register(configs, scores, status)
->>>>>>> 9f00a01d
     (score, tunables) = opt.get_best_observation()
     assert score == pytest.approx(66.66, 0.01)
     assert tunables.get_param_values() == {
@@ -91,20 +76,12 @@
     }
 
 
-<<<<<<< HEAD
-def _test_opt_update_max(opt: Optimizer, configs: List[dict], scores: List[float]):
-    """
-    Test the bulk update of the optimizer on the maximiation prtoblem.
-    """
-    opt.bulk_register(configs, scores)
-=======
 def _test_opt_update_max(opt: Optimizer, configs: List[dict],
                          scores: List[float], status: Optional[List[Status]] = None):
     """
     Test the bulk update of the optimizer on the maximiation prtoblem.
     """
     opt.bulk_register(configs, scores, status)
->>>>>>> 9f00a01d
     (score, tunables) = opt.get_best_observation()
     assert score == pytest.approx(99.99, 0.01)
     assert tunables.get_param_values() == {
@@ -114,54 +91,6 @@
     }
 
 
-<<<<<<< HEAD
-def test_update_mock_min(mock_opt: MockOptimizer,
-                         mock_configs: List[dict], mock_scores: List[float]):
-    """
-    Test the bulk update of the mock optimizer on the minimization problem.
-    """
-    _test_opt_update_min(mock_opt, mock_configs, mock_scores)
-
-
-def test_update_mock_max(mock_opt_max: MockOptimizer,
-                         mock_configs: List[dict], mock_scores: List[float]):
-    """
-    Test the bulk update of the mock optimizer on the maximization problem.
-    """
-    _test_opt_update_max(mock_opt_max, mock_configs, mock_scores)
-
-
-def test_update_emukit(emukit_opt: MlosCoreOptimizer,
-                       mock_configs: List[dict], mock_scores: List[float]):
-    """
-    Test the bulk update of the EmuKit optimizer.
-    """
-    _test_opt_update_min(emukit_opt, mock_configs, mock_scores)
-
-
-def test_update_emukit_max(emukit_opt_max: MlosCoreOptimizer,
-                           mock_configs: List[dict], mock_scores: List[float]):
-    """
-    Test the bulk update of the EmuKit optimizer on the maximization problem.
-    """
-    _test_opt_update_max(emukit_opt_max, mock_configs, mock_scores)
-
-
-def test_update_scikit_gp(scikit_gp_opt: MlosCoreOptimizer,
-                          mock_configs: List[dict], mock_scores: List[float]):
-    """
-    Test the bulk update of the scikit-optimize GP optimizer.
-    """
-    _test_opt_update_min(scikit_gp_opt, mock_configs, mock_scores)
-
-
-def test_update_scikit_et(scikit_et_opt: MlosCoreOptimizer,
-                          mock_configs: List[dict], mock_scores: List[float]):
-    """
-    Test the bulk update of the scikit-optimize ET optimizer.
-    """
-    _test_opt_update_min(scikit_et_opt, mock_configs, mock_scores)
-=======
 def test_update_mock_min(mock_opt: MockOptimizer, mock_configs: List[dict],
                          mock_scores: List[float], mock_status: List[Status]):
     """
@@ -207,5 +136,4 @@
     """
     Test the bulk update of the scikit-optimize ET optimizer.
     """
-    _test_opt_update_min(scikit_et_opt, mock_configs, mock_scores, mock_status)
->>>>>>> 9f00a01d
+    _test_opt_update_min(scikit_et_opt, mock_configs, mock_scores, mock_status)