#
# Copyright (c) Microsoft Corporation.
# Licensed under the MIT License.
#
"""
Unit tests for assigning values to the individual parameters within tunable groups.
"""

<<<<<<< HEAD
import json
=======
import json5 as json
>>>>>>> 01ad9bfe
import pytest

from mlos_bench.tunables.tunable import Tunable
from mlos_bench.tunables.tunable_groups import TunableGroups


def test_tunables_assign_unknown_param(tunable_groups: TunableGroups) -> None:
    """
    Make sure that bulk assignment fails for parameters
    that don't exist in the TunableGroups object.
    """
    with pytest.raises(KeyError):
        tunable_groups.assign({
            "vmSize": "Standard_B2ms",
            "idle": "mwait",
            "UnknownParam_1": 1,
            "UnknownParam_2": "invalid-value"
        })


def test_tunables_assign_invalid_categorical(tunable_groups: TunableGroups) -> None:
    """
    Check parameter validation for categorical tunables.
    """
    with pytest.raises(ValueError):
        tunable_groups.assign({"vmSize": "InvalidSize"})


def test_tunables_assign_invalid_range(tunable_groups: TunableGroups) -> None:
    """
    Check parameter out-of-range validation for numerical tunables.
    """
    with pytest.raises(ValueError):
        tunable_groups.assign({"kernel_sched_migration_cost_ns": -2})


def test_tunables_assign_coerce_str(tunable_groups: TunableGroups) -> None:
    """
    Check the conversion from strings when assigning to an integer parameter.
    """
    tunable_groups.assign({"kernel_sched_migration_cost_ns": "10000"})


def test_tunables_assign_coerce_str_range_check(tunable_groups: TunableGroups) -> None:
    """
    Check the range when assigning to an integer tunable.
    """
    with pytest.raises(ValueError):
        tunable_groups.assign({"kernel_sched_migration_cost_ns": "5500000"})


def test_tunables_assign_coerce_str_invalid(tunable_groups: TunableGroups) -> None:
    """
    Make sure we fail when assigning an invalid string to an integer tunable.
    """
    with pytest.raises(ValueError):
        tunable_groups.assign({"kernel_sched_migration_cost_ns": "1.1"})


def test_tunable_assign_str_to_numerical(tunable_int: Tunable) -> None:
    """
    Check str to int coercion.
    """
    with pytest.raises(ValueError):
        tunable_int.numerical_value = "foo" # type: ignore[assignment]


def test_tunable_assign_int_to_numerical_value(tunable_int: Tunable) -> None:
    """
    Check numerical value assignment.
    """
    tunable_int.numerical_value = 10.0
    assert tunable_int.numerical_value == 10


def test_tunable_assign_float_to_numerical_value(tunable_float: Tunable) -> None:
    """
    Check numerical value assignment.
    """
    tunable_float.numerical_value = 0.1
    assert tunable_float.numerical_value == 0.1


def test_tunable_assign_str_to_int(tunable_int: Tunable) -> None:
    """
    Check str to int coercion.
    """
    tunable_int.value = "10"
    assert tunable_int.value == 10      # type: ignore[comparison-overlap]


def test_tunable_assign_str_to_float(tunable_float: Tunable) -> None:
    """
    Check str to float coercion.
    """
    tunable_float.value = "0.5"
    assert tunable_float.value == 0.5   # type: ignore[comparison-overlap]


def test_tunable_assign_float_to_int(tunable_int: Tunable) -> None:
    """
    Check float to int coercion.
    """
    tunable_int.value = 10.0
    assert tunable_int.value == 10


def test_tunable_assign_float_to_int_fail(tunable_int: Tunable) -> None:
    """
    Check the invalid float to int coercion.
    """
    with pytest.raises(ValueError):
        tunable_int.value = 10.1


def test_tunable_assign_null_to_categorical() -> None:
    """
    Checks that we can use null/None in categorical tunables.
    """
    json_config = """
    {
        "name": "categorical_test",
        "type": "categorical",
        "values": ["foo", null],
        "default": "foo"
    }
    """
    config = json.loads(json_config)
    categorical_tunable = Tunable(name='categorical_test', config=config)
    assert categorical_tunable
    assert categorical_tunable.categorical_value == "foo"
    categorical_tunable.value = None
    assert categorical_tunable.value is None
    assert categorical_tunable.value != 'None'


def test_tunable_assign_null_to_int(tunable_int: Tunable) -> None:
    """
    Checks that we can't use null/None in integer tunables.
    """
    with pytest.raises(TypeError):
        tunable_int.value = None
    with pytest.raises(TypeError):
        tunable_int.numerical_value = None    # type: ignore[assignment]


def test_tunable_assign_null_to_float(tunable_float: Tunable) -> None:
    """
    Checks that we can't use null/None in float tunables.
    """
    with pytest.raises(TypeError):
        tunable_float.value = None
    with pytest.raises(TypeError):
        tunable_float.numerical_value = None    # type: ignore[assignment]<|MERGE_RESOLUTION|>--- conflicted
+++ resolved
@@ -6,11 +6,7 @@
 Unit tests for assigning values to the individual parameters within tunable groups.
 """
 
-<<<<<<< HEAD
-import json
-=======
 import json5 as json
->>>>>>> 01ad9bfe
 import pytest
 
 from mlos_bench.tunables.tunable import Tunable
