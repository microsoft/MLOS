--- conflicted
+++ resolved
@@ -7,11 +7,7 @@
 import re
 import tempfile
 from pathlib import Path
-<<<<<<< HEAD
-from subprocess import CalledProcessError
-=======
 from subprocess import CalledProcessError, check_call as run
->>>>>>> 6d563a8c
 
 import pytest
 
@@ -23,7 +19,6 @@
     file.
     """
     (git_repo, git_commit, rel_path, abs_path) = get_git_info(__file__)
-<<<<<<< HEAD
     assert "mlos" in git_repo.lower()
     assert re.match(r"[0-9a-f]{40}", git_commit) is not None
     assert rel_path == "mlos_bench/mlos_bench/tests/util_git_test.py"
@@ -38,22 +33,6 @@
     (git_repo, git_commit, rel_path, abs_path) = get_git_info(dirname)
     assert "mlos" in git_repo.lower()
     assert re.match(r"[0-9a-f]{40}", git_commit) is not None
-=======
-    assert "mlos" in git_repo.lower()
-    assert re.match(r"[0-9a-f]{40}", git_commit) is not None
-    assert rel_path == "mlos_bench/mlos_bench/tests/util_git_test.py"
-    assert abs_path == path_join(__file__, abs_path=True)
-
-
-def test_get_git_info_dir() -> None:
-    """Check that we can retrieve git info about the current repository correctly from a
-    directory.
-    """
-    dirname = os.path.dirname(__file__)
-    (git_repo, git_commit, rel_path, abs_path) = get_git_info(dirname)
-    assert "mlos" in git_repo.lower()
-    assert re.match(r"[0-9a-f]{40}", git_commit) is not None
->>>>>>> 6d563a8c
     assert rel_path == "mlos_bench/mlos_bench/tests"
     assert abs_path == path_join(dirname, abs_path=True)
 
@@ -68,21 +47,6 @@
 
 def test_non_upstream_git() -> None:
     """Check that we can handle a git directory without an upstream."""
-<<<<<<< HEAD
-    with tempfile.TemporaryDirectory() as non_upstream_git_dir:
-        non_upstream_git_dir = path_join(non_upstream_git_dir, abs_path=True)
-        # Initialize a new git repository.
-        os.system(f"git init {non_upstream_git_dir} -b main")
-        os.system(f"git -C {non_upstream_git_dir} config --local user.email 'pytest@example.com'")
-        os.system(f"git -C {non_upstream_git_dir} config --local user.name 'PyTest User'")
-        Path(non_upstream_git_dir).joinpath("README.md").touch()
-        os.system(f"git -C {non_upstream_git_dir} add README.md")
-        os.system(f"git -C {non_upstream_git_dir} commit -m 'Initial commit'")
-        # This should raise an error because the repository has no upstream.
-        (git_repo, _git_commit, rel_path, abs_path) = get_git_info(non_upstream_git_dir)
-        assert git_repo == f"file://{non_upstream_git_dir}"
-        assert abs_path == non_upstream_git_dir
-=======
     with tempfile.TemporaryDirectory() as local_git_dir:
         local_git_dir = path_join(local_git_dir, abs_path=True)
         # Initialize a new git repository.
@@ -96,7 +60,6 @@
         (git_repo, _git_commit, rel_path, abs_path) = get_git_info(local_git_dir)
         assert git_repo == f"file://{local_git_dir}"
         assert abs_path == local_git_dir
->>>>>>> 6d563a8c
         assert rel_path == "."
 
 
@@ -105,11 +68,6 @@
     reason="Not running in GitHub Actions CI.",
 )
 def test_github_actions_git_info() -> None:
-<<<<<<< HEAD
-    """Test that get_git_info matches GitHub Actions environment variables if running in
-    CI.
-    """
-=======
     """
     Test that get_git_info matches GitHub Actions environment variables if running in
     CI.
@@ -127,7 +85,6 @@
         GITHUB_REPOSITORY=$(git rev-parse --abbrev-ref --symbolic-full-name HEAD@{u} | cut -d/ -f1 | xargs git remote get-url | grep https://github.com | cut -d/ -f4-)
         pytest -n0 mlos_bench/mlos_bench/tests/util_git_test.py
     """  # pylint: disable=line-too-long # noqa: E501
->>>>>>> 6d563a8c
     repo_env = os.environ.get("GITHUB_REPOSITORY")  # "owner/repo" format
     sha_env = os.environ.get("GITHUB_SHA")
     assert repo_env, "GITHUB_REPOSITORY not set in environment."
