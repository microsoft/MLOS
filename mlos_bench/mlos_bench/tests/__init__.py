#
# Copyright (c) Microsoft Corporation.
# Licensed under the MIT License.
#
"""
Tests for mlos_bench.

Used to make mypy happy about multiple conftest.py modules.
"""
import filecmp
import json
import os
import shutil
import socket
import sys
from datetime import tzinfo
from logging import debug, warning
from subprocess import run

import pytest
import pytz
from pytest_docker.plugin import Services as DockerServices

from mlos_bench.util import get_class_from_name, nullable

ZONE_NAMES = [
    # Explicit time zones.
    "UTC",
    "America/Chicago",
    "America/Los_Angeles",
    # Implicit local time zone.
    None,
]
ZONE_INFO: list[tzinfo | None] = [nullable(pytz.timezone, zone_name) for zone_name in ZONE_NAMES]

BUILT_IN_ENV_VAR_DEFAULTS = {
    "experiment_id": None,
    "trial_id": None,
    "trial_runner_id": None,
}

# A decorator for tests that require docker.
# Use with @requires_docker above a test_...() function.
DOCKER = shutil.which("docker")
if DOCKER:
    cmd = run(
        "docker builder inspect default || docker buildx inspect default",
        shell=True,
        check=False,
        capture_output=True,
    )
    stdout = cmd.stdout.decode()
    if cmd.returncode != 0 or not any(
        line for line in stdout.splitlines() if "Platform" in line and "linux" in line
    ):
        debug("Docker is available but missing support for targeting linux platform.")
        DOCKER = None
requires_docker = pytest.mark.skipif(
    not DOCKER,
    reason="Docker with Linux support is not available on this system.",
)

# A decorator for tests that require ssh.
# Use with @requires_ssh above a test_...() function.
SSH = shutil.which("ssh")
requires_ssh = pytest.mark.skipif(not SSH, reason="ssh is not available on this system.")

# A common seed to use to avoid tracking down race conditions and intermingling
# issues of seeds across tests that run in non-deterministic parallel orders.
SEED = 42

# import numpy as np
# np.random.seed(SEED)


def try_resolve_class_name(class_name: str | None) -> str | None:
    """Gets the full class name from the given name or None on error."""
    if class_name is None:
        return None
    try:
        the_class = get_class_from_name(class_name)
        return the_class.__module__ + "." + the_class.__name__
    except (ValueError, AttributeError, ModuleNotFoundError, ImportError):
        return None


def check_class_name(obj: object, expected_class_name: str) -> bool:
    """Compares the class name of the given object with the given name."""
    full_class_name = obj.__class__.__module__ + "." + obj.__class__.__name__
    return full_class_name == try_resolve_class_name(expected_class_name)


<<<<<<< HEAD
HOST_DOCKER_NAME = "host.docker.internal"


@pytest.fixture(scope="session")
def docker_hostname() -> str:
    """Returns the local hostname to use to connect to the test ssh server."""
    if sys.platform != "win32" and resolve_host_name(HOST_DOCKER_NAME):
        # On Linux, if we're running in a docker container, we can use the
        # --add-host (extra_hosts in docker-compose.yml) to refer to the host IP.
        return HOST_DOCKER_NAME
    # Docker (Desktop) for Windows (WSL2) uses a special networking magic
    # to refer to the host machine as `localhost` when exposing ports.
    # In all other cases, assume we're executing directly inside conda on the host.
    return "localhost"


=======
>>>>>>> c0600395
def is_docker_service_healthy(
    compose_project_name: str,
    service_name: str,
) -> bool:
    """Check if a docker service is healthy."""
    docker_ps_out = run(
        f"docker compose -p {compose_project_name} " f"ps --format json {service_name}",
        shell=True,
        check=True,
        capture_output=True,
    )
    docker_ps_json = json.loads(docker_ps_out.stdout.decode().strip())
    state = docker_ps_json["State"]
    assert isinstance(state, str)
    health = docker_ps_json["Health"]
    assert isinstance(health, str)
    return state == "running" and health == "healthy"


def wait_docker_service_healthy(
    docker_services: DockerServices,
    project_name: str,
    service_name: str,
    timeout: float = 30.0,
) -> None:
    """Wait until a docker service is healthy."""
    docker_services.wait_until_responsive(
        check=lambda: is_docker_service_healthy(project_name, service_name),
        timeout=timeout,
        pause=0.5,
    )


def wait_docker_service_socket(docker_services: DockerServices, hostname: str, port: int) -> None:
    """Wait until a docker service is ready."""
    docker_services.wait_until_responsive(
        check=lambda: check_socket(hostname, port),
        timeout=30.0,
        pause=0.5,
    )


def check_socket(host: str, port: int, timeout: float = 1.0) -> bool:
    """
    Test to see if a socket is open.

    Parameters
    ----------
    host : str
    port : int
    timeout: float

    Returns
    -------
    bool
    """
    with socket.socket(socket.AF_INET, socket.SOCK_STREAM) as sock:
        sock.settimeout(timeout)  # seconds
        result = sock.connect_ex((host, port))
        return result == 0


def resolve_host_name(host: str) -> str | None:
    """
    Resolves the host name to an IP address.

    Parameters
    ----------
    host : str

    Returns
    -------
    str
    """
    try:
        return socket.gethostbyname(host)
    except socket.gaierror:
        return None


def are_dir_trees_equal(dir1: str, dir2: str) -> bool:
    """
    Compare two directories recursively. Files in each directory are assumed to be equal
    if their names and contents are equal.

    @param dir1: First directory path @param dir2: Second directory path

    @return: True if the directory trees are the same and     there were no errors while
    accessing the directories or files,     False otherwise.
    """
    # See Also: https://stackoverflow.com/a/6681395
    dirs_cmp = filecmp.dircmp(dir1, dir2)
    if (
        len(dirs_cmp.left_only) > 0
        or len(dirs_cmp.right_only) > 0
        or len(dirs_cmp.funny_files) > 0
    ):
        warning(
            f"Found differences in dir trees {dir1}, {dir2}:\n"
            f"{dirs_cmp.diff_files}\n{dirs_cmp.funny_files}"
        )
        return False
    (_, mismatch, errors) = filecmp.cmpfiles(dir1, dir2, dirs_cmp.common_files, shallow=False)
    if len(mismatch) > 0 or len(errors) > 0:
        warning(f"Found differences in files:\n{mismatch}\n{errors}")
        return False
    for common_dir in dirs_cmp.common_dirs:
        new_dir1 = os.path.join(dir1, common_dir)
        new_dir2 = os.path.join(dir2, common_dir)
        if not are_dir_trees_equal(new_dir1, new_dir2):
            return False
    return True<|MERGE_RESOLUTION|>--- conflicted
+++ resolved
@@ -12,7 +12,6 @@
 import os
 import shutil
 import socket
-import sys
 from datetime import tzinfo
 from logging import debug, warning
 from subprocess import run
@@ -90,25 +89,6 @@
     return full_class_name == try_resolve_class_name(expected_class_name)
 
 
-<<<<<<< HEAD
-HOST_DOCKER_NAME = "host.docker.internal"
-
-
-@pytest.fixture(scope="session")
-def docker_hostname() -> str:
-    """Returns the local hostname to use to connect to the test ssh server."""
-    if sys.platform != "win32" and resolve_host_name(HOST_DOCKER_NAME):
-        # On Linux, if we're running in a docker container, we can use the
-        # --add-host (extra_hosts in docker-compose.yml) to refer to the host IP.
-        return HOST_DOCKER_NAME
-    # Docker (Desktop) for Windows (WSL2) uses a special networking magic
-    # to refer to the host machine as `localhost` when exposing ports.
-    # In all other cases, assume we're executing directly inside conda on the host.
-    return "localhost"
-
-
-=======
->>>>>>> c0600395
 def is_docker_service_healthy(
     compose_project_name: str,
     service_name: str,
