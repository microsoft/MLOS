#
# Copyright (c) Microsoft Corporation.
# Licensed under the MIT License.
#
"""Tests for mlos_bench.services.remote.azure.azure_fileshare."""

import os
from unittest.mock import MagicMock, Mock, call, patch

from mlos_bench.services.remote.azure.azure_fileshare import AzureFileShareService

# pylint: disable=missing-function-docstring
# pylint: disable=too-many-arguments
# pylint: disable=unused-argument


@patch("mlos_bench.services.remote.azure.azure_fileshare.open")
@patch("mlos_bench.services.remote.azure.azure_fileshare.os.makedirs")
def test_download_file(
    mock_makedirs: MagicMock,
    mock_open: MagicMock,
    azure_fileshare: AzureFileShareService,
) -> None:
    filename = "test.csv"
    remote_folder = "a/remote/folder"
    local_folder = "some/local/folder"
    remote_path = f"{remote_folder}/{filename}"
    local_path = f"{local_folder}/{filename}"
    config: dict = {}
<<<<<<< HEAD
    with patch.object(azure_fileshare, "_share_client") as mock_share_client, \
         patch.object(mock_share_client, "get_file_client") as mock_get_file_client, \
         patch.object(mock_share_client, "get_directory_client") as mock_get_directory_client:
=======
    with patch.object(mock_share_client, "get_file_client") as mock_get_file_client, patch.object(
        mock_share_client, "get_directory_client"
    ) as mock_get_directory_client:
>>>>>>> e40ac283
        mock_get_directory_client.return_value = Mock(exists=Mock(return_value=False))

        azure_fileshare.download(config, remote_path, local_path)

        mock_get_file_client.assert_called_with(remote_path)

        mock_makedirs.assert_called_with(
            local_folder,
            exist_ok=True,
        )
        open_path, open_mode = mock_open.call_args.args
        assert os.path.abspath(local_path) == os.path.abspath(open_path)
        assert open_mode == "wb"


def make_dir_client_returns(remote_folder: str) -> dict:
    return {
        remote_folder: Mock(
            exists=Mock(return_value=True),
            list_directories_and_files=Mock(
                return_value=[
                    {"name": "a_folder", "is_directory": True},
                    {"name": "a_file_1.csv", "is_directory": False},
                ]
            ),
        ),
        f"{remote_folder}/a_folder": Mock(
            exists=Mock(return_value=True),
            list_directories_and_files=Mock(
                return_value=[
                    {"name": "a_file_2.csv", "is_directory": False},
                ]
            ),
        ),
        f"{remote_folder}/a_file_1.csv": Mock(exists=Mock(return_value=False)),
        f"{remote_folder}/a_folder/a_file_2.csv": Mock(exists=Mock(return_value=False)),
    }


@patch("mlos_bench.services.remote.azure.azure_fileshare.open")
@patch("mlos_bench.services.remote.azure.azure_fileshare.os.makedirs")
def test_download_folder_non_recursive(
    mock_makedirs: MagicMock,
    mock_open: MagicMock,
    azure_fileshare: AzureFileShareService,
) -> None:
    remote_folder = "a/remote/folder"
    local_folder = "some/local/folder"
    dir_client_returns = make_dir_client_returns(remote_folder)
<<<<<<< HEAD
    config: dict = {}
    with patch.object(azure_fileshare, "_share_client") as mock_share_client, \
         patch.object(mock_share_client, "get_directory_client") as mock_get_directory_client, \
         patch.object(mock_share_client, "get_file_client") as mock_get_file_client:
=======
    mock_share_client = azure_fileshare._share_client  # pylint: disable=protected-access
    config: dict = {}
    with patch.object(
        mock_share_client, "get_directory_client"
    ) as mock_get_directory_client, patch.object(
        mock_share_client, "get_file_client"
    ) as mock_get_file_client:
>>>>>>> e40ac283

        mock_get_directory_client.side_effect = lambda x: dir_client_returns[x]

        azure_fileshare.download(config, remote_folder, local_folder, recursive=False)

    mock_get_file_client.assert_called_with(
        f"{remote_folder}/a_file_1.csv",
    )
    mock_get_directory_client.assert_has_calls(
        [
            call(remote_folder),
            call(f"{remote_folder}/a_file_1.csv"),
        ],
        any_order=True,
    )


@patch("mlos_bench.services.remote.azure.azure_fileshare.open")
@patch("mlos_bench.services.remote.azure.azure_fileshare.os.makedirs")
def test_download_folder_recursive(
    mock_makedirs: MagicMock,
    mock_open: MagicMock,
    azure_fileshare: AzureFileShareService,
) -> None:
    remote_folder = "a/remote/folder"
    local_folder = "some/local/folder"
    dir_client_returns = make_dir_client_returns(remote_folder)
<<<<<<< HEAD
    config: dict = {}
    with patch.object(azure_fileshare, "_share_client") as mock_share_client, \
         patch.object(mock_share_client, "get_directory_client") as mock_get_directory_client, \
         patch.object(mock_share_client, "get_file_client") as mock_get_file_client:
=======
    mock_share_client = azure_fileshare._share_client  # pylint: disable=protected-access
    config: dict = {}
    with patch.object(
        mock_share_client, "get_directory_client"
    ) as mock_get_directory_client, patch.object(
        mock_share_client, "get_file_client"
    ) as mock_get_file_client:
>>>>>>> e40ac283
        mock_get_directory_client.side_effect = lambda x: dir_client_returns[x]

        azure_fileshare.download(config, remote_folder, local_folder, recursive=True)

    mock_get_file_client.assert_has_calls(
        [
            call(f"{remote_folder}/a_file_1.csv"),
            call(f"{remote_folder}/a_folder/a_file_2.csv"),
        ],
        any_order=True,
    )
    mock_get_directory_client.assert_has_calls(
        [
            call(remote_folder),
            call(f"{remote_folder}/a_file_1.csv"),
            call(f"{remote_folder}/a_folder"),
            call(f"{remote_folder}/a_folder/a_file_2.csv"),
        ],
        any_order=True,
    )


@patch("mlos_bench.services.remote.azure.azure_fileshare.open")
@patch("mlos_bench.services.remote.azure.azure_fileshare.os.path.isdir")
def test_upload_file(
    mock_isdir: MagicMock,
    mock_open: MagicMock,
    azure_fileshare: AzureFileShareService,
) -> None:
    filename = "test.csv"
    remote_folder = "a/remote/folder"
    local_folder = "some/local/folder"
    remote_path = f"{remote_folder}/{filename}"
    local_path = f"{local_folder}/{filename}"
<<<<<<< HEAD
=======
    mock_share_client = azure_fileshare._share_client  # pylint: disable=protected-access
>>>>>>> e40ac283
    mock_isdir.return_value = False

    config: dict = {}
    with patch.object(azure_fileshare, "_share_client") as mock_share_client, \
         patch.object(mock_share_client, "get_file_client") as mock_get_file_client:
        azure_fileshare.upload(config, local_path, remote_path)

    mock_get_file_client.assert_called_with(remote_path)
    open_path, open_mode = mock_open.call_args.args
    assert os.path.abspath(local_path) == os.path.abspath(open_path)
    assert open_mode == "rb"


class MyDirEntry:
    # pylint: disable=too-few-public-methods
    """Dummy class for os.DirEntry."""

    def __init__(self, name: str, is_a_dir: bool):
        self.name = name
        self.is_a_dir = is_a_dir

    def is_dir(self) -> bool:
        return self.is_a_dir


def make_scandir_returns(local_folder: str) -> dict:
    return {
        local_folder: [
            MyDirEntry("a_folder", True),
            MyDirEntry("a_file_1.csv", False),
        ],
        f"{local_folder}/a_folder": [
            MyDirEntry("a_file_2.csv", False),
        ],
    }


def make_isdir_returns(local_folder: str) -> dict:
    return {
        local_folder: True,
        f"{local_folder}/a_file_1.csv": False,
        f"{local_folder}/a_folder": True,
        f"{local_folder}/a_folder/a_file_2.csv": False,
    }


def process_paths(input_path: str) -> str:
    skip_prefix = os.getcwd()
    # Remove prefix from os.path.abspath if there
    if input_path == os.path.abspath(input_path):
        result = input_path[(len(skip_prefix) + 1) :]
    else:
        result = input_path
    # Change file seps to unix-style
    return result.replace("\\", "/")


@patch("mlos_bench.services.remote.azure.azure_fileshare.open")
@patch("mlos_bench.services.remote.azure.azure_fileshare.os.path.isdir")
@patch("mlos_bench.services.remote.azure.azure_fileshare.os.scandir")
def test_upload_directory_non_recursive(
    mock_scandir: MagicMock,
    mock_isdir: MagicMock,
    mock_open: MagicMock,
    azure_fileshare: AzureFileShareService,
) -> None:
    remote_folder = "a/remote/folder"
    local_folder = "some/local/folder"
    scandir_returns = make_scandir_returns(local_folder)
    isdir_returns = make_isdir_returns(local_folder)
    mock_scandir.side_effect = lambda x: scandir_returns[process_paths(x)]
    mock_isdir.side_effect = lambda x: isdir_returns[process_paths(x)]
<<<<<<< HEAD
=======
    mock_share_client = azure_fileshare._share_client  # pylint: disable=protected-access
    config: dict = {}
>>>>>>> e40ac283

    config: dict = {}
    with patch.object(azure_fileshare, "_share_client") as mock_share_client, \
         patch.object(mock_share_client, "get_file_client") as mock_get_file_client:
        azure_fileshare.upload(config, local_folder, remote_folder, recursive=False)

    mock_get_file_client.assert_called_with(f"{remote_folder}/a_file_1.csv")


@patch("mlos_bench.services.remote.azure.azure_fileshare.open")
@patch("mlos_bench.services.remote.azure.azure_fileshare.os.path.isdir")
@patch("mlos_bench.services.remote.azure.azure_fileshare.os.scandir")
def test_upload_directory_recursive(
    mock_scandir: MagicMock,
    mock_isdir: MagicMock,
    mock_open: MagicMock,
    azure_fileshare: AzureFileShareService,
) -> None:
    remote_folder = "a/remote/folder"
    local_folder = "some/local/folder"
    scandir_returns = make_scandir_returns(local_folder)
    isdir_returns = make_isdir_returns(local_folder)
    mock_scandir.side_effect = lambda x: scandir_returns[process_paths(x)]
    mock_isdir.side_effect = lambda x: isdir_returns[process_paths(x)]
<<<<<<< HEAD
=======
    mock_share_client = azure_fileshare._share_client  # pylint: disable=protected-access
    config: dict = {}
>>>>>>> e40ac283

    config: dict = {}
    with patch.object(azure_fileshare, "_share_client") as mock_share_client, \
         patch.object(mock_share_client, "get_file_client") as mock_get_file_client:
        azure_fileshare.upload(config, local_folder, remote_folder, recursive=True)

    mock_get_file_client.assert_has_calls(
        [
            call(f"{remote_folder}/a_file_1.csv"),
            call(f"{remote_folder}/a_folder/a_file_2.csv"),
        ],
        any_order=True,
    )<|MERGE_RESOLUTION|>--- conflicted
+++ resolved
@@ -26,16 +26,16 @@
     local_folder = "some/local/folder"
     remote_path = f"{remote_folder}/{filename}"
     local_path = f"{local_folder}/{filename}"
-    config: dict = {}
-<<<<<<< HEAD
-    with patch.object(azure_fileshare, "_share_client") as mock_share_client, \
-         patch.object(mock_share_client, "get_file_client") as mock_get_file_client, \
-         patch.object(mock_share_client, "get_directory_client") as mock_get_directory_client:
-=======
-    with patch.object(mock_share_client, "get_file_client") as mock_get_file_client, patch.object(
+
+    config: dict = {}
+    with patch.object(
+        azure_fileshare, "_share_client"
+    ) as mock_share_client, patch.object(
+        mock_share_client, "get_file_client"
+    ) as mock_get_file_client, patch.object(
         mock_share_client, "get_directory_client"
     ) as mock_get_directory_client:
->>>>>>> e40ac283
+
         mock_get_directory_client.return_value = Mock(exists=Mock(return_value=False))
 
         azure_fileshare.download(config, remote_path, local_path)
@@ -85,20 +85,16 @@
     remote_folder = "a/remote/folder"
     local_folder = "some/local/folder"
     dir_client_returns = make_dir_client_returns(remote_folder)
-<<<<<<< HEAD
-    config: dict = {}
-    with patch.object(azure_fileshare, "_share_client") as mock_share_client, \
-         patch.object(mock_share_client, "get_directory_client") as mock_get_directory_client, \
-         patch.object(mock_share_client, "get_file_client") as mock_get_file_client:
-=======
-    mock_share_client = azure_fileshare._share_client  # pylint: disable=protected-access
+    mock_share_client = azure_fileshare._share_client  # pylint: disable=protected-access
+
     config: dict = {}
     with patch.object(
+        azure_fileshare, "_share_client"
+    ) as mock_share_client, patch.object(
         mock_share_client, "get_directory_client"
     ) as mock_get_directory_client, patch.object(
         mock_share_client, "get_file_client"
     ) as mock_get_file_client:
->>>>>>> e40ac283
 
         mock_get_directory_client.side_effect = lambda x: dir_client_returns[x]
 
@@ -126,22 +122,15 @@
     remote_folder = "a/remote/folder"
     local_folder = "some/local/folder"
     dir_client_returns = make_dir_client_returns(remote_folder)
-<<<<<<< HEAD
-    config: dict = {}
-    with patch.object(azure_fileshare, "_share_client") as mock_share_client, \
-         patch.object(mock_share_client, "get_directory_client") as mock_get_directory_client, \
-         patch.object(mock_share_client, "get_file_client") as mock_get_file_client:
-=======
-    mock_share_client = azure_fileshare._share_client  # pylint: disable=protected-access
     config: dict = {}
     with patch.object(
+        azure_fileshare, "_share_client"
+    ) as mock_share_client, patch.object(
         mock_share_client, "get_directory_client"
     ) as mock_get_directory_client, patch.object(
         mock_share_client, "get_file_client"
     ) as mock_get_file_client:
->>>>>>> e40ac283
         mock_get_directory_client.side_effect = lambda x: dir_client_returns[x]
-
         azure_fileshare.download(config, remote_folder, local_folder, recursive=True)
 
     mock_get_file_client.assert_has_calls(
@@ -174,10 +163,7 @@
     local_folder = "some/local/folder"
     remote_path = f"{remote_folder}/{filename}"
     local_path = f"{local_folder}/{filename}"
-<<<<<<< HEAD
-=======
-    mock_share_client = azure_fileshare._share_client  # pylint: disable=protected-access
->>>>>>> e40ac283
+    mock_share_client = azure_fileshare._share_client  # pylint: disable=protected-access
     mock_isdir.return_value = False
 
     config: dict = {}
@@ -250,11 +236,8 @@
     isdir_returns = make_isdir_returns(local_folder)
     mock_scandir.side_effect = lambda x: scandir_returns[process_paths(x)]
     mock_isdir.side_effect = lambda x: isdir_returns[process_paths(x)]
-<<<<<<< HEAD
-=======
-    mock_share_client = azure_fileshare._share_client  # pylint: disable=protected-access
-    config: dict = {}
->>>>>>> e40ac283
+    mock_share_client = azure_fileshare._share_client  # pylint: disable=protected-access
+    config: dict = {}
 
     config: dict = {}
     with patch.object(azure_fileshare, "_share_client") as mock_share_client, \
@@ -279,11 +262,8 @@
     isdir_returns = make_isdir_returns(local_folder)
     mock_scandir.side_effect = lambda x: scandir_returns[process_paths(x)]
     mock_isdir.side_effect = lambda x: isdir_returns[process_paths(x)]
-<<<<<<< HEAD
-=======
-    mock_share_client = azure_fileshare._share_client  # pylint: disable=protected-access
-    config: dict = {}
->>>>>>> e40ac283
+    mock_share_client = azure_fileshare._share_client  # pylint: disable=protected-access
+    config: dict = {}
 
     config: dict = {}
     with patch.object(azure_fileshare, "_share_client") as mock_share_client, \
