#
# Copyright (c) Microsoft Corporation.
# Licensed under the MIT License.
#
"""Test sql schemas for mlos_bench storage."""

import pytest
from alembic.migration import MigrationContext
from pytest_lazy_fixtures.lazy_fixture import lf as lazy_fixture
from sqlalchemy import inspect

from mlos_bench.storage.sql.storage import SqlStorage
<<<<<<< HEAD
from mlos_bench.tests.storage.sql.fixtures import DOCKER_DBMS_FIXTURES
=======
from mlos_bench.tests import DOCKER
>>>>>>> 291560ff

# NOTE: This value is hardcoded to the latest revision in the alembic versions directory.
# It could also be obtained programmatically using the "alembic heads" command or heads() API.
# See Also: schema.py for an example of programmatic alembic config access.
CURRENT_ALEMBIC_HEAD = "b61aa446e724"


# Try to test multiple DBMS engines.
@pytest.mark.parametrize(
    "some_sql_storage_fixture",
    [
        lazy_fixture("mem_storage"),
        lazy_fixture("sqlite_storage"),
        *DOCKER_DBMS_FIXTURES,
    ],
)
def test_storage_schemas(some_sql_storage_fixture: SqlStorage) -> None:
    """Test storage schema creation."""
    assert isinstance(some_sql_storage_fixture, SqlStorage)
    eng = some_sql_storage_fixture._engine  # pylint: disable=protected-access
    with eng.connect() as conn:  # pylint: disable=protected-access
        inspector = inspect(conn)
        # Make sure the "trial_runner_id" column exists.
        # (i.e., the latest schema has been applied)
        assert any(
            column["name"] == "trial_runner_id" for column in inspect(conn).get_columns("trial")
        )
        # Make sure the "alembic_version" table exists and is appropriately stamped.
        assert inspector.has_table("alembic_version")
        context = MigrationContext.configure(conn)
        current_rev = context.get_current_revision()
        assert (
            current_rev == CURRENT_ALEMBIC_HEAD
        ), f"Expected {CURRENT_ALEMBIC_HEAD}, got {current_rev}"<|MERGE_RESOLUTION|>--- conflicted
+++ resolved
@@ -6,15 +6,10 @@
 
 import pytest
 from alembic.migration import MigrationContext
-from pytest_lazy_fixtures.lazy_fixture import lf as lazy_fixture
 from sqlalchemy import inspect
 
 from mlos_bench.storage.sql.storage import SqlStorage
-<<<<<<< HEAD
 from mlos_bench.tests.storage.sql.fixtures import DOCKER_DBMS_FIXTURES
-=======
-from mlos_bench.tests import DOCKER
->>>>>>> 291560ff
 
 # NOTE: This value is hardcoded to the latest revision in the alembic versions directory.
 # It could also be obtained programmatically using the "alembic heads" command or heads() API.
@@ -26,8 +21,6 @@
 @pytest.mark.parametrize(
     "some_sql_storage_fixture",
     [
-        lazy_fixture("mem_storage"),
-        lazy_fixture("sqlite_storage"),
         *DOCKER_DBMS_FIXTURES,
     ],
 )
