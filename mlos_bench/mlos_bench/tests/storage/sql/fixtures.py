#
# Copyright (c) Microsoft Corporation.
# Licensed under the MIT License.
#
"""Test fixtures for mlos_bench storage."""

from contextlib import contextmanager
import json
import os
import tempfile
from collections.abc import Generator
from importlib.resources import files
from random import seed as rand_seed

from filelock import FileLock
import pytest
from pytest_docker.plugin import Services as DockerServices

from mlos_bench.optimizers.mock_optimizer import MockOptimizer
from mlos_bench.schedulers.sync_scheduler import SyncScheduler
from mlos_bench.schedulers.trial_runner import TrialRunner
from mlos_bench.services.config_persistence import ConfigPersistenceService
from mlos_bench.storage.base_experiment_data import ExperimentData
from mlos_bench.storage.sql.storage import SqlStorage
from mlos_bench.storage.storage_factory import from_config
from mlos_bench.util import path_join
<<<<<<< HEAD
from mlos_bench.tests import SEED, wait_docker_service_socket
=======
from mlos_bench.tests import SEED, wait_docker_service_healthy
>>>>>>> bd5862f1
from mlos_bench.tests.storage import (
    CONFIG_TRIAL_REPEAT_COUNT,
    MAX_TRIALS,
    TRIAL_RUNNER_COUNT,
)
from mlos_bench.tests.storage.sql import (
    SqlTestServerInfo,
    MYSQL_TEST_SERVER_NAME,
    PGSQL_TEST_SERVER_NAME,
)
from mlos_bench.tunables.tunable_groups import TunableGroups

# pylint: disable=redefined-outer-name

# TODO: Add mysql_storage and postgres_storage


@pytest.fixture(scope="session")
def mysql_storage_info(
    docker_hostname: str,
    docker_compose_project_name: str,
    locked_docker_services: DockerServices,
) -> SqlTestServerInfo:
    """
    Fixture for getting mysql storage connection info.
    """
    storage_info = SqlTestServerInfo(
        compose_project_name=docker_compose_project_name,
        service_name=MYSQL_TEST_SERVER_NAME,
        hostname=docker_hostname,
    )
<<<<<<< HEAD
    wait_docker_service_socket(
        locked_docker_services,
        storage_info.hostname,
        storage_info.get_port(),
    )
=======
    wait_docker_service_healthy(
        locked_docker_services,
        storage_info.compose_project_name,
        storage_info.service_name,
    )

>>>>>>> bd5862f1
    return storage_info


@pytest.fixture(scope="session")
def postgres_storage_info(
    docker_hostname: str,
    docker_compose_project_name: str,
    locked_docker_services: DockerServices,
) -> SqlTestServerInfo:
    """
    Fixture for getting postgres storage connection info.
    """
    storage_info = SqlTestServerInfo(
        compose_project_name=docker_compose_project_name,
        service_name=PGSQL_TEST_SERVER_NAME,
        hostname=docker_hostname,
    )
<<<<<<< HEAD
    wait_docker_service_socket(
        locked_docker_services,
        storage_info.hostname,
        storage_info.get_port(),
=======
    wait_docker_service_healthy(
        locked_docker_services,
        storage_info.compose_project_name,
        storage_info.service_name,
>>>>>>> bd5862f1
    )
    return storage_info


<<<<<<< HEAD
=======
@contextmanager
>>>>>>> bd5862f1
def _create_storage_from_test_server_info(
    config_file: str,
    test_server_info: SqlTestServerInfo,
    shared_temp_dir: str,
    short_testrun_uid: str,
) -> Generator[SqlStorage]:
    """
    Creates a SqlStorage instance from the given test server info.

    Notes
    -----
    Resets the schema as a cleanup operation on return from the function scope
    fixture so each test gets a fresh storage instance.
    Uses a file lock to ensure that only one test can access the storage at a time.

    Yields
    ------
    SqlStorage
    """
    sql_storage_name = test_server_info.service_name
    with FileLock(path_join(shared_temp_dir, f"{sql_storage_name}-{short_testrun_uid}.lock")):
        global_config = {
<<<<<<< HEAD
            "host": test_server_info.username,
=======
            "host": test_server_info.hostname,
>>>>>>> bd5862f1
            "port": test_server_info.get_port() or 0,
            "database": test_server_info.database,
            "username": test_server_info.username,
            "password": test_server_info.password,
            "lazy_schema_create": True,
        }
        storage = from_config(
            config_file,
            global_configs=[json.dumps(global_config)],
        )
        assert isinstance(storage, SqlStorage)
        yield storage
        # Cleanup the storage on return
        storage._reset_schema(force=True)  # pylint: disable=protected-access


@pytest.fixture(scope="function")
def mysql_storage(
    mysql_storage_info: SqlTestServerInfo,
    shared_temp_dir: str,
    short_testrun_uid: str,
) -> Generator[SqlStorage]:
    """
    Fixture of a MySQL backed SqlStorage engine.

    See Also
    --------
    _create_storage_from_test_server_info
    """
<<<<<<< HEAD
    return _create_storage_from_test_server_info(
=======
    with _create_storage_from_test_server_info(
>>>>>>> bd5862f1
        path_join(str(files("mlos_bench.config")), "storage", "mysql.jsonc"),
        mysql_storage_info,
        shared_temp_dir,
        short_testrun_uid,
<<<<<<< HEAD
    )
=======
    ) as storage:
        yield storage
>>>>>>> bd5862f1


@pytest.fixture(scope="function")
def postgres_storage(
    postgres_storage_info: SqlTestServerInfo,
    shared_temp_dir: str,
    short_testrun_uid: str,
) -> Generator[SqlStorage]:
    """
    Fixture of a MySQL backed SqlStorage engine.

    See Also
    --------
    _create_storage_from_test_server_info
    """
<<<<<<< HEAD
    return _create_storage_from_test_server_info(
=======
    with _create_storage_from_test_server_info(
>>>>>>> bd5862f1
        path_join(str(files("mlos_bench.config")), "storage", "postgresql.jsonc"),
        postgres_storage_info,
        shared_temp_dir,
        short_testrun_uid,
<<<<<<< HEAD
    )
=======
    ) as storage:
        yield storage
>>>>>>> bd5862f1


@pytest.fixture
def sqlite_storage() -> Generator[SqlStorage]:
    """
    Fixture for file based SQLite storage in a temporary directory.

    Yields
    ------
    Generator[SqlStorage]

    Notes
    -----
    Can't be used in parallel tests on Windows.
    """
    with tempfile.TemporaryDirectory() as tmpdir:
        db_path = os.path.join(tmpdir, "mlos_bench.sqlite")
        config_str = json.dumps(
            {
                "class": "mlos_bench.storage.sql.storage.SqlStorage",
                "config": {
                    "drivername": "sqlite",
                    "database": db_path,
                    "lazy_schema_create": False,
                },
            }
        )

        storage = from_config(config_str)
        assert isinstance(storage, SqlStorage)
        storage.update_schema()
        yield storage


@pytest.fixture
def storage() -> SqlStorage:
    """Test fixture for in-memory SQLite3 storage."""
    return SqlStorage(
        service=None,
        config={
            "drivername": "sqlite",
            "database": ":memory:",
            # "database": "mlos_bench.pytest.db",
        },
    )


@pytest.fixture
def exp_storage(
    storage: SqlStorage,
    tunable_groups: TunableGroups,
) -> Generator[SqlStorage.Experiment]:
    """
    Test fixture for Experiment using in-memory SQLite3 storage.

    Note: It has already entered the context upon return.
    """
    with storage.experiment(
        experiment_id="Test-001",
        trial_id=1,
        root_env_config="environment.jsonc",
        description="pytest experiment",
        tunables=tunable_groups,
        opt_targets={"score": "min"},
    ) as exp:
        yield exp
    # pylint: disable=protected-access
    assert not exp._in_context


@pytest.fixture
def exp_no_tunables_storage(
    storage: SqlStorage,
) -> Generator[SqlStorage.Experiment]:
    """
    Test fixture for Experiment using in-memory SQLite3 storage.

    Note: It has already entered the context upon return.
    """
    empty_config: dict = {}
    with storage.experiment(
        experiment_id="Test-003",
        trial_id=1,
        root_env_config="environment.jsonc",
        description="pytest experiment - no tunables",
        tunables=TunableGroups(empty_config),
        opt_targets={"score": "min"},
    ) as exp:
        yield exp
    # pylint: disable=protected-access
    assert not exp._in_context


@pytest.fixture
def mixed_numerics_exp_storage(
    storage: SqlStorage,
    mixed_numerics_tunable_groups: TunableGroups,
) -> Generator[SqlStorage.Experiment]:
    """
    Test fixture for an Experiment with mixed numerics tunables using in-memory SQLite3
    storage.

    Note: It has already entered the context upon return.
    """
    with storage.experiment(
        experiment_id="Test-002",
        trial_id=1,
        root_env_config="dne.jsonc",
        description="pytest experiment",
        tunables=mixed_numerics_tunable_groups,
        opt_targets={"score": "min"},
    ) as exp:
        yield exp
    # pylint: disable=protected-access
    assert not exp._in_context


def _dummy_run_exp(
    storage: SqlStorage,
    exp: SqlStorage.Experiment,
) -> ExperimentData:
    """
    Generates data by doing a simulated run of the given experiment.

    Parameters
    ----------
    storage : SqlStorage
        The storage object to use.
    exp : SqlStorage.Experiment
        The experiment to "run".
        Note: this particular object won't be updated, but a new one will be created
        from its metadata.

    Returns
    -------
    ExperimentData
        The data generated by the simulated run.
    """
    # pylint: disable=too-many-locals

    rand_seed(SEED)

    trial_runners: list[TrialRunner] = []
    global_config: dict = {}
    config_loader = ConfigPersistenceService()
    tunable_params = ",".join(f'"{name}"' for name in exp.tunables.get_covariant_group_names())
    mock_env_json = f"""
    {{
        "class": "mlos_bench.environments.mock_env.MockEnv",
        "name": "Test Env",
        "config": {{
            "tunable_params": [{tunable_params}],
            "mock_env_seed": {SEED},
            "mock_env_range": [60, 120],
            "mock_env_metrics": ["score"]
        }}
    }}
    """
    trial_runners = TrialRunner.create_from_json(
        config_loader=config_loader,
        global_config=global_config,
        tunable_groups=exp.tunables,
        env_json=mock_env_json,
        svcs_json=None,
        num_trial_runners=TRIAL_RUNNER_COUNT,
    )

    opt = MockOptimizer(
        tunables=exp.tunables,
        config={
            "optimization_targets": exp.opt_targets,
            "seed": SEED,
            # This should be the default, so we leave it omitted for now to test the default.
            # But the test logic relies on this (e.g., trial 1 is config 1 is the
            # default values for the tunable params)
            # "start_with_defaults": True,
            "max_suggestions": MAX_TRIALS,
        },
        global_config=global_config,
    )

    scheduler = SyncScheduler(
        # All config values can be overridden from global config
        config={
            "experiment_id": exp.experiment_id,
            "trial_id": exp.trial_id,
            "config_id": -1,
            "trial_config_repeat_count": CONFIG_TRIAL_REPEAT_COUNT,
            "max_trials": MAX_TRIALS,
        },
        global_config=global_config,
        trial_runners=trial_runners,
        optimizer=opt,
        storage=storage,
        root_env_config=exp.root_env_config,
    )

    # Add some trial data to that experiment by "running" it.
    with scheduler:
        scheduler.start()
        scheduler.teardown()

    return storage.experiments[exp.experiment_id]


@pytest.fixture
def exp_data(
    storage: SqlStorage,
    exp_storage: SqlStorage.Experiment,
) -> ExperimentData:
    """Test fixture for ExperimentData."""
    return _dummy_run_exp(storage, exp_storage)


@pytest.fixture
def exp_no_tunables_data(
    storage: SqlStorage,
    exp_no_tunables_storage: SqlStorage.Experiment,
) -> ExperimentData:
    """Test fixture for ExperimentData with no tunable configs."""
    return _dummy_run_exp(storage, exp_no_tunables_storage)


@pytest.fixture
def mixed_numerics_exp_data(
    storage: SqlStorage,
    mixed_numerics_exp_storage: SqlStorage.Experiment,
) -> ExperimentData:
    """Test fixture for ExperimentData with mixed numerical tunable types."""
    return _dummy_run_exp(storage, mixed_numerics_exp_storage)<|MERGE_RESOLUTION|>--- conflicted
+++ resolved
@@ -24,11 +24,7 @@
 from mlos_bench.storage.sql.storage import SqlStorage
 from mlos_bench.storage.storage_factory import from_config
 from mlos_bench.util import path_join
-<<<<<<< HEAD
-from mlos_bench.tests import SEED, wait_docker_service_socket
-=======
 from mlos_bench.tests import SEED, wait_docker_service_healthy
->>>>>>> bd5862f1
 from mlos_bench.tests.storage import (
     CONFIG_TRIAL_REPEAT_COUNT,
     MAX_TRIALS,
@@ -60,20 +56,12 @@
         service_name=MYSQL_TEST_SERVER_NAME,
         hostname=docker_hostname,
     )
-<<<<<<< HEAD
-    wait_docker_service_socket(
-        locked_docker_services,
-        storage_info.hostname,
-        storage_info.get_port(),
-    )
-=======
     wait_docker_service_healthy(
         locked_docker_services,
         storage_info.compose_project_name,
         storage_info.service_name,
     )
 
->>>>>>> bd5862f1
     return storage_info
 
 
@@ -91,25 +79,15 @@
         service_name=PGSQL_TEST_SERVER_NAME,
         hostname=docker_hostname,
     )
-<<<<<<< HEAD
-    wait_docker_service_socket(
-        locked_docker_services,
-        storage_info.hostname,
-        storage_info.get_port(),
-=======
     wait_docker_service_healthy(
         locked_docker_services,
         storage_info.compose_project_name,
         storage_info.service_name,
->>>>>>> bd5862f1
     )
     return storage_info
 
 
-<<<<<<< HEAD
-=======
 @contextmanager
->>>>>>> bd5862f1
 def _create_storage_from_test_server_info(
     config_file: str,
     test_server_info: SqlTestServerInfo,
@@ -132,11 +110,7 @@
     sql_storage_name = test_server_info.service_name
     with FileLock(path_join(shared_temp_dir, f"{sql_storage_name}-{short_testrun_uid}.lock")):
         global_config = {
-<<<<<<< HEAD
-            "host": test_server_info.username,
-=======
             "host": test_server_info.hostname,
->>>>>>> bd5862f1
             "port": test_server_info.get_port() or 0,
             "database": test_server_info.database,
             "username": test_server_info.username,
@@ -166,21 +140,13 @@
     --------
     _create_storage_from_test_server_info
     """
-<<<<<<< HEAD
-    return _create_storage_from_test_server_info(
-=======
     with _create_storage_from_test_server_info(
->>>>>>> bd5862f1
         path_join(str(files("mlos_bench.config")), "storage", "mysql.jsonc"),
         mysql_storage_info,
         shared_temp_dir,
         short_testrun_uid,
-<<<<<<< HEAD
-    )
-=======
     ) as storage:
         yield storage
->>>>>>> bd5862f1
 
 
 @pytest.fixture(scope="function")
@@ -196,21 +162,13 @@
     --------
     _create_storage_from_test_server_info
     """
-<<<<<<< HEAD
-    return _create_storage_from_test_server_info(
-=======
     with _create_storage_from_test_server_info(
->>>>>>> bd5862f1
         path_join(str(files("mlos_bench.config")), "storage", "postgresql.jsonc"),
         postgres_storage_info,
         shared_temp_dir,
         short_testrun_uid,
-<<<<<<< HEAD
-    )
-=======
     ) as storage:
         yield storage
->>>>>>> bd5862f1
 
 
 @pytest.fixture
