#
# Copyright (c) Microsoft Corporation.
# Licensed under the MIT License.
#
"""Test fixtures for mlos_bench storage."""

import json
import os
import tempfile
from collections.abc import Generator
from contextlib import contextmanager
from importlib.resources import files
from random import seed as rand_seed

import pytest
from fasteners import InterProcessLock
from pytest_docker.plugin import Services as DockerServices
<<<<<<< HEAD
=======
from pytest_lazy_fixtures.lazy_fixture import lf as lazy_fixture
>>>>>>> c0600395

from mlos_bench.optimizers.mock_optimizer import MockOptimizer
from mlos_bench.schedulers.sync_scheduler import SyncScheduler
from mlos_bench.schedulers.trial_runner import TrialRunner
from mlos_bench.services.config_persistence import ConfigPersistenceService
from mlos_bench.storage.base_experiment_data import ExperimentData
from mlos_bench.storage.sql.storage import SqlStorage
from mlos_bench.storage.storage_factory import from_config
from mlos_bench.tests import DOCKER, SEED, wait_docker_service_healthy
from mlos_bench.tests.storage import (
    CONFIG_TRIAL_REPEAT_COUNT,
    MAX_TRIALS,
    TRIAL_RUNNER_COUNT,
)
from mlos_bench.tests.storage.sql import (
    MYSQL_TEST_SERVER_NAME,
    PGSQL_TEST_SERVER_NAME,
    SqlTestServerInfo,
)
from mlos_bench.tunables.tunable_groups import TunableGroups
from mlos_bench.util import path_join

# pylint: disable=redefined-outer-name

<<<<<<< HEAD
=======
# Try to test multiple DBMS engines.
>>>>>>> c0600395
DOCKER_DBMS_FIXTURES = []
if DOCKER:
    DOCKER_DBMS_FIXTURES = [
        lazy_fixture("mysql_storage"),
        lazy_fixture("postgres_storage"),
    ]

<<<<<<< HEAD
PERSISTENT_SQL_STORAGE_FIXTURES = [lazy_fixture("sqlite_storage")]
if DOCKER:
    PERSISTENT_SQL_STORAGE_FIXTURES.extend(DOCKER_DBMS_FIXTURES)

=======
>>>>>>> c0600395

@pytest.fixture(scope="session")
def mysql_storage_info(
    docker_hostname: str,
    docker_compose_project_name: str,
    locked_docker_services: DockerServices,
) -> SqlTestServerInfo:
    """Fixture for getting mysql storage connection info."""
    storage_info = SqlTestServerInfo(
        compose_project_name=docker_compose_project_name,
        service_name=MYSQL_TEST_SERVER_NAME,
        hostname=docker_hostname,
    )
    wait_docker_service_healthy(
        locked_docker_services,
        storage_info.compose_project_name,
        storage_info.service_name,
    )

    return storage_info


@pytest.fixture(scope="session")
def postgres_storage_info(
    docker_hostname: str,
    docker_compose_project_name: str,
    locked_docker_services: DockerServices,
) -> SqlTestServerInfo:
    """Fixture for getting postgres storage connection info."""
    storage_info = SqlTestServerInfo(
        compose_project_name=docker_compose_project_name,
        service_name=PGSQL_TEST_SERVER_NAME,
        hostname=docker_hostname,
    )
    wait_docker_service_healthy(
        locked_docker_services,
        storage_info.compose_project_name,
        storage_info.service_name,
    )
    return storage_info


@contextmanager
def _create_storage_from_test_server_info(
    config_file: str,
    test_server_info: SqlTestServerInfo,
    shared_temp_dir: str,
    short_testrun_uid: str,
) -> Generator[SqlStorage]:
    """
    Creates a SqlStorage instance from the given test server info.

    Notes
    -----
    Resets the schema as a cleanup operation on return from the function scope
    fixture so each test gets a fresh storage instance.
    Uses a file lock to ensure that only one test can access the storage at a time.

    Yields
    ------
    SqlStorage
    """
    sql_storage_name = test_server_info.service_name
    with InterProcessLock(
        path_join(shared_temp_dir, f"{sql_storage_name}-{short_testrun_uid}.lock")
    ):
        global_config = {
            "host": test_server_info.hostname,
            "port": test_server_info.get_port() or 0,
            "database": test_server_info.database,
            "username": test_server_info.username,
            "password": test_server_info.password,
            "lazy_schema_create": True,
        }
        storage = from_config(
            config_file,
            global_configs=[json.dumps(global_config)],
        )
        assert isinstance(storage, SqlStorage)
        try:
            yield storage
        finally:
            # Cleanup the storage on return
            storage._reset_schema(force=True)  # pylint: disable=protected-access


@pytest.fixture(scope="function")
def mysql_storage(
    mysql_storage_info: SqlTestServerInfo,
    shared_temp_dir: str,
    short_testrun_uid: str,
) -> Generator[SqlStorage]:
    """
    Fixture of a MySQL backed SqlStorage engine.

    See Also
    --------
    _create_storage_from_test_server_info
    """
    with _create_storage_from_test_server_info(
        path_join(str(files("mlos_bench.config")), "storage", "mysql.jsonc"),
        mysql_storage_info,
        shared_temp_dir,
        short_testrun_uid,
    ) as storage:
        yield storage


@pytest.fixture(scope="function")
def postgres_storage(
    postgres_storage_info: SqlTestServerInfo,
    shared_temp_dir: str,
    short_testrun_uid: str,
) -> Generator[SqlStorage]:
    """
<<<<<<< HEAD
    Fixture of a MySQL backed SqlStorage engine.
=======
    Fixture of a Postgres backed SqlStorage engine.
>>>>>>> c0600395

    See Also
    --------
    _create_storage_from_test_server_info
    """
    with _create_storage_from_test_server_info(
        path_join(str(files("mlos_bench.config")), "storage", "postgresql.jsonc"),
        postgres_storage_info,
        shared_temp_dir,
        short_testrun_uid,
    ) as storage:
        yield storage


@pytest.fixture
def sqlite_storage() -> Generator[SqlStorage]:
    """
    Fixture for file based SQLite storage in a temporary directory.

    Yields
    ------
    Generator[SqlStorage]

    Notes
    -----
    Can't be used in parallel tests on Windows.
    """
    with tempfile.TemporaryDirectory() as tmpdir:
        db_path = os.path.join(tmpdir, "mlos_bench.sqlite")
        config_str = json.dumps(
            {
                "class": "mlos_bench.storage.sql.storage.SqlStorage",
                "config": {
                    "drivername": "sqlite",
                    "database": db_path,
                    "lazy_schema_create": False,
                },
            }
        )

        storage = from_config(config_str)
        assert isinstance(storage, SqlStorage)
        storage.update_schema()
        yield storage
        storage.dispose()


@pytest.fixture
def storage() -> SqlStorage:
    """Test fixture for in-memory SQLite3 storage."""
    return SqlStorage(
        service=None,
        config={
            "drivername": "sqlite",
            "database": ":memory:",
            # "database": "mlos_bench.pytest.db",
        },
    )


@pytest.fixture
def exp_storage(
    storage: SqlStorage,
    tunable_groups: TunableGroups,
) -> Generator[SqlStorage.Experiment]:
    """
    Test fixture for Experiment using in-memory SQLite3 storage.

    Note: It has already entered the context upon return.
    """
    with storage.experiment(
        experiment_id="Test-001",
        trial_id=1,
        root_env_config="environment.jsonc",
        description="pytest experiment",
        tunables=tunable_groups,
        opt_targets={"score": "min"},
    ) as exp:
        yield exp
    # pylint: disable=protected-access
    assert not exp._in_context


@pytest.fixture
def exp_no_tunables_storage(
    storage: SqlStorage,
) -> Generator[SqlStorage.Experiment]:
    """
    Test fixture for Experiment using in-memory SQLite3 storage.

    Note: It has already entered the context upon return.
    """
    empty_config: dict = {}
    with storage.experiment(
        experiment_id="Test-003",
        trial_id=1,
        root_env_config="environment.jsonc",
        description="pytest experiment - no tunables",
        tunables=TunableGroups(empty_config),
        opt_targets={"score": "min"},
    ) as exp:
        yield exp
    # pylint: disable=protected-access
    assert not exp._in_context


@pytest.fixture
def mixed_numerics_exp_storage(
    storage: SqlStorage,
    mixed_numerics_tunable_groups: TunableGroups,
) -> Generator[SqlStorage.Experiment]:
    """
    Test fixture for an Experiment with mixed numerics tunables using in-memory SQLite3
    storage.

    Note: It has already entered the context upon return.
    """
    with storage.experiment(
        experiment_id="Test-002",
        trial_id=1,
        root_env_config="dne.jsonc",
        description="pytest experiment",
        tunables=mixed_numerics_tunable_groups,
        opt_targets={"score": "min"},
    ) as exp:
        yield exp
    # pylint: disable=protected-access
    assert not exp._in_context


def _dummy_run_exp(
    storage: SqlStorage,
    exp: SqlStorage.Experiment,
) -> ExperimentData:
    """
    Generates data by doing a simulated run of the given experiment.

    Parameters
    ----------
    storage : SqlStorage
        The storage object to use.
    exp : SqlStorage.Experiment
        The experiment to "run".
        Note: this particular object won't be updated, but a new one will be created
        from its metadata.

    Returns
    -------
    ExperimentData
        The data generated by the simulated run.
    """
    # pylint: disable=too-many-locals

    rand_seed(SEED)

    trial_runners: list[TrialRunner] = []
    global_config: dict = {}
    config_loader = ConfigPersistenceService()
    tunable_params = ",".join(f'"{name}"' for name in exp.tunables.get_covariant_group_names())
    mock_env_json = f"""
    {{
        "class": "mlos_bench.environments.mock_env.MockEnv",
        "name": "Test Env",
        "config": {{
            "tunable_params": [{tunable_params}],
            "mock_env_seed": {SEED},
            "mock_env_range": [60, 120],
            "mock_env_metrics": ["score"]
        }}
    }}
    """
    trial_runners = TrialRunner.create_from_json(
        config_loader=config_loader,
        global_config=global_config,
        tunable_groups=exp.tunables,
        env_json=mock_env_json,
        svcs_json=None,
        num_trial_runners=TRIAL_RUNNER_COUNT,
    )

    opt = MockOptimizer(
        tunables=exp.tunables,
        config={
            "optimization_targets": exp.opt_targets,
            "seed": SEED,
            # This should be the default, so we leave it omitted for now to test the default.
            # But the test logic relies on this (e.g., trial 1 is config 1 is the
            # default values for the tunable params)
            # "start_with_defaults": True,
            "max_suggestions": MAX_TRIALS,
        },
        global_config=global_config,
    )

    scheduler = SyncScheduler(
        # All config values can be overridden from global config
        config={
            "experiment_id": exp.experiment_id,
            "trial_id": exp.trial_id,
            "config_id": -1,
            "trial_config_repeat_count": CONFIG_TRIAL_REPEAT_COUNT,
            "max_trials": MAX_TRIALS,
        },
        global_config=global_config,
        trial_runners=trial_runners,
        optimizer=opt,
        storage=storage,
        root_env_config=exp.root_env_config,
    )

    # Add some trial data to that experiment by "running" it.
    with scheduler:
        scheduler.start()
        scheduler.teardown()

    return storage.experiments[exp.experiment_id]


@pytest.fixture
def exp_data(
    storage: SqlStorage,
    exp_storage: SqlStorage.Experiment,
) -> ExperimentData:
    """Test fixture for ExperimentData."""
    return _dummy_run_exp(storage, exp_storage)


@pytest.fixture
def exp_no_tunables_data(
    storage: SqlStorage,
    exp_no_tunables_storage: SqlStorage.Experiment,
) -> ExperimentData:
    """Test fixture for ExperimentData with no tunable configs."""
    return _dummy_run_exp(storage, exp_no_tunables_storage)


@pytest.fixture
def mixed_numerics_exp_data(
    storage: SqlStorage,
    mixed_numerics_exp_storage: SqlStorage.Experiment,
) -> ExperimentData:
    """Test fixture for ExperimentData with mixed numerical tunable types."""
    return _dummy_run_exp(storage, mixed_numerics_exp_storage)<|MERGE_RESOLUTION|>--- conflicted
+++ resolved
@@ -15,10 +15,7 @@
 import pytest
 from fasteners import InterProcessLock
 from pytest_docker.plugin import Services as DockerServices
-<<<<<<< HEAD
-=======
 from pytest_lazy_fixtures.lazy_fixture import lf as lazy_fixture
->>>>>>> c0600395
 
 from mlos_bench.optimizers.mock_optimizer import MockOptimizer
 from mlos_bench.schedulers.sync_scheduler import SyncScheduler
@@ -43,10 +40,7 @@
 
 # pylint: disable=redefined-outer-name
 
-<<<<<<< HEAD
-=======
 # Try to test multiple DBMS engines.
->>>>>>> c0600395
 DOCKER_DBMS_FIXTURES = []
 if DOCKER:
     DOCKER_DBMS_FIXTURES = [
@@ -54,13 +48,10 @@
         lazy_fixture("postgres_storage"),
     ]
 
-<<<<<<< HEAD
 PERSISTENT_SQL_STORAGE_FIXTURES = [lazy_fixture("sqlite_storage")]
 if DOCKER:
     PERSISTENT_SQL_STORAGE_FIXTURES.extend(DOCKER_DBMS_FIXTURES)
 
-=======
->>>>>>> c0600395
 
 @pytest.fixture(scope="session")
 def mysql_storage_info(
@@ -176,11 +167,7 @@
     short_testrun_uid: str,
 ) -> Generator[SqlStorage]:
     """
-<<<<<<< HEAD
-    Fixture of a MySQL backed SqlStorage engine.
-=======
     Fixture of a Postgres backed SqlStorage engine.
->>>>>>> c0600395
 
     See Also
     --------
