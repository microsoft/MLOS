--- conflicted
+++ resolved
@@ -62,13 +62,8 @@
                 "type": "int",
                 "default": 2000000,
                 "range": [0, 1000000000],
-<<<<<<< HEAD
-                "log": false,
-                "quantization": 100
-=======
                 "quantization_bins": 11,
                 "log": false
->>>>>>> 8afe9c37
             }
         }
     }
