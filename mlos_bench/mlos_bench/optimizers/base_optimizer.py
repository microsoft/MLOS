#
# Copyright (c) Microsoft Corporation.
# Licensed under the MIT License.
#
"""Base class for an interface between the benchmarking framework and mlos_core
optimizers.
"""

import logging
from abc import ABCMeta, abstractmethod
from distutils.util import strtobool  # pylint: disable=deprecated-module
from types import TracebackType
from typing import Dict, Optional, Sequence, Tuple, Type, Union

from ConfigSpace import ConfigurationSpace
from typing_extensions import Literal

from mlos_bench.config.schemas import ConfigSchema
from mlos_bench.environments.status import Status
from mlos_bench.optimizers.convert_configspace import tunable_groups_to_configspace
from mlos_bench.services.base_service import Service
from mlos_bench.tunables.tunable import TunableValue
from mlos_bench.tunables.tunable_groups import TunableGroups

_LOG = logging.getLogger(__name__)


class Optimizer(metaclass=ABCMeta):  # pylint: disable=too-many-instance-attributes
    """An abstract interface between the benchmarking framework and mlos_core
    optimizers.
    """

    # See Also: mlos_bench/mlos_bench/config/schemas/optimizers/optimizer-schema.json
    BASE_SUPPORTED_CONFIG_PROPS = {
        "optimization_targets",
        "max_suggestions",
        "seed",
        "start_with_defaults",
    }

    def __init__(
        self,
        tunables: TunableGroups,
        config: dict,
        global_config: Optional[dict] = None,
        service: Optional[Service] = None,
    ):
        """
        Create a new optimizer for the given configuration space defined by the
        tunables.

        Parameters
        ----------
        tunables : TunableGroups
            The tunables to optimize.
        config : dict
            Free-format key/value pairs of configuration parameters to pass to the optimizer.
        global_config : Optional[dict]
        service : Optional[Service]
        """
        _LOG.info("Create optimizer for: %s", tunables)
        _LOG.debug("Optimizer config: %s", config)
        self._validate_json_config(config)
        self._config = config.copy()
        self._global_config = global_config or {}
        self._tunables = tunables
        self._config_space: Optional[ConfigurationSpace] = None
        self._service = service
        self._seed = int(config.get("seed", 42))
        self._in_context = False

        experiment_id = self._global_config.get("experiment_id")
        self.experiment_id = str(experiment_id).strip() if experiment_id else None

        self._iter = 0
        # If False, use the optimizer to suggest the initial configuration;
        # if True (default), use the already initialized values for the first iteration.
        self._start_with_defaults: bool = bool(
            strtobool(str(self._config.pop("start_with_defaults", True)))
        )
        self._max_iter = int(self._config.pop("max_suggestions", 100))

        opt_targets: Dict[str, str] = self._config.pop("optimization_targets", {"score": "min"})
        self._opt_targets: Dict[str, Literal[1, -1]] = {}
        for opt_target, opt_dir in opt_targets.items():
            if opt_dir == "min":
                self._opt_targets[opt_target] = 1
            elif opt_dir == "max":
                self._opt_targets[opt_target] = -1
            else:
                raise ValueError(f"Invalid optimization direction: {opt_dir} for {opt_target}")

    def _validate_json_config(self, config: dict) -> None:
        """Reconstructs a basic json config that this class might have been instantiated
        from in order to validate configs provided outside the file loading
        mechanism.
        """
        json_config: dict = {
            "class": self.__class__.__module__ + "." + self.__class__.__name__,
        }
        if config:
            json_config["config"] = config
        ConfigSchema.OPTIMIZER.validate(json_config)

    def __repr__(self) -> str:
        opt_targets = ",".join(
            f"{opt_target}:{({1: 'min', -1: 'max'}[opt_dir])}"
            for (opt_target, opt_dir) in self._opt_targets.items()
        )
        return f"{self.name}({opt_targets},config={self._config})"

    def __enter__(self) -> "Optimizer":
        """Enter the optimizer's context."""
        _LOG.debug("Optimizer START :: %s", self)
        assert not self._in_context
        self._in_context = True
        return self

    def __exit__(
        self,
        ex_type: Optional[Type[BaseException]],
        ex_val: Optional[BaseException],
        ex_tb: Optional[TracebackType],
    ) -> Literal[False]:
        """Exit the context of the optimizer."""
        if ex_val is None:
            _LOG.debug("Optimizer END :: %s", self)
        else:
            assert ex_type and ex_val
            _LOG.warning("Optimizer END :: %s", self, exc_info=(ex_type, ex_val, ex_tb))
        assert self._in_context
        self._in_context = False
        return False  # Do not suppress exceptions

    @property
    def current_iteration(self) -> int:
        """
        The current number of iterations (suggestions) registered.

        Note: this may or may not be the same as the number of configurations.
        See Also: Scheduler.trial_config_repeat_count and Scheduler.max_trials.
        """
        return self._iter

    # TODO: finish renaming iterations to suggestions.
    # See Also: https://github.com/microsoft/MLOS/pull/713

    @property
    def max_iterations(self) -> int:
        """
        The maximum number of iterations (suggestions) to run.

        Note: this may or may not be the same as the number of configurations.
        See Also: Scheduler.trial_config_repeat_count and Scheduler.max_trials.
        """
        return self._max_iter

    @property
    def seed(self) -> int:
        """The random seed for the optimizer."""
        return self._seed

    @property
    def start_with_defaults(self) -> bool:
        """
        Return True if the optimizer should start with the default values.

        Note: This parameter is mutable and will be reset to False after the
        defaults are first suggested.
        """
        return self._start_with_defaults

    @property
    def tunable_params(self) -> TunableGroups:
        """
        Get the tunable parameters of the optimizer as TunableGroups.

        Returns
        -------
        tunables : TunableGroups
            A collection of covariant groups of tunable parameters.
        """
        return self._tunables

    @property
    def config_space(self) -> ConfigurationSpace:
        """
        Get the tunable parameters of the optimizer as a ConfigurationSpace.

        Returns
        -------
        ConfigurationSpace
            The ConfigSpace representation of the tunable parameters.
        """
        if self._config_space is None:
            self._config_space = tunable_groups_to_configspace(self._tunables, self._seed)
            _LOG.debug("ConfigSpace: %s", self._config_space)
        return self._config_space

    @property
    def name(self) -> str:
        """
        The name of the optimizer.

        We save this information in mlos_bench storage to track the source of each
        configuration.
        """
        return self.__class__.__name__

    @property
    def targets(self) -> Dict[str, Literal["min", "max"]]:
        """A dictionary of {target: direction} of optimization targets."""
        return {
            opt_target: "min" if opt_dir == 1 else "max"
            for (opt_target, opt_dir) in self._opt_targets.items()
        }

    @property
    def supports_preload(self) -> bool:
        """Return True if the optimizer supports pre-loading the data from previous
        experiments.
        """
        return True

    @abstractmethod
    def bulk_register(
        self,
        configs: Sequence[dict],
        scores: Sequence[Optional[Dict[str, TunableValue]]],
        status: Optional[Sequence[Status]] = None,
    ) -> bool:
        """
        Pre-load the optimizer with the bulk data from previous experiments.

        Parameters
        ----------
        configs : Sequence[dict]
            Records of tunable values from other experiments.
        scores : Sequence[Optional[Dict[str, TunableValue]]]
            Benchmark results from experiments that correspond to `configs`.
        status : Optional[Sequence[Status]]
            Status of the experiments that correspond to `configs`.

        Returns
        -------
        is_not_empty : bool
            True if there is data to register, false otherwise.
        """
        _LOG.info(
            "Update the optimizer with: %d configs, %d scores, %d status values",
            len(configs or []),
            len(scores or []),
            len(status or []),
        )
        if len(configs or []) != len(scores or []):
            raise ValueError("Numbers of configs and scores do not match.")
        if status is not None and len(configs or []) != len(status or []):
            raise ValueError("Numbers of configs and status values do not match.")
        has_data = bool(configs and scores)
        if has_data and self._start_with_defaults:
            _LOG.info("Prior data exists - do *NOT* use the default initialization.")
            self._start_with_defaults = False
        return has_data

    def suggest(self) -> TunableGroups:
        """
        Generate the next suggestion. Base class' implementation increments the
        iteration count and returns the current values of the tunables.

        Returns
        -------
        tunables : TunableGroups
            The next configuration to benchmark.
            These are the same tunables we pass to the constructor,
            but with the values set to the next suggestion.
        """
        self._iter += 1
        _LOG.debug("Iteration %d :: Suggest", self._iter)
        return self._tunables.copy()

    @abstractmethod
    def register(
        self,
        tunables: TunableGroups,
        status: Status,
        score: Optional[Dict[str, TunableValue]] = None,
    ) -> Optional[Dict[str, float]]:
        """
        Register the observation for the given configuration.

        Parameters
        ----------
        tunables : TunableGroups
            The configuration that has been benchmarked.
            Usually it's the same config that the `.suggest()` method returned.
        status : Status
            Final status of the experiment (e.g., SUCCEEDED or FAILED).
        score : Optional[Dict[str, TunableValue]]
            A dict with the final benchmark results.
            None if the experiment was not successful.

        Returns
        -------
        value : Optional[Dict[str, float]]
            Benchmark scores extracted (and possibly transformed)
            from the dataframe that's being MINIMIZED.
        """
        _LOG.info(
<<<<<<< HEAD
            "Iteration %d :: Register: %s = %s score: %s", self._iter, tunables, status, score
=======
            "Iteration %d :: Register: %s = %s score: %s",
            self._iter,
            tunables,
            status,
            score,
>>>>>>> 6fe46caa
        )
        if status.is_succeeded() == (score is None):  # XOR
            raise ValueError("Status and score must be consistent.")
        return self._get_scores(status, score)

    def _get_scores(
<<<<<<< HEAD
        self, status: Status, scores: Optional[Union[Dict[str, TunableValue], Dict[str, float]]]
=======
        self,
        status: Status,
        scores: Optional[Union[Dict[str, TunableValue], Dict[str, float]]],
>>>>>>> 6fe46caa
    ) -> Optional[Dict[str, float]]:
        """
        Extract a scalar benchmark score from the dataframe. Change the sign if we are
        maximizing.

        Parameters
        ----------
        status : Status
            Final status of the experiment (e.g., SUCCEEDED or FAILED).
        scores : Optional[Dict[str, TunableValue]]
            A dict with the final benchmark results.
            None if the experiment was not successful.

        Returns
        -------
        score : Optional[Dict[str, float]]
            An optional dict of benchmark scores to be used as targets for MINIMIZATION.
        """
        if not status.is_completed():
            return None

        if not status.is_succeeded():
            assert scores is None
            # TODO: Be more flexible with values used for failed trials (not just +inf).
            # Issue: https://github.com/microsoft/MLOS/issues/523
            return {opt_target: float("inf") for opt_target in self._opt_targets}

        assert scores is not None
        target_metrics: Dict[str, float] = {}
        for opt_target, opt_dir in self._opt_targets.items():
            val = scores[opt_target]
            assert val is not None
            target_metrics[opt_target] = float(val) * opt_dir

        return target_metrics

    def not_converged(self) -> bool:
        """
        Return True if not converged, False otherwise.

        Base implementation just checks the iteration count.
        """
        return self._iter < self._max_iter

    @abstractmethod
    def get_best_observation(
        self,
    ) -> Union[Tuple[Dict[str, float], TunableGroups], Tuple[None, None]]:
        """
        Get the best observation so far.

        Returns
        -------
        (value, tunables) : Tuple[Dict[str, float], TunableGroups]
            The best value and the corresponding configuration.
            (None, None) if no successful observation has been registered yet.
        """<|MERGE_RESOLUTION|>--- conflicted
+++ resolved
@@ -306,28 +306,20 @@
             from the dataframe that's being MINIMIZED.
         """
         _LOG.info(
-<<<<<<< HEAD
-            "Iteration %d :: Register: %s = %s score: %s", self._iter, tunables, status, score
-=======
             "Iteration %d :: Register: %s = %s score: %s",
             self._iter,
             tunables,
             status,
             score,
->>>>>>> 6fe46caa
         )
         if status.is_succeeded() == (score is None):  # XOR
             raise ValueError("Status and score must be consistent.")
         return self._get_scores(status, score)
 
     def _get_scores(
-<<<<<<< HEAD
-        self, status: Status, scores: Optional[Union[Dict[str, TunableValue], Dict[str, float]]]
-=======
         self,
         status: Status,
         scores: Optional[Union[Dict[str, TunableValue], Dict[str, float]]],
->>>>>>> 6fe46caa
     ) -> Optional[Dict[str, float]]:
         """
         Extract a scalar benchmark score from the dataframe. Change the sign if we are
