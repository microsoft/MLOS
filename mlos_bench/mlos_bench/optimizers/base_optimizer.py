#
# Copyright (c) Microsoft Corporation.
# Licensed under the MIT License.
#
"""
Base class for an interface between the benchmarking framework
and mlos_core optimizers.
"""

import logging
from abc import ABCMeta, abstractmethod
from distutils.util import strtobool    # pylint: disable=deprecated-module

from types import TracebackType
from typing import Dict, Optional, Sequence, Tuple, Type, Union
from typing_extensions import Literal

from ConfigSpace import ConfigurationSpace

from mlos_bench.config.schemas import ConfigSchema
from mlos_bench.services.base_service import Service
from mlos_bench.environments.status import Status
from mlos_bench.tunables.tunable import TunableValue
from mlos_bench.tunables.tunable_groups import TunableGroups
from mlos_bench.optimizers.convert_configspace import tunable_groups_to_configspace

_LOG = logging.getLogger(__name__)


class Optimizer(metaclass=ABCMeta):     # pylint: disable=too-many-instance-attributes
    """
    An abstract interface between the benchmarking framework and mlos_core optimizers.
    """

    # See Also: mlos_bench/mlos_bench/config/schemas/optimizers/optimizer-schema.json
    BASE_SUPPORTED_CONFIG_PROPS = {
        "optimization_targets",
        "max_suggestions",
        "seed",
        "start_with_defaults",
    }

    def __init__(self,
                 tunables: TunableGroups,
                 config: dict,
                 global_config: Optional[dict] = None,
                 service: Optional[Service] = None):
        """
        Create a new optimizer for the given configuration space defined by the tunables.

        Parameters
        ----------
        tunables : TunableGroups
            The tunables to optimize.
        config : dict
            Free-format key/value pairs of configuration parameters to pass to the optimizer.
        global_config : Optional[dict]
        service : Optional[Service]
        """
        _LOG.info("Create optimizer for: %s", tunables)
        _LOG.debug("Optimizer config: %s", config)
        self._validate_json_config(config)
        self._config = config.copy()
        self._global_config = global_config or {}
        self._tunables = tunables
        self._config_space: Optional[ConfigurationSpace] = None
        self._service = service
        self._seed = int(config.get("seed", 42))
        self._in_context = False

        experiment_id = self._global_config.get('experiment_id')
        self.experiment_id = str(experiment_id).strip() if experiment_id else None

        self._iter = 0
        # If False, use the optimizer to suggest the initial configuration;
        # if True (default), use the already initialized values for the first iteration.
        self._start_with_defaults: bool = bool(
            strtobool(str(self._config.pop('start_with_defaults', True))))
        self._max_iter = int(self._config.pop('max_suggestions', 100))

<<<<<<< HEAD
        opt_targets: Dict[str, str] = self._config.pop('optimization_target', {'score': 'min'})
        self._opt_targets: Dict[str, int] = {
            opt_target: {"min": 1, "max": -1}[opt_dir]
            for (opt_target, opt_dir) in opt_targets.items()
        }
=======
        opt_targets: Dict[str, str] = self._config.pop('optimization_targets', {'score': 'min'})
        if not isinstance(opt_targets, dict):
            raise ValueError(f"optimization_targets should be a dict: {opt_targets}")
        # TODO: Implement multi-target optimization.
        if len(opt_targets) != 1:
            raise NotImplementedError("Multi-target optimization is not implemented.")
        (self._opt_target, opt_dir) = list(opt_targets.items())[0]
        self._opt_sign = {"min": 1, "max": -1}[opt_dir]
>>>>>>> 13fe064c

    def _validate_json_config(self, config: dict) -> None:
        """
        Reconstructs a basic json config that this class might have been
        instantiated from in order to validate configs provided outside the
        file loading mechanism.
        """
        json_config: dict = {
            "class": self.__class__.__module__ + "." + self.__class__.__name__,
        }
        if config:
            json_config["config"] = config
        ConfigSchema.OPTIMIZER.validate(json_config)

    def __repr__(self) -> str:
        opt_targets = ",".join(
            f"{opt_target}:{({1: 'min', -1: 'max'}[opt_dir])}"
            for (opt_target, opt_dir) in self._opt_targets.items()
        )
        return f"{self.name}({opt_targets},config={self._config})"

    def __enter__(self) -> 'Optimizer':
        """
        Enter the optimizer's context.
        """
        _LOG.debug("Optimizer START :: %s", self)
        assert not self._in_context
        self._in_context = True
        return self

    def __exit__(self, ex_type: Optional[Type[BaseException]],
                 ex_val: Optional[BaseException],
                 ex_tb: Optional[TracebackType]) -> Literal[False]:
        """
        Exit the context of the optimizer.
        """
        if ex_val is None:
            _LOG.debug("Optimizer END :: %s", self)
        else:
            assert ex_type and ex_val
            _LOG.warning("Optimizer END :: %s", self, exc_info=(ex_type, ex_val, ex_tb))
        assert self._in_context
        self._in_context = False
        return False  # Do not suppress exceptions

    @property
    def current_iteration(self) -> int:
        """
        The current number of iterations (trials) registered.

        Note: this may or may not be the same as the number of configurations.
        See Also: Launcher.trial_config_repeat_count.
        """
        return self._iter

    @property
    def max_iterations(self) -> int:
        """
        The maximum number of iterations (trials) to run.

        Note: this may or may not be the same as the number of configurations.
        See Also: Launcher.trial_config_repeat_count.
        """
        return self._max_iter

    @property
    def seed(self) -> int:
        """
        The random seed for the optimizer.
        """
        return self._seed

    @property
    def start_with_defaults(self) -> bool:
        """
        Return True if the optimizer should start with the default values.
        Note: This parameter is mutable and will be reset to False after the
        defaults are first suggested.
        """
        return self._start_with_defaults

    @property
    def tunable_params(self) -> TunableGroups:
        """
        Get the tunable parameters of the optimizer as TunableGroups.

        Returns
        -------
        tunables : TunableGroups
            A collection of covariant groups of tunable parameters.
        """
        return self._tunables

    @property
    def config_space(self) -> ConfigurationSpace:
        """
        Get the tunable parameters of the optimizer as a ConfigurationSpace.

        Returns
        -------
        ConfigurationSpace
            The ConfigSpace representation of the tunable parameters.
        """
        if self._config_space is None:
            self._config_space = tunable_groups_to_configspace(self._tunables, self._seed)
            _LOG.debug("ConfigSpace: %s", self._config_space)
        return self._config_space

    @property
    def name(self) -> str:
        """
        The name of the optimizer. We save this information in
        mlos_bench storage to track the source of each configuration.
        """
        return self.__class__.__name__

    @property
    def targets(self) -> Dict[str, str]:
        """
        A dictionary of {target: direction} of optimization targets.
        """
        return {
            opt_target: {1: "min", -1: "max"}[opt_dir]
            for (opt_target, opt_dir) in self._opt_targets.items()
        }

    @property
    def supports_preload(self) -> bool:
        """
        Return True if the optimizer supports pre-loading the data from previous experiments.
        """
        return True

    @abstractmethod
    def bulk_register(self,
                      configs: Sequence[dict],
                      scores: Sequence[Optional[Dict[str, TunableValue]]],
                      status: Optional[Sequence[Status]] = None) -> bool:
        """
        Pre-load the optimizer with the bulk data from previous experiments.

        Parameters
        ----------
        configs : Sequence[dict]
            Records of tunable values from other experiments.
        scores : Sequence[Optional[Dict[str, TunableValue]]]
            Benchmark results from experiments that correspond to `configs`.
        status : Optional[Sequence[Status]]
            Status of the experiments that correspond to `configs`.

        Returns
        -------
        is_not_empty : bool
            True if there is data to register, false otherwise.
        """
        _LOG.info("Update the optimizer with: %d configs, %d scores, %d status values",
                  len(configs or []), len(scores or []), len(status or []))
        if len(configs or []) != len(scores or []):
            raise ValueError("Numbers of configs and scores do not match.")
        if status is not None and len(configs or []) != len(status or []):
            raise ValueError("Numbers of configs and status values do not match.")
        has_data = bool(configs and scores)
        if has_data and self._start_with_defaults:
            _LOG.info("Prior data exists - do *NOT* use the default initialization.")
            self._start_with_defaults = False
        return has_data

    def suggest(self) -> TunableGroups:
        """
        Generate the next suggestion.
        Base class' implementation increments the iteration count
        and returns the current values of the tunables.

        Returns
        -------
        tunables : TunableGroups
            The next configuration to benchmark.
            These are the same tunables we pass to the constructor,
            but with the values set to the next suggestion.
        """
        self._iter += 1
        _LOG.debug("Iteration %d :: Suggest", self._iter)
        return self._tunables.copy()

    @abstractmethod
    def register(self, tunables: TunableGroups, status: Status,
                 score: Optional[Dict[str, TunableValue]] = None) -> Optional[Dict[str, float]]:
        """
        Register the observation for the given configuration.

        Parameters
        ----------
        tunables : TunableGroups
            The configuration that has been benchmarked.
            Usually it's the same config that the `.suggest()` method returned.
        status : Status
            Final status of the experiment (e.g., SUCCEEDED or FAILED).
        score : Optional[Dict[str, TunableValue]]
            A dict with the final benchmark results.
            None if the experiment was not successful.

        Returns
        -------
        value : Optional[Dict[str, float]]
            Benchmark scores extracted (and possibly transformed)
            from the dataframe that's being MINIMIZED.
        """
        _LOG.info("Iteration %d :: Register: %s = %s score: %s",
                  self._iter, tunables, status, score)
        if status.is_succeeded() == (score is None):  # XOR
            raise ValueError("Status and score must be consistent.")
        return self._get_score(status, score)

    def _get_score(self, status: Status,
                   score: Optional[Union[Dict[str, TunableValue], Dict[str, float]]]
                   ) -> Optional[Dict[str, float]]:
        """
        Extract a scalar benchmark score from the dataframe.
        Change the sign if we are maximizing.

        Parameters
        ----------
        status : Status
            Final status of the experiment (e.g., SUCCEEDED or FAILED).
        score : Optional[Dict[str, TunableValue]]
            A dict with the final benchmark results.
            None if the experiment was not successful.

        Returns
        -------
        score : Optional[Dict[str, float]]
            An optional dict of benchmark scores to be used as targets for MINIMIZATION.
        """
        if not status.is_completed():
            return None

        if not status.is_succeeded():
            assert score is None
            return {
                opt_target: float("inf")
                for opt_target in self._opt_targets.keys()
            }

        assert score is not None
        target_metrics: Dict[str, float] = {}
        for (opt_target, opt_dir) in self._opt_targets.items():
            val = score[opt_target]
            assert val is not None
            target_metrics[opt_target] = float(val) * opt_dir

        return target_metrics

    def not_converged(self) -> bool:
        """
        Return True if not converged, False otherwise.
        Base implementation just checks the iteration count.
        """
        return self._iter < self._max_iter

    @abstractmethod
    def get_best_observation(self) -> Union[Tuple[Dict[str, float], TunableGroups], Tuple[None, None]]:
        """
        Get the best observation so far.

        Returns
        -------
        (value, tunables) : Tuple[Dict[str, float], TunableGroups]
            The best value and the corresponding configuration.
            (None, None) if no successful observation has been registered yet.
        """<|MERGE_RESOLUTION|>--- conflicted
+++ resolved
@@ -78,22 +78,11 @@
             strtobool(str(self._config.pop('start_with_defaults', True))))
         self._max_iter = int(self._config.pop('max_suggestions', 100))
 
-<<<<<<< HEAD
-        opt_targets: Dict[str, str] = self._config.pop('optimization_target', {'score': 'min'})
+        opt_targets: Dict[str, str] = self._config.pop('optimization_targets', {'score': 'min'})
         self._opt_targets: Dict[str, int] = {
             opt_target: {"min": 1, "max": -1}[opt_dir]
             for (opt_target, opt_dir) in opt_targets.items()
         }
-=======
-        opt_targets: Dict[str, str] = self._config.pop('optimization_targets', {'score': 'min'})
-        if not isinstance(opt_targets, dict):
-            raise ValueError(f"optimization_targets should be a dict: {opt_targets}")
-        # TODO: Implement multi-target optimization.
-        if len(opt_targets) != 1:
-            raise NotImplementedError("Multi-target optimization is not implemented.")
-        (self._opt_target, opt_dir) = list(opt_targets.items())[0]
-        self._opt_sign = {"min": 1, "max": -1}[opt_dir]
->>>>>>> 13fe064c
 
     def _validate_json_config(self, config: dict) -> None:
         """
