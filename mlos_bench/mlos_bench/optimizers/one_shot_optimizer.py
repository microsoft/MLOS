#
# Copyright (c) Microsoft Corporation.
# Licensed under the MIT License.
#
"""
No-op optimizer for mlos_bench that proposes a single configuration.
"""

import logging
from typing import Dict, Optional, Any

from mlos_bench.services.base_service import Service
from mlos_bench.tunables.tunable_groups import TunableGroups
from mlos_bench.optimizers.mock_optimizer import MockOptimizer

_LOG = logging.getLogger(__name__)


class OneShotOptimizer(MockOptimizer):
    """
    Mock optimizer that proposes a single configuration and returns.
    """

    def __init__(self, tunables: TunableGroups,
                 service: Optional[Service], config: Dict[str, Any]):
        super().__init__(tunables, service, config)
        if self._service is None:
            _LOG.warning("Config loading service not available")
        else:
<<<<<<< HEAD
            if not self._use_defaults:
                # Generate a random suggestion.
                self._tunables = super().suggest()
            # Now assign the values we were given in the config.
            for data_file in config.get("include_tunable_values", []):
=======
            for data_file in config.get("include_tunables", []):
>>>>>>> ffeb6b03
                tunable_values = self._service.config_loader_service.load_config(data_file)
                assert isinstance(tunable_values, Dict)
                self._tunables.assign(tunable_values)
        self._tunables.assign(config.get("tunable_values", {}))

        _LOG.info("Run a single iteration for: %s", self._tunables)
        self._max_iter = 1  # Always run for just one iteration.

    def suggest(self) -> TunableGroups:
        _LOG.info("Suggest: %s", self._tunables)
        return self._tunables.copy()<|MERGE_RESOLUTION|>--- conflicted
+++ resolved
@@ -27,15 +27,10 @@
         if self._service is None:
             _LOG.warning("Config loading service not available")
         else:
-<<<<<<< HEAD
-            if not self._use_defaults:
-                # Generate a random suggestion.
-                self._tunables = super().suggest()
+            # Generate a random suggestion.
+            self._tunables = super().suggest()
             # Now assign the values we were given in the config.
             for data_file in config.get("include_tunable_values", []):
-=======
-            for data_file in config.get("include_tunables", []):
->>>>>>> ffeb6b03
                 tunable_values = self._service.config_loader_service.load_config(data_file)
                 assert isinstance(tunable_values, Dict)
                 self._tunables.assign(tunable_values)
