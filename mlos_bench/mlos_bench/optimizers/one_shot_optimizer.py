#
# Copyright (c) Microsoft Corporation.
# Licensed under the MIT License.
#
"""
No-op optimizer for mlos_bench that proposes a single configuration.
"""

import logging
from typing import Dict, Optional, Any

from mlos_bench.services.base_service import Service
from mlos_bench.tunables.tunable_groups import TunableGroups
from mlos_bench.optimizers.mock_optimizer import MockOptimizer

_LOG = logging.getLogger(__name__)


class OneShotOptimizer(MockOptimizer):
    """
    Mock optimizer that proposes a single configuration and returns.
<<<<<<< HEAD
=======
    Explicit configs (partial or full) are possible using configuration files.
>>>>>>> a0792777
    """

    # TODO: Add support for multiple explicit configs (i.e., FewShot or Manual Optimizer).

    def __init__(self, tunables: TunableGroups,
                 service: Optional[Service], config: Dict[str, Any]):
        super().__init__(tunables, service, config)
        if self._service is None:
            _LOG.warning("Config loading service not available")
        else:
<<<<<<< HEAD
            # Generate a random suggestion.
            self._tunables = super().suggest()
            # Now assign the values we were given in the config.
            for data_file in config.get("include_tunable_values", []):
                tunable_values = self._service.config_loader_service.load_config(data_file)
=======
            # Generate initial random or default suggestion based on optimizer config.
            self._tunables = super().suggest()
            # Now assign the values we were given in the config.
            for data_file in config.get("include_tunable_values", []):
                tunable_values = self._service._config_loader_service.load_config(data_file)
>>>>>>> a0792777
                assert isinstance(tunable_values, Dict)
                self._tunables.assign(tunable_values)
        self._tunables.assign(config.get("tunable_values", {}))

        _LOG.info("Run a single iteration for: %s", self._tunables)
        self._max_iter = 1  # Always run for just one iteration.

    def suggest(self) -> TunableGroups:
        _LOG.info("Suggest: %s", self._tunables)
        return self._tunables.copy()<|MERGE_RESOLUTION|>--- conflicted
+++ resolved
@@ -19,10 +19,7 @@
 class OneShotOptimizer(MockOptimizer):
     """
     Mock optimizer that proposes a single configuration and returns.
-<<<<<<< HEAD
-=======
     Explicit configs (partial or full) are possible using configuration files.
->>>>>>> a0792777
     """
 
     # TODO: Add support for multiple explicit configs (i.e., FewShot or Manual Optimizer).
@@ -33,19 +30,11 @@
         if self._service is None:
             _LOG.warning("Config loading service not available")
         else:
-<<<<<<< HEAD
-            # Generate a random suggestion.
+            # Generate initial random or default suggestion based on optimizer config.
             self._tunables = super().suggest()
             # Now assign the values we were given in the config.
             for data_file in config.get("include_tunable_values", []):
                 tunable_values = self._service.config_loader_service.load_config(data_file)
-=======
-            # Generate initial random or default suggestion based on optimizer config.
-            self._tunables = super().suggest()
-            # Now assign the values we were given in the config.
-            for data_file in config.get("include_tunable_values", []):
-                tunable_values = self._service._config_loader_service.load_config(data_file)
->>>>>>> a0792777
                 assert isinstance(tunable_values, Dict)
                 self._tunables.assign(tunable_values)
         self._tunables.assign(config.get("tunable_values", {}))
