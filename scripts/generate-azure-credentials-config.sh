#!/bin/bash
##
## Copyright (c) Microsoft Corporation.
## Licensed under the MIT License.
##

<<<<<<< HEAD
set -eu
set -x

AZURE_DEFAULTS_GROUP=${AZURE_DEFAULTS_GROUP:-$(az config get defaults.group --query value -o tsv)}
AZURE_STORAGE_ACCOUNT_NAME=${AZURE_STORAGE_ACCOUNT_NAME:-$(az config get storage.account --query value -o tsv)}

az account get-access-token |
=======
az account get-access-token \
    --query "{tenant:tenant,subscription:subscription}" |
>>>>>>> 2f4b3bf5
    jq ".storageAccountKey = `
        az storage account keys list \
            --resource-group $AZURE_DEFAULTS_GROUP \
            --account-name $AZURE_STORAGE_ACCOUNT_NAME \
            --query '[0].value'`"<|MERGE_RESOLUTION|>--- conflicted
+++ resolved
@@ -4,18 +4,14 @@
 ## Licensed under the MIT License.
 ##
 
-<<<<<<< HEAD
 set -eu
 set -x
 
 AZURE_DEFAULTS_GROUP=${AZURE_DEFAULTS_GROUP:-$(az config get defaults.group --query value -o tsv)}
 AZURE_STORAGE_ACCOUNT_NAME=${AZURE_STORAGE_ACCOUNT_NAME:-$(az config get storage.account --query value -o tsv)}
 
-az account get-access-token |
-=======
 az account get-access-token \
     --query "{tenant:tenant,subscription:subscription}" |
->>>>>>> 2f4b3bf5
     jq ".storageAccountKey = `
         az storage account keys list \
             --resource-group $AZURE_DEFAULTS_GROUP \
