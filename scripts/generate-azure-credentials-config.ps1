# Copyright (c) Microsoft Corporation.
# Licensed under the MIT License.

<<<<<<< HEAD
$AZURE_DEFAULTS_GROUP = $Env:AZURE_DEFAULTS_GROUP
if (-not $AZURE_DEFAULTS_GROUP) {
    $AZURE_DEFAULTS_GROUP = (az config get defaults.group --query value --output tsv)
}
if (-not $AZURE_DEFAULTS_GROUP) {
    Write-Error "Missing default az resource group config."
}

$AZURE_STORAGE_ACCOUNT_NAME = $Env:AZURE_STORAGE_ACCOUNT_NAME
if (-not $AZURE_STORAGE_ACCOUNT_NAME) {
    $AZURE_STORAGE_ACCOUNT_NAME = (az config get storage.account --query value --output tsv)
}
if (-not $AZURE_STORAGE_ACCOUNT_NAME) {
    Write-Error "Missing default az storage account name config."
}

az account get-access-token |
=======
az account get-access-token `
    --query "{tenant:tenant,subscription:subscription}" |
>>>>>>> 2f4b3bf5
    ConvertFrom-Json |
    Add-Member "storageAccountKey" (
        az storage account keys list `
            --resource-group $AZURE_DEFAULTS_GROUP `
            --account-name $AZURE_STORAGE_ACCOUNT_NAME `
            --query "[0].value" `
            --output tsv `
        ) -PassThru |
    ConvertTo-Json
<|MERGE_RESOLUTION|>--- conflicted
+++ resolved
@@ -1,34 +1,30 @@
-# Copyright (c) Microsoft Corporation.
-# Licensed under the MIT License.
-
-<<<<<<< HEAD
-$AZURE_DEFAULTS_GROUP = $Env:AZURE_DEFAULTS_GROUP
-if (-not $AZURE_DEFAULTS_GROUP) {
-    $AZURE_DEFAULTS_GROUP = (az config get defaults.group --query value --output tsv)
-}
-if (-not $AZURE_DEFAULTS_GROUP) {
-    Write-Error "Missing default az resource group config."
-}
-
-$AZURE_STORAGE_ACCOUNT_NAME = $Env:AZURE_STORAGE_ACCOUNT_NAME
-if (-not $AZURE_STORAGE_ACCOUNT_NAME) {
-    $AZURE_STORAGE_ACCOUNT_NAME = (az config get storage.account --query value --output tsv)
-}
-if (-not $AZURE_STORAGE_ACCOUNT_NAME) {
-    Write-Error "Missing default az storage account name config."
-}
-
-az account get-access-token |
-=======
-az account get-access-token `
-    --query "{tenant:tenant,subscription:subscription}" |
->>>>>>> 2f4b3bf5
-    ConvertFrom-Json |
-    Add-Member "storageAccountKey" (
-        az storage account keys list `
-            --resource-group $AZURE_DEFAULTS_GROUP `
-            --account-name $AZURE_STORAGE_ACCOUNT_NAME `
-            --query "[0].value" `
-            --output tsv `
-        ) -PassThru |
-    ConvertTo-Json
+# Copyright (c) Microsoft Corporation.
+# Licensed under the MIT License.
+
+$AZURE_DEFAULTS_GROUP = $Env:AZURE_DEFAULTS_GROUP
+if (-not $AZURE_DEFAULTS_GROUP) {
+    $AZURE_DEFAULTS_GROUP = (az config get defaults.group --query value --output tsv)
+}
+if (-not $AZURE_DEFAULTS_GROUP) {
+    Write-Error "Missing default az resource group config."
+}
+
+$AZURE_STORAGE_ACCOUNT_NAME = $Env:AZURE_STORAGE_ACCOUNT_NAME
+if (-not $AZURE_STORAGE_ACCOUNT_NAME) {
+    $AZURE_STORAGE_ACCOUNT_NAME = (az config get storage.account --query value --output tsv)
+}
+if (-not $AZURE_STORAGE_ACCOUNT_NAME) {
+    Write-Error "Missing default az storage account name config."
+}
+
+az account get-access-token `
+    --query "{tenant:tenant,subscription:subscription}" |
+    ConvertFrom-Json |
+    Add-Member "storageAccountKey" (
+        az storage account keys list `
+            --resource-group $AZURE_DEFAULTS_GROUP `
+            --account-name $AZURE_STORAGE_ACCOUNT_NAME `
+            --query "[0].value" `
+            --output tsv `
+        ) -PassThru |
+    ConvertTo-Json