--- conflicted
+++ resolved
@@ -38,11 +38,8 @@
     -vv
     -svl --ff --nf
     -n auto
-<<<<<<< HEAD
     --dist loadgroup
-=======
 #   --log-level=DEBUG
->>>>>>> 5715a0cb
 # Moved these to Makefile (coverage is expensive and we only need it in the pipelines generally).
 #--cov=mlos_core --cov-report=xml
 testpaths = mlos_core mlos_bench
