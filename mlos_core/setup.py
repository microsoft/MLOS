#
# Copyright (c) Microsoft Corporation.
# Licensed under the MIT License.
#
"""Setup instructions for the mlos_core package."""

# pylint: disable=duplicate-code

import os
import re
from itertools import chain
from logging import warning
from typing import Dict, List

from setuptools import setup

PKG_NAME = "mlos_core"

try:
    ns: Dict[str, str] = {}
    with open(f"{PKG_NAME}/version.py", encoding="utf-8") as version_file:
        exec(version_file.read(), ns)  # pylint: disable=exec-used
    VERSION = ns["VERSION"]
except OSError:
    VERSION = "0.0.1-dev"
    warning(f"version.py not found, using dummy VERSION={VERSION}")

try:
    from setuptools_scm import get_version

    version = get_version(root="..", relative_to=__file__, fallback_version=VERSION)
    if version is not None:
        VERSION = version
except ImportError:
    warning("setuptools_scm not found, using version from version.py")
except LookupError as e:
    warning(f"setuptools_scm failed to find git version, using version from version.py: {e}")


# A simple routine to read and adjust the README.md for this module into a format
# suitable for packaging.
# See Also: copy-source-tree-docs.sh
# Unfortunately we can't use that directly due to the way packaging happens inside a
# temp directory.
# Similarly, we can't use a utility script outside this module, so this code has to
# be duplicated for now.
# Also, to avoid caching issues when calculating dependencies for the devcontainer,
# we return nothing when the file is not available.
def _get_long_desc_from_readme(base_url: str) -> dict:
    pkg_dir = os.path.dirname(__file__)
    readme_path = os.path.join(pkg_dir, "README.md")
    if not os.path.isfile(readme_path):
        return {
            "long_description": "missing",
        }
    jsonc_re = re.compile(r"```jsonc")
    link_re = re.compile(r"\]\(([^:#)]+)(#[a-zA-Z0-9_-]+)?\)")
    with open(readme_path, mode="r", encoding="utf-8") as readme_fh:
        lines = readme_fh.readlines()
        # Tweak the lexers for local expansion by pygments instead of github's.
        lines = [link_re.sub(f"]({base_url}" + r"/\1\2)", line) for line in lines]
        # Tweak source source code links.
        lines = [jsonc_re.sub(r"```json", line) for line in lines]
        return {
            "long_description": "".join(lines),
            "long_description_content_type": "text/markdown",
        }


extra_requires: Dict[str, List[str]] = {  # pylint: disable=consider-using-namedtuple-or-dataclass
    "flaml": ["flaml[blendsearch]"],
    "smac": ["smac>=2.0.0"],  # NOTE: Major refactoring on SMAC starting from v2.0.0
}

# construct special 'full' extra that adds requirements for all built-in
# backend integrations and additional extra features.
extra_requires["full"] = list(set(chain(*extra_requires.values())))

extra_requires["full-tests"] = extra_requires["full"] + [
    "pytest",
    "pytest-forked",
    "pytest-xdist",
    "pytest-cov",
    "pytest-local-badge",
]

setup(
    version=VERSION,
    install_requires=[
        "scikit-learn>=1.2",
        # CVE-2022-21797: scikit-learn dependency, addressed in 1.2.0dev0, which
        # isn't currently released
        "joblib>=1.1.1",
        "scipy>=1.3.2",
        "numpy>=1.24",
        "numpy<2.0.0",  # FIXME: https://github.com/numpy/numpy/issues/26710
        'pandas >= 2.2.0;python_version>="3.9"',
        'Bottleneck > 1.3.5;python_version>="3.9"',
        'pandas >= 1.0.3;python_version<"3.9"',
<<<<<<< HEAD
        "ConfigSpace>=0.7.1",
=======
        'ConfigSpace==0.7.1',   # Temporarily restrict ConfigSpace version.
>>>>>>> fd9c8f99
    ],
    extras_require=extra_requires,
    **_get_long_desc_from_readme("https://github.com/microsoft/MLOS/tree/main/mlos_core"),
)<|MERGE_RESOLUTION|>--- conflicted
+++ resolved
@@ -97,11 +97,7 @@
         'pandas >= 2.2.0;python_version>="3.9"',
         'Bottleneck > 1.3.5;python_version>="3.9"',
         'pandas >= 1.0.3;python_version<"3.9"',
-<<<<<<< HEAD
-        "ConfigSpace>=0.7.1",
-=======
-        'ConfigSpace==0.7.1',   # Temporarily restrict ConfigSpace version.
->>>>>>> fd9c8f99
+        "ConfigSpace==0.7.1",   # Temporarily restrict ConfigSpace version.
     ],
     extras_require=extra_requires,
     **_get_long_desc_from_readme("https://github.com/microsoft/MLOS/tree/main/mlos_core"),
