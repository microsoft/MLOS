--- conflicted
+++ resolved
@@ -31,11 +31,7 @@
 
 # construct special 'full' extra that adds requirements for all built-in
 # backend integrations and additional extra features.
-<<<<<<< HEAD
-extra_requires['full'] = list(set(chain(extra_requires.values()))) # type: ignore
-=======
 extra_requires['full'] = list(set(chain(extra_requires.values())))  # type: ignore
->>>>>>> cac5351b
 
 # pylint: disable=duplicate-code
 setup(
