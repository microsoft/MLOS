#
# Copyright (c) Microsoft Corporation.
# Licensed under the MIT License.
#
"""Internal helper functions for mlos_core package."""

from typing import Optional, Union

import pandas as pd
from ConfigSpace import Configuration, ConfigurationSpace


def compare_optional_series(left: Optional[pd.Series], right: Optional[pd.Series]) -> bool:
    """
    Compare Series that may also be None.

    Parameters
    ----------
    left : Optional[pd.Series]
        The left Series to compare
    right : Optional[pd.Series]
        The right Series to compare

    Returns
    -------
    bool
        Compare the equality of two Optional[pd.Series] objects
    """
    if isinstance(left, pd.Series) and isinstance(right, pd.Series):
        return left.equals(right)
    return left is None and right is None


def compare_optional_dataframe(
    left: Optional[pd.DataFrame],
    right: Optional[pd.DataFrame],
) -> bool:
    """
    Compare DataFrames that may also be None.

    Parameters
    ----------
    left : Optional[pd.DataFrame]
        The left DataFrame to compare
    right : Optional[pd.DataFrame]
        The right DataFrame to compare

    Returns
    -------
    bool
        Compare the equality of two Optional[pd.DataFrame] objects
    """
    if isinstance(left, pd.DataFrame) and isinstance(right, pd.DataFrame):
        return left.equals(right)
    return left is None and right is None


def config_to_series(config: Configuration) -> pd.Series:
    """
    Converts a ConfigSpace config to a Series.

    Parameters
    ----------
    config : ConfigSpace.Configuration
        The config to convert.

    Returns
    -------
<<<<<<< HEAD
    pd.Series
        A Series, containing the config's parameters.
=======
    pandas.DataFrame
        A DataFrame with a single row, containing the config's parameters.
>>>>>>> d408ab9f
    """
    series: pd.Series = pd.Series(dict(config))  # needed for type hinting
    return series


def drop_nulls(d: dict) -> dict:
    """
    Remove all key-value pairs where the value is None.

    Parameters
    ----------
    d : dict
        The dictionary to clean.

    Returns
    -------
    dict
        The cleaned dictionary.
    """
    return {k: v for k, v in d.items() if v is not None}


def normalize_config(
    config_space: ConfigurationSpace,
    config: Union[Configuration, dict],
) -> Configuration:
    """
    Convert a dictionary to a valid ConfigSpace configuration.

    Some optimizers and adapters ignore ConfigSpace conditionals when proposing new
    configurations. We have to manually remove inactive hyperparameters such suggestions.

    Parameters
    ----------
    config_space : ConfigSpace.ConfigurationSpace
        The parameter space to use.
    config : dict
        The configuration to convert.

    Returns
    -------
    cs_config: ConfigSpace.Configuration
        A valid ConfigSpace configuration with inactive parameters removed.
    """
    cs_config = Configuration(config_space, values=config, allow_inactive_with_values=True)
    return Configuration(
        config_space,
        values={key: cs_config[key] for key in config_space.get_active_hyperparameters(cs_config)},
    )<|MERGE_RESOLUTION|>--- conflicted
+++ resolved
@@ -66,16 +66,28 @@
 
     Returns
     -------
-<<<<<<< HEAD
     pd.Series
         A Series, containing the config's parameters.
-=======
-    pandas.DataFrame
-        A DataFrame with a single row, containing the config's parameters.
->>>>>>> d408ab9f
     """
     series: pd.Series = pd.Series(dict(config))  # needed for type hinting
     return series
+
+
+def drop_nulls(d: dict) -> dict:
+    """
+    Remove all key-value pairs where the value is None.
+
+    Parameters
+    ----------
+    d : dict
+        The dictionary to clean.
+
+    Returns
+    -------
+    dict
+        The cleaned dictionary.
+    """
+    return {k: v for k, v in d.items() if v is not None}
 
 
 def drop_nulls(d: dict) -> dict:
