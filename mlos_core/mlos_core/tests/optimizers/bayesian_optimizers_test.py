--- conflicted
+++ resolved
@@ -16,19 +16,6 @@
 from mlos_core.optimizers.bayesian_optimizers import BaseBayesianOptimizer
 
 
-<<<<<<< HEAD
-@pytest.mark.parametrize(
-    ("optimizer_class", "kwargs"),
-    [
-        *[(member.value, {}) for member in OptimizerType],
-    ],
-)
-def test_context_not_implemented_error(
-    configuration_space: CS.ConfigurationSpace,
-    optimizer_class: Type[BaseOptimizer],
-    kwargs: Optional[dict],
-) -> None:
-=======
 @pytest.mark.filterwarnings("error:Not Implemented")
 @pytest.mark.parametrize(('optimizer_class', 'kwargs'), [
     *[(member.value, {}) for member in OptimizerType],
@@ -36,7 +23,6 @@
 def test_context_not_implemented_warning(configuration_space: CS.ConfigurationSpace,
                                          optimizer_class: Type[BaseOptimizer],
                                          kwargs: Optional[dict]) -> None:
->>>>>>> e1a0cdd3
     """
     Make sure we raise warnings for the functionality that has not been implemented yet.
     """
@@ -44,31 +30,15 @@
         kwargs = {}
     optimizer = optimizer_class(parameter_space=configuration_space, **kwargs)
     suggestion = optimizer.suggest()
-<<<<<<< HEAD
-    scores = pd.DataFrame({"score": [1]})
-    # test context not implemented errors
-    with pytest.raises(NotImplementedError):
-        optimizer.register(
-            suggestion, scores["score"], context=pd.DataFrame([["something"]])
-        )
-=======
     scores = pd.DataFrame({'score': [1]})
     context = pd.DataFrame([["something"]])
     # test context not implemented errors
     with pytest.raises(UserWarning):
         optimizer.register(suggestion, scores['score'], context=context)
->>>>>>> e1a0cdd3
 
     with pytest.raises(UserWarning):
         optimizer.suggest(context=context)
 
     if isinstance(optimizer, BaseBayesianOptimizer):
-<<<<<<< HEAD
-        with pytest.raises(NotImplementedError):
-            optimizer.surrogate_predict(
-                suggestion, context=pd.DataFrame([["something"]])
-            )
-=======
         with pytest.raises(UserWarning):
-            optimizer.surrogate_predict(suggestion, context=context)
->>>>>>> e1a0cdd3
+            optimizer.surrogate_predict(suggestion, context=context)