#
# Copyright (c) Microsoft Corporation.
# Licensed under the MIT License.
#
"""
Tests for Bayesian Optimizers.
"""

from typing import Optional, Type

import pytest

import pandas as pd
import ConfigSpace as CS

from mlos_core.optimizers import BaseOptimizer, OptimizerType
from mlos_core.optimizers.bayesian_optimizers import BaseBayesianOptimizer


@pytest.mark.filterwarnings("error:Not Implemented")
@pytest.mark.parametrize(('optimizer_class', 'kwargs'), [
    *[(member.value, {}) for member in OptimizerType],
])
def test_context_not_implemented_warning(configuration_space: CS.ConfigurationSpace,
                                         optimizer_class: Type[BaseOptimizer],
                                         kwargs: Optional[dict]) -> None:
    """
    Make sure we raise warnings for the functionality that has not been implemented yet.
    """
    if kwargs is None:
        kwargs = {}
    optimizer = optimizer_class(
        parameter_space=configuration_space,
        optimization_targets=['score'],
        **kwargs
    )
    suggestion = optimizer.suggest()
    scores = pd.DataFrame({'score': [1]})
    context = pd.DataFrame([["something"]])
<<<<<<< HEAD

    with pytest.raises(UserWarning):
        optimizer.register(suggestion, scores, context=context)

    with pytest.raises(UserWarning):
=======
    # test context not implemented errors
    with pytest.raises(UserWarning):
        optimizer.register(suggestion, scores['score'], context=context)

    with pytest.raises(UserWarning):
>>>>>>> 9e780190
        optimizer.suggest(context=context)

    if isinstance(optimizer, BaseBayesianOptimizer):
        with pytest.raises(UserWarning):
            optimizer.surrogate_predict(suggestion, context=context)<|MERGE_RESOLUTION|>--- conflicted
+++ resolved
@@ -37,19 +37,11 @@
     suggestion = optimizer.suggest()
     scores = pd.DataFrame({'score': [1]})
     context = pd.DataFrame([["something"]])
-<<<<<<< HEAD
 
     with pytest.raises(UserWarning):
         optimizer.register(suggestion, scores, context=context)
 
     with pytest.raises(UserWarning):
-=======
-    # test context not implemented errors
-    with pytest.raises(UserWarning):
-        optimizer.register(suggestion, scores['score'], context=context)
-
-    with pytest.raises(UserWarning):
->>>>>>> 9e780190
         optimizer.suggest(context=context)
 
     if isinstance(optimizer, BaseBayesianOptimizer):
