--- conflicted
+++ resolved
@@ -195,10 +195,6 @@
         space_adapter_type=SpaceAdapterType.LLAMATUNE,
         space_adapter_kwargs=space_adapter_kwargs,
     )
-<<<<<<< HEAD
-
-=======
->>>>>>> f28232b5
     # Initialize an optimizer that uses the original space
     optimizer: BaseOptimizer = OptimizerFactory.create(
         parameter_space=input_space,
