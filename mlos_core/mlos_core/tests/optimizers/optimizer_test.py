--- conflicted
+++ resolved
@@ -183,10 +183,7 @@
     input_space.add_hyperparameter(CS.UniformFloatHyperparameter(name='x', lower=0, upper=3))
     input_space.add_hyperparameter(CS.UniformFloatHyperparameter(name='y', lower=0, upper=3))
 
-<<<<<<< HEAD
     # Initialize an optimizer that uses LlamaTune space adapter
-=======
-    # Initialize optimizer
     optimizer: BaseOptimizer = OptimizerFactory.create(
         parameter_space=input_space,
         optimizer_type=optimizer_type,
@@ -195,7 +192,6 @@
     assert optimizer is not None
 
     # Initialize another optimizer that uses LlamaTune space adapter
->>>>>>> 0ff623be
     space_adapter_kwargs = {
         "num_low_dims": 1,
         "special_param_values": None,
@@ -210,7 +206,11 @@
     )
 
     # Initialize an optimizer that uses the original space
-    optimizer: BaseOptimizer = OptimizerFactory.create(input_space, optimizer_type, optimizer_kwargs=kwargs)
+    optimizer: BaseOptimizer = OptimizerFactory.create(
+        parameter_space=input_space,
+        optimizer_type=optimizer_type,
+        optimizer_kwargs=kwargs,
+    )
     assert optimizer is not None
 
     assert llamatune_optimizer is not None
