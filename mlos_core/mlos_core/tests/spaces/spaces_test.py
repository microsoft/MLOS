#
# Copyright (c) Microsoft Corporation.
# Licensed under the MIT License.
#
"""
Tests for mlos_core.spaces
"""

# pylint: disable=missing-function-docstring

from abc import ABCMeta, abstractmethod
from typing import Any, Callable, List, NoReturn, Union

import numpy as np
import numpy.typing as npt
import pytest

import scipy

import ConfigSpace as CS
from ConfigSpace.hyperparameters import NormalIntegerHyperparameter

import flaml.tune.sample

from mlos_core.spaces.converters.flaml import configspace_to_flaml_space, FlamlDomain, FlamlSpace


OptimizerSpace = Union[FlamlSpace, CS.ConfigurationSpace]
OptimizerParam = Union[FlamlDomain, CS.hyperparameters.Hyperparameter]


def assert_is_uniform(arr: npt.NDArray) -> None:
    """Implements a few tests for uniformity."""
    _values, counts = np.unique(arr, return_counts=True)

    kurtosis = scipy.stats.kurtosis(arr)

    _chi_sq, p_value = scipy.stats.chisquare(counts)

    frequencies = counts / len(arr)
    assert np.isclose(frequencies.sum(), 1)
    _f_chi_sq, f_p_value = scipy.stats.chisquare(frequencies)

    assert np.isclose(kurtosis, -1.2, atol=.1)
    assert p_value > .3
    assert f_p_value > .5


def assert_is_log_uniform(arr: npt.NDArray, base: float = np.e) -> None:
    """Checks whether an array is log uniformly distributed."""
    logs = np.log(arr) / np.log(base)
    assert_is_uniform(logs)


def test_is_uniform() -> None:
    """Test our uniform distribution check function."""
    uniform = np.random.uniform(1, 20, 1000)
    assert_is_uniform(uniform)


def test_is_log_uniform() -> None:
    """Test our log uniform distribution check function."""
    log_uniform = np.exp(np.random.uniform(np.log(1), np.log(20), 1000))
    assert_is_log_uniform(log_uniform)


def invalid_conversion_function(*args: Any) -> NoReturn:
    """
    A quick dummy function for the base class to make pylint happy.
    """
    raise NotImplementedError('subclass must override conversion_function')


class BaseConversion(metaclass=ABCMeta):
    """
    Base class for testing optimizer space conversions.
    """
    conversion_function: Callable[..., OptimizerSpace] = invalid_conversion_function

    @abstractmethod
    def sample(self, config_space: OptimizerSpace, n_samples: int = 1) -> OptimizerParam:
        """
        Sample from the given configuration space.

        Parameters
        ----------
        config_space : CS.ConfigurationSpace
            Configuration space to sample from.
        n_samples : int, optional
            Number of samples to use, by default 1.
        """

    @abstractmethod
    def get_parameter_names(self, config_space: OptimizerSpace) -> List[str]:
        """
        Get the parameter names from the given configuration space.

        Parameters
        ----------
        config_space : CS.ConfigurationSpace
            Configuration space.
        """

    @abstractmethod
    def categorical_counts(self, points: npt.NDArray) -> npt.NDArray:
        """
        Get the counts of each categorical value in the given points.

        Parameters
        ----------
        points : np.array
            Counts of each categorical value.
        """

    @abstractmethod
    def test_dimensionality(self) -> None:
        """
        Check that the dimensionality of the converted space is correct.
        """

    def test_unsupported_hyperparameter(self) -> None:
        input_space = CS.ConfigurationSpace()
        input_space.add_hyperparameter(NormalIntegerHyperparameter("a", 2, 1))
        with pytest.raises(ValueError, match="NormalIntegerHyperparameter"):
            self.conversion_function(input_space)

    def test_continuous_bounds(self) -> None:
        input_space = CS.ConfigurationSpace()
        input_space.add_hyperparameter(CS.UniformFloatHyperparameter("a", lower=100, upper=200))
        input_space.add_hyperparameter(CS.UniformIntegerHyperparameter("b", lower=-10, upper=-5))

        converted_space = self.conversion_function(input_space)
        assert self.get_parameter_names(converted_space) == ["a", "b"]
        point = self.sample(converted_space)
        assert 100 <= point[0] <= 200
        assert -10 <= point[1] <= -5

    def test_uniform_samples(self) -> None:
        input_space = CS.ConfigurationSpace()
        input_space.add_hyperparameter(CS.UniformFloatHyperparameter("a", lower=1, upper=5))
        input_space.add_hyperparameter(CS.UniformIntegerHyperparameter("c", lower=1, upper=20))
        converted_space = self.conversion_function(input_space)

        np.random.seed(42)
        uniform, integer_uniform = self.sample(converted_space, n_samples=1000).T

        # uniform float
        assert_is_uniform(uniform)
        # integer uniform
        assert_is_uniform(integer_uniform)

    def test_uniform_categorical(self) -> None:
        input_space = CS.ConfigurationSpace()
        input_space.add_hyperparameter(CS.CategoricalHyperparameter("c", choices=["foo", "bar"]))
        converted_space = self.conversion_function(input_space)
        points = self.sample(converted_space, n_samples=100)
        counts = self.categorical_counts(points)
        assert 35 < counts[0] < 65
        assert 35 < counts[1] < 65

    def test_weighted_categorical(self) -> None:
        raise NotImplementedError('subclass must override')

    def test_log_int_spaces(self) -> None:
        raise NotImplementedError('subclass must override')

    def test_log_float_spaces(self) -> None:
        raise NotImplementedError('subclass must override')


class TestFlamlConversion(BaseConversion):
    """
    Tests for ConfigSpace to Flaml parameter conversions.
    """

    conversion_function = staticmethod(configspace_to_flaml_space)

    def sample(self, config_space: FlamlSpace, n_samples: int = 1) -> npt.NDArray:  # type: ignore[override]
        assert isinstance(config_space, dict)
        assert isinstance(next(iter(config_space.values())), flaml.tune.sample.Domain)
        ret: npt.NDArray = np.array([domain.sample(size=n_samples) for domain in config_space.values()]).T
        return ret

    def get_parameter_names(self, config_space: FlamlSpace) -> List[str]:   # type: ignore[override]
        assert isinstance(config_space, dict)
        ret: List[str] = list(config_space.keys())
        return ret

    def categorical_counts(self, points: npt.NDArray) -> npt.NDArray:
        _vals, counts = np.unique(points, return_counts=True)
        assert isinstance(counts, np.ndarray)
        return counts

    def test_dimensionality(self) -> None:
        input_space = CS.ConfigurationSpace()
        input_space.add_hyperparameter(CS.UniformIntegerHyperparameter("a", lower=1, upper=10))
        input_space.add_hyperparameter(CS.CategoricalHyperparameter("b", choices=["bof", "bum"]))
        input_space.add_hyperparameter(CS.CategoricalHyperparameter("c", choices=["foo", "bar"]))
        output_space = configspace_to_flaml_space(input_space)
        assert len(output_space) == 3

    def test_weighted_categorical(self) -> None:
        np.random.seed(42)
        input_space = CS.ConfigurationSpace()
        input_space.add_hyperparameter(CS.CategoricalHyperparameter("c", choices=["foo", "bar"], weights=[0.9, 0.1]))
        with pytest.raises(ValueError, match="non-uniform"):
            configspace_to_flaml_space(input_space)

    @pytest.mark.skip(reason="FIXME: flaml sampling is non-log-uniform")
    def test_log_int_spaces(self) -> None:
        np.random.seed(42)
        # integer is supported
        input_space = CS.ConfigurationSpace()
        input_space.add_hyperparameter(CS.UniformIntegerHyperparameter("d", lower=1, upper=20, log=True))
        converted_space = configspace_to_flaml_space(input_space)

        # test log integer sampling
        integer_log_uniform = self.sample(converted_space, n_samples=1000)
        integer_log_uniform = np.array(integer_log_uniform).ravel()

        # FIXME: this fails - flaml is calling np.random.uniform() on base 10
        # logs of the bounds as expected but for some reason the resulting
        # samples are more skewed towards the lower end of the range
<<<<<<< HEAD
=======
        # See Also: https://github.com/microsoft/FLAML/issues/1104
>>>>>>> 050b5df9
        assert_is_log_uniform(integer_log_uniform, base=10)

    @pytest.mark.skip(reason="FIXME: flaml sampling is non-log-uniform")
    def test_log_float_spaces(self) -> None:
        np.random.seed(42)

        # continuous is supported
        input_space = CS.ConfigurationSpace()
        input_space.add_hyperparameter(CS.UniformFloatHyperparameter("b", lower=1, upper=5, log=True))
        converted_space = configspace_to_flaml_space(input_space)

        # test log integer sampling
        float_log_uniform = self.sample(converted_space, n_samples=1000)
        float_log_uniform = np.array(float_log_uniform).ravel()

        # FIXME: this fails - flaml is calling np.random.uniform() on base 10
        # logs of the bounds as expected but for some reason the resulting
        # samples are more skewed towards the lower end of the range
<<<<<<< HEAD
=======
        # See Also: https://github.com/microsoft/FLAML/issues/1104
>>>>>>> 050b5df9
        assert_is_log_uniform(float_log_uniform)


if __name__ == '__main__':
    # For attaching debugger debugging:
    pytest.main(["-vv", "-k", "test_log_int_spaces", __file__])<|MERGE_RESOLUTION|>--- conflicted
+++ resolved
@@ -221,10 +221,7 @@
         # FIXME: this fails - flaml is calling np.random.uniform() on base 10
         # logs of the bounds as expected but for some reason the resulting
         # samples are more skewed towards the lower end of the range
-<<<<<<< HEAD
-=======
         # See Also: https://github.com/microsoft/FLAML/issues/1104
->>>>>>> 050b5df9
         assert_is_log_uniform(integer_log_uniform, base=10)
 
     @pytest.mark.skip(reason="FIXME: flaml sampling is non-log-uniform")
@@ -243,10 +240,7 @@
         # FIXME: this fails - flaml is calling np.random.uniform() on base 10
         # logs of the bounds as expected but for some reason the resulting
         # samples are more skewed towards the lower end of the range
-<<<<<<< HEAD
-=======
         # See Also: https://github.com/microsoft/FLAML/issues/1104
->>>>>>> 050b5df9
         assert_is_log_uniform(float_log_uniform)
 
 
