#
# Copyright (c) Microsoft Corporation.
# Licensed under the MIT License.
#
"""
Data classes for ``mlos_core`` used to pass around configurations, observations, and
suggestions.

``mlos_core`` uses :external:py:mod:`pandas` :external:py:class:`~pandas.DataFrame`
s and :external:py:class:`~pandas.Series` to represent configurations and scores and
context (information about where the configuration was evaluated).

These modules encapsulate tuples of those for easier passing around and manipulation.
"""
from collections.abc import Iterable, Iterator
from typing import Any

import pandas as pd
from ConfigSpace import Configuration, ConfigurationSpace

from mlos_core.util import compare_optional_dataframe, compare_optional_series


class Observation:
    """A single observation of a configuration."""

    def __init__(
        self,
        *,
        config: pd.Series,
        score: pd.Series = pd.Series(),
        context: pd.Series | None = None,
        metadata: pd.Series | None = None,
    ):
        """
        Creates a new Observation object.

        Parameters
        ----------
        config : pandas.Series
            The configuration observed.
        score : pandas.Series
            The score metrics observed.
        context : pandas.Series | None
            The context in which the configuration was evaluated.
            Not Yet Implemented.
        metadata: pandas.Series | None
            The metadata in which the configuration was evaluated
        """
        self._config = config
        self._score = score
        self._context = context
        self._metadata = metadata

    @property
    def config(self) -> pd.Series:
        """Gets (a copy of) the config of the Observation."""
        return self._config.copy()

    @property
    def score(self) -> pd.Series:
        """Gets (a copy of) the score of the Observation."""
        return self._score.copy()

    @property
    def context(self) -> pd.Series | None:
        """Gets (a copy of) the context of the Observation."""
        return self._context.copy() if self._context is not None else None

    @property
    def metadata(self) -> pd.Series | None:
        """Gets (a copy of) the metadata of the Observation."""
        return self._metadata.copy() if self._metadata is not None else None

    def to_suggestion(self) -> "Suggestion":
        """
        Converts the observation to a suggestion.

        Returns
        -------
        Suggestion
            The suggestion.
        """
        return Suggestion(
            config=self.config,
            context=self.context,
            metadata=self.metadata,
        )

    def __repr__(self) -> str:
        return (
            f"Observation(config={self._config}, score={self._score}, "
            f"context={self._context}, metadata={self._metadata})"
        )

    def __eq__(self, other: Any) -> bool:
        if not isinstance(other, Observation):
            return False

        if not self._config.equals(other._config):
            return False
        if not self._score.equals(other._score):
            return False
        if not compare_optional_series(self._context, other._context):
            return False
        if not compare_optional_series(self._metadata, other._metadata):
            return False

        return True

    def __ne__(self, other: Any) -> bool:
        return not self.__eq__(other)


class Observations:
    """A set of observations of a configuration scores."""

    def __init__(  # pylint: disable=too-many-arguments
        self,
        *,
        configs: pd.DataFrame = pd.DataFrame(),
        scores: pd.DataFrame = pd.DataFrame(),
        contexts: pd.DataFrame | None = None,
        metadata: pd.DataFrame | None = None,
        observations: Iterable[Observation] | None = None,
    ):
        """
        Creates a new Observation object.

        Can accept either a set of Observations or a collection of aligned config and
        score (and optionally context) dataframes.

        If both are provided the two sets will be merged.

        Parameters
        ----------
        configs : pandas.DataFrame
            Pandas dataframe containing configurations. Column names are the parameter names.
        scores : pandas.DataFrame
            The score metrics observed in a dataframe.
        contexts : pandas.DataFrame | None
            The context in which the configuration was evaluated.
            Not Yet Implemented.
        metadata: pandas.DataFrame | None
            The metadata in which the configuration was evaluated
            Not Yet Implemented.
        """
        if observations is None:
            observations = []
        if any(observations):
            configs = pd.concat([obs.config.to_frame().T for obs in observations])
            scores = pd.concat([obs.score.to_frame().T for obs in observations])

            if sum(obs.context is None for obs in observations) == 0:
                contexts = pd.concat(
                    [obs.context.to_frame().T for obs in observations]  # type: ignore[union-attr]
                )
            else:
                contexts = None
            if sum(obs.metadata is None for obs in observations) == 0:
                metadata = pd.concat(
                    [obs.metadata.to_frame().T for obs in observations]  # type: ignore[union-attr]
                )
            else:
                metadata = None
        assert len(configs.index) == len(
            scores.index
        ), "config and score must have the same length"
        if contexts is not None:
            assert len(configs.index) == len(
                contexts.index
            ), "config and context must have the same length"
        if metadata is not None:
            assert len(configs.index) == len(
                metadata.index
            ), "config and metadata must have the same length"
        self._configs = configs.reset_index(drop=True)
        self._scores = scores.reset_index(drop=True)
        self._contexts = None if contexts is None else contexts.reset_index(drop=True)
        self._metadata = None if metadata is None else metadata.reset_index(drop=True)

    @property
    def configs(self) -> pd.DataFrame:
        """Gets a copy of the configs of the Observations."""
        return self._configs.copy()

    @property
    def scores(self) -> pd.DataFrame:
        """Gets a copy of the scores of the Observations."""
        return self._scores.copy()

    @property
    def contexts(self) -> pd.DataFrame | None:
        """Gets a copy of the contexts of the Observations."""
        return self._contexts.copy() if self._contexts is not None else None

    @property
    def metadata(self) -> pd.DataFrame | None:
        """Gets a copy of the metadata of the Observations."""
        return self._metadata.copy() if self._metadata is not None else None

    def filter_by_index(self, index: pd.Index) -> "Observations":
        """
        Filters the observation by the given indices.

        Parameters
        ----------
        index : pandas.Index
            The indices to filter by.

        Returns
        -------
        Observation
            The filtered observation.
        """
        return Observations(
            configs=self._configs.loc[index].copy(),
            scores=self._scores.loc[index].copy(),
            contexts=None if self._contexts is None else self._contexts.loc[index].copy(),
            metadata=None if self._metadata is None else self._metadata.loc[index].copy(),
        )

    def append(self, observation: Observation) -> None:
        """
        Appends the given observation to this observation.

        Parameters
        ----------
        observation : Observation
            The observation to append.
        """
        config = observation.config.to_frame().T
        score = observation.score.to_frame().T
        context = None if observation.context is None else observation.context.to_frame().T
        metadata = None if observation.metadata is None else observation.metadata.to_frame().T
        if len(self._configs.index) == 0:
            self._configs = config
            self._scores = score
            self._contexts = context
            self._metadata = metadata
            assert set(self.configs.index) == set(
                self.scores.index
            ), "config and score must have the same index"
            return

        self._configs = pd.concat([self._configs, config]).reset_index(drop=True)
        self._scores = pd.concat([self._scores, score]).reset_index(drop=True)
        assert set(self.configs.index) == set(
            self.scores.index
        ), "config and score must have the same index"

        if self._contexts is not None:
            assert context is not None, (
                "context of appending observation must not be null "
                "if context of prior observation is not null"
            )
            self._contexts = pd.concat([self._contexts, context]).reset_index(drop=True)
            assert self._configs.index.equals(
                self._contexts.index
            ), "config and context must have the same index"
        else:
            assert context is None, (
                "context of appending observation must be null "
                "if context of prior observation is null"
            )
        if self._metadata is not None:
            assert metadata is not None, (
                "context of appending observation must not be null "
                "if metadata of prior observation is not null"
            )
            self._metadata = pd.concat([self._metadata, metadata]).reset_index(drop=True)
            assert self._configs.index.equals(
                self._metadata.index
            ), "config and metadata must have the same index"
        else:
            assert metadata is None, (
                "context of appending observation must be null "
                "if metadata of prior observation is null"
            )

    def __len__(self) -> int:
        return len(self._configs.index)

    def __iter__(self) -> Iterator["Observation"]:
        for idx in self._configs.index:
            config = self._configs.loc[idx]
            assert isinstance(config, pd.Series)
            score = self._scores.loc[idx]
            assert isinstance(score, pd.Series)
<<<<<<< HEAD
            context = None
            if self._contexts is not None:
                context = self._contexts.loc[idx]
                assert isinstance(context, pd.Series)
            metadata = None
            if self._metadata is not None:
                metadata = self._metadata.loc[idx]
                assert isinstance(metadata, pd.Series)
=======
            context = self._contexts.loc[idx] if self._contexts is not None else None
            assert isinstance(context, (pd.Series, type(None)))
            metadata = self._metadata.loc[idx] if self._metadata is not None else None
            assert isinstance(metadata, (pd.Series, type(None)))
>>>>>>> f047a588
            yield Observation(
                config=config,
                score=score,
                context=context,
                metadata=metadata,
            )

    def __repr__(self) -> str:
        return (
            f"Observation(configs={self._configs}, score={self._scores}, "
            "contexts={self._contexts}, metadata={self._metadata})"
        )

    def __eq__(self, other: Any) -> bool:
        if not isinstance(other, Observations):
            return False

        if not self._configs.equals(other._configs):
            return False
        if not self._scores.equals(other._scores):
            return False
        if not compare_optional_dataframe(self._contexts, other._contexts):
            return False
        if not compare_optional_dataframe(self._metadata, other._metadata):
            return False

        return True

    # required as per: https://stackoverflow.com/questions/30643236/does-ne-use-an-overridden-eq
    def __ne__(self, other: Any) -> bool:
        return not self.__eq__(other)


class Suggestion:
    """
    A single suggestion for a configuration.

    A Suggestion is an Observation that has not yet been scored. Evaluating the
    Suggestion and calling `complete(scores)` can convert it to an Observation.
    """

    def __init__(
        self,
        *,
        config: pd.Series,
        context: pd.Series | None = None,
        metadata: pd.Series | None = None,
    ):
        """
        Creates a new Suggestion.

        Parameters
        ----------
        config : pandas.Series
            The configuration suggested.
        context : pandas.Series | None
            The context for this suggestion, by default None
        metadata : pandas.Series | None
            Any metadata provided by the underlying optimizer, by default None
        """
        self._config = config
        self._context = context
        self._metadata = metadata

    @property
    def config(self) -> pd.Series:
        """Gets (a copy of) the config of the Suggestion."""
        return self._config.copy()

    @property
    def context(self) -> pd.Series | None:
        """Gets (a copy of) the context of the Suggestion."""
        return self._context.copy() if self._context is not None else None

    @property
    def metadata(self) -> pd.Series | None:
        """Gets (a copy of) the metadata of the Suggestion."""
        return self._metadata.copy() if self._metadata is not None else None

    def complete(self, score: pd.Series) -> Observation:
        """
        Completes the Suggestion by adding a score to turn it into an Observation.

        Parameters
        ----------
        score : pandas.Series
            The score metrics observed.

        Returns
        -------
        Observation
            The observation of the suggestion.
        """
        return Observation(
            config=self.config,
            score=score,
            context=self.context,
            metadata=self.metadata,
        )

    def to_configspace_config(self, space: ConfigurationSpace) -> Configuration:
        """
        Convert a Configuration Space to a Configuration.

        Parameters
        ----------
        space : ConfigSpace.ConfigurationSpace
            The ConfigurationSpace to be converted.

        Returns
        -------
        ConfigSpace.Configuration
            The output Configuration.
        """
        return Configuration(space, values=self._config.dropna().to_dict())

    def __repr__(self) -> str:
        return (
            f"Suggestion(config={self._config}, context={self._context}, "
            "metadata={self._metadata})"
        )

    def __eq__(self, other: Any) -> bool:
        if not isinstance(other, Suggestion):
            return False

        if not self._config.equals(other._config):
            return False
        if not compare_optional_series(self._context, other._context):
            return False
        if not compare_optional_series(self._metadata, other._metadata):
            return False

        return True

    def __ne__(self, other: Any) -> bool:
        return not self.__eq__(other)<|MERGE_RESOLUTION|>--- conflicted
+++ resolved
@@ -287,21 +287,10 @@
             assert isinstance(config, pd.Series)
             score = self._scores.loc[idx]
             assert isinstance(score, pd.Series)
-<<<<<<< HEAD
-            context = None
-            if self._contexts is not None:
-                context = self._contexts.loc[idx]
-                assert isinstance(context, pd.Series)
-            metadata = None
-            if self._metadata is not None:
-                metadata = self._metadata.loc[idx]
-                assert isinstance(metadata, pd.Series)
-=======
             context = self._contexts.loc[idx] if self._contexts is not None else None
             assert isinstance(context, (pd.Series, type(None)))
             metadata = self._metadata.loc[idx] if self._metadata is not None else None
             assert isinstance(metadata, (pd.Series, type(None)))
->>>>>>> f047a588
             yield Observation(
                 config=config,
                 score=score,
