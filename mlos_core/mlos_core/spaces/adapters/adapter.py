--- conflicted
+++ resolved
@@ -64,24 +64,14 @@
 
         Parameters
         ----------
-<<<<<<< HEAD
         configuration : pd.Series
             Pandas series. Column names are the parameter names
-=======
-        configuration : pandas.DataFrame
-            Pandas dataframe with a single row. Column names are the parameter names
->>>>>>> d408ab9f
             of the target parameter space.
 
         Returns
         -------
-<<<<<<< HEAD
         configuration : pd.Series
             Pandas series, containing the translated configuration.
-=======
-        configuration : pandas.DataFrame
-            Pandas dataframe with a single row, containing the translated configuration.
->>>>>>> d408ab9f
             Column names are the parameter names of the original parameter space.
         """
         pass  # pylint: disable=unnecessary-pass # pragma: no cover
@@ -97,25 +87,15 @@
 
         Parameters
         ----------
-<<<<<<< HEAD
         configurations : pd.Series
             A Series of configuration parameters, which belong to the original parameter space.
-=======
-        configurations : pandas.DataFrame
-            Dataframe of configurations / parameters, which belong to the original parameter space.
->>>>>>> d408ab9f
             The columns are the parameter names the original parameter space and the
             rows are the configurations.
 
         Returns
         -------
-<<<<<<< HEAD
         configuration : pd.Series
             Series of the translated configurations / parameters.
-=======
-        configurations : pandas.DataFrame
-            Dataframe of the translated configurations / parameters.
->>>>>>> d408ab9f
             The columns are the parameter names of the target parameter space and
             the rows are the configurations.
         """
