--- conflicted
+++ resolved
@@ -31,23 +31,8 @@
 
         Parameters
         ----------
-<<<<<<< HEAD
         observations : Observation | Observations
             The observations to register.
-=======
-        configs : pandas.DataFrame
-            Dataframe of configs / parameters. The columns are parameter names and
-            the rows are the configs.
-
-        scores : pandas.DataFrame
-            Scores from running the configs. The index is the same as the index of the configs.
-
-        context : None
-            Not Yet Implemented.
-
-        metadata : None
-            Not Yet Implemented.
->>>>>>> d408ab9f
         """
 
         assert isinstance(
