#
# Copyright (c) Microsoft Corporation.
# Licensed under the MIT License.
#
"""
Contains the wrapper class for the :py:class:`.SmacOptimizer`.

Notes
-----
See the `SMAC3 Documentation <https://automl.github.io/SMAC3/main/index.html>`_ for
more details.
"""

from logging import warning
from pathlib import Path
from tempfile import TemporaryDirectory
from typing import TYPE_CHECKING, Dict, List, Optional, Union
from warnings import warn

import ConfigSpace
import numpy as np
import numpy.typing as npt
import pandas as pd
from smac.utils.configspace import convert_configurations_to_array

from mlos_core.data_classes import Observation, Observations, Suggestion
from mlos_core.optimizers.bayesian_optimizers.bayesian_optimizer import (
    BaseBayesianOptimizer,
)
from mlos_core.spaces.adapters.adapter import BaseSpaceAdapter
from mlos_core.spaces.adapters.identity_adapter import IdentityAdapter
from mlos_core.util import drop_nulls


class SmacOptimizer(BaseBayesianOptimizer):
    """Wrapper class for SMAC based Bayesian optimization."""

    def __init__(
        self,
        *,  # pylint: disable=too-many-locals,too-many-arguments
        parameter_space: ConfigSpace.ConfigurationSpace,
        optimization_targets: List[str],
        objective_weights: Optional[List[float]] = None,
        space_adapter: Optional[BaseSpaceAdapter] = None,
        seed: Optional[int] = 0,
        run_name: Optional[str] = None,
        output_directory: Optional[str] = None,
        max_trials: int = 100,
        n_random_init: Optional[int] = None,
        max_ratio: Optional[float] = None,
        use_default_config: bool = False,
        n_random_probability: float = 0.1,
    ):
        """
        Instantiate a new SMAC optimizer wrapper.

        Parameters
        ----------
        parameter_space : ConfigSpace.ConfigurationSpace
            The parameter space to optimize.

        optimization_targets : List[str]
            The names of the optimization targets to minimize.

        objective_weights : Optional[List[float]]
            Optional list of weights of optimization targets.

        space_adapter : BaseSpaceAdapter
            The space adapter class to employ for parameter space transformations.

        seed : Optional[int]
            By default SMAC uses a known seed (0) to keep results reproducible.
            However, if a `None` seed is explicitly provided, we let a random seed
            be produced by SMAC.

        run_name : Optional[str]
            Name of this run. This is used to easily distinguish across different runs.
            If set to `None` (default), SMAC will generate a hash from metadata.

        output_directory : Optional[str]
            The directory where SMAC output will saved. If set to `None` (default),
            a temporary dir will be used.

        max_trials : int
            Maximum number of trials (i.e., function evaluations) to be run. Defaults to 100.
            Note that modifying this value directly affects the value of
            `n_random_init`, if latter is set to `None`.

        n_random_init : Optional[int]
            Number of points evaluated at start to bootstrap the optimizer.
            Default depends on max_trials and number of parameters and max_ratio.
            Note: it can sometimes be useful to set this to 1 when pre-warming the
            optimizer from historical data. See Also:
            :py:meth:`mlos_bench.optimizers.base_optimizer.Optimizer.bulk_register`

        max_ratio : Optional[int]
            Maximum ratio of max_trials to be random configs to be evaluated
            at start to bootstrap the optimizer.
            Useful if you want to explicitly control the number of random
            configs evaluated at start.

        use_default_config : bool
            Whether to use the default config for the first trial after random initialization.

        n_random_probability : float
            Probability of choosing to evaluate a random configuration during optimization.
            Defaults to `0.1`. Setting this to a higher value favors exploration over exploitation.
        """
        super().__init__(
            parameter_space=parameter_space,
            optimization_targets=optimization_targets,
            objective_weights=objective_weights,
            space_adapter=space_adapter,
        )

        # Declare at the top because we need it in __del__/cleanup()
        self._temp_output_directory: Optional[TemporaryDirectory] = None

        # pylint: disable=import-outside-toplevel
        from smac import HyperparameterOptimizationFacade as Optimizer_Smac
        from smac import Scenario
        from smac.intensifier.abstract_intensifier import AbstractIntensifier
        from smac.main.config_selector import ConfigSelector
        from smac.random_design.probability_design import ProbabilityRandomDesign
        from smac.runhistory import TrialInfo

        # Store for TrialInfo instances returned by .ask()
        self.trial_info_map: Dict[ConfigSpace.Configuration, TrialInfo] = {}

        # The default when not specified is to use a known seed (0) to keep results reproducible.
        # However, if a `None` seed is explicitly provided, we let a random seed be
        # produced by SMAC.
        # https://automl.github.io/SMAC3/main/api/smac.scenario.html#smac.scenario.Scenario
        seed = -1 if seed is None else seed

        # Create temporary directory for SMAC output (if none provided)
        if output_directory is None:
            # pylint: disable=consider-using-with
            try:
                # Argument added in Python 3.10
                self._temp_output_directory = TemporaryDirectory(ignore_cleanup_errors=True)
            except TypeError:
                self._temp_output_directory = TemporaryDirectory()
            output_directory = self._temp_output_directory.name

        if n_random_init is not None:
            assert isinstance(n_random_init, int) and n_random_init >= 0
            if n_random_init == max_trials and use_default_config:
                # Increase max budgeted trials to account for use_default_config.
                max_trials += 1

        scenario: Scenario = Scenario(
            self.optimizer_parameter_space,
            objectives=self._optimization_targets,
            name=run_name,
            output_directory=Path(output_directory),
            deterministic=True,
            use_default_config=use_default_config,
            n_trials=max_trials,
            seed=seed or -1,  # if -1, SMAC will generate a random seed internally
            n_workers=1,  # Use a single thread for evaluating trials
        )
        intensifier: AbstractIntensifier = Optimizer_Smac.get_intensifier(
            scenario,
            max_config_calls=1,
        )
        config_selector: ConfigSelector = Optimizer_Smac.get_config_selector(
            scenario,
            retrain_after=1,
        )

        # TODO: When bulk registering prior configs to rewarm the optimizer,
        # there is a way to inform SMAC's initial design that we have
        # additional_configs and can set n_configs == 0.
        # Additionally, we may want to consider encoding those values into the
        # runhistory when prewarming the optimizer so that the initial design
        # doesn't reperform random init.
        # See Also: #488

        initial_design_args: Dict[str, Union[list, int, float, Scenario]] = {
            "scenario": scenario,
            # Workaround a bug in SMAC that sets a default arg to a mutable
            # value that can cause issues when multiple optimizers are
            # instantiated with the use_default_config option within the same
            # process that use different ConfigSpaces so that the second
            # receives the default config from both as an additional config.
            "additional_configs": [],
        }
        if n_random_init is not None:
            initial_design_args["n_configs"] = n_random_init
            if n_random_init > 0.25 * max_trials and max_ratio is None:
                warning(
                    "Number of random initial configs (%d) is "
                    + "greater than 25%% of max_trials (%d). "
                    + "Consider setting max_ratio to avoid SMAC overriding n_random_init.",
                    n_random_init,
                    max_trials,
                )
            if max_ratio is not None:
                assert isinstance(max_ratio, float) and 0.0 <= max_ratio <= 1.0
                initial_design_args["max_ratio"] = max_ratio
            self._max_ratio = max_ratio

        # Use the default InitialDesign from SMAC.
        # (currently SBOL instead of LatinHypercube due to better uniformity
        # for initial sampling which results in lower overall samples required)
        initial_design = Optimizer_Smac.get_initial_design(
            **initial_design_args,  # type: ignore[arg-type]
        )
        # initial_design = LatinHypercubeInitialDesign(
        #    **initial_design_args,  # type: ignore[arg-type]
        # )

        # Workaround a bug in SMAC that doesn't pass the seed to the random
        # design when generated a random_design for itself via the
        # get_random_design static method when random_design is None.
        assert isinstance(n_random_probability, float) and n_random_probability >= 0
        random_design = ProbabilityRandomDesign(
            probability=n_random_probability,
            seed=scenario.seed,
        )

        self.base_optimizer = Optimizer_Smac(
            scenario,
            SmacOptimizer._dummy_target_func,
            initial_design=initial_design,
            intensifier=intensifier,
            random_design=random_design,
            config_selector=config_selector,
            multi_objective_algorithm=Optimizer_Smac.get_multi_objective_algorithm(
                scenario,
                objective_weights=self._objective_weights,
            ),
            overwrite=True,
            logging_level=False,  # Use the existing logger
        )

    def __del__(self) -> None:
        # Best-effort attempt to clean up, in case the user forgets to call .cleanup()
        self.cleanup()

    @property
    def max_ratio(self) -> Optional[float]:
        """
        Gets the `max_ratio` parameter used in py:meth:`constructor <.__init__>` of this
        SmacOptimizer.

        Returns
        -------
        float
        """
        return self._max_ratio

    @property
    def n_random_init(self) -> int:
        """
        Gets the number of random samples to use to initialize the optimizer's search
        space sampling.

        Note: This may not be equal to the value passed to the initializer, due to
        logic present in the SMAC.

        See Also
        --------
        :py:attr:`.max_ratio`

        Returns
        -------
        int
            The number of random samples used to initialize the optimizer's search space sampling.
        """
        # pylint: disable=protected-access
        return self.base_optimizer._initial_design._n_configs

    @staticmethod
    def _dummy_target_func(config: ConfigSpace.Configuration, seed: int = 0) -> None:
        """
        Dummy target function for SMAC optimizer.

        Since we only use the ask-and-tell interface, this is never called.

        Parameters
        ----------
        config : ConfigSpace.Configuration
            Configuration to evaluate.

        seed : int
            Random seed to use for the target function. Not actually used.
        """
        # NOTE: Providing a target function when using the ask-and-tell interface is
        # an imperfection of the API -- this is planned to be fixed in some future
        # release: https://github.com/automl/SMAC3/issues/946
        raise RuntimeError("This function should never be called.")

    def _register(
        self,
        observations: Optional[Union[Observation | Observations]] = None,
    ) -> None:
        """
        Registers the given configs and scores.

        Parameters
        ----------
        observation: Observation
            The observation to register.
        """
        from smac.runhistory import (  # pylint: disable=import-outside-toplevel
            StatusType,
            TrialInfo,
            TrialValue,
        )

        assert isinstance(
            observations, Observation
        ), "Internal implementation does not support Observations."

        if observations._context is not None:
            warn(
                f"Not Implemented: Ignoring context {list(observations._context.index)}",
                UserWarning,
            )

        # Retrieve previously generated TrialInfo (returned by .ask()) or create
        # new TrialInfo instance
        config = ConfigSpace.Configuration(
            self.optimizer_parameter_space,
            values=observations._config.dropna().to_dict(),
        )
        info: TrialInfo = self.trial_info_map.get(
            config,
            TrialInfo(config=config, seed=self.base_optimizer.scenario.seed),
        )
        value = TrialValue(
            cost=list(observations._score.astype(float)),
            time=0.0,
            status=StatusType.SUCCESS,
        )
        self.base_optimizer.tell(info, value, save=False)

        # Save optimizer once we register all configs
        self.base_optimizer.optimizer.save()

    def _suggest(
        self,
        context: Optional[pd.Series] = None,
    ) -> Suggestion:
        """
        Suggests a new configuration.

        Parameters
        ----------
        context : pd.DataFrame
            Not Yet Implemented.

        Returns
        -------
        suggestion: Suggestion
            The suggestion to evaluate.
        """
        if TYPE_CHECKING:
            # pylint: disable=import-outside-toplevel,unused-import
            from smac.runhistory import TrialInfo

        if context is not None:
            warn(f"Not Implemented: Ignoring context {list(context.index)}", UserWarning)

        trial: TrialInfo = self.base_optimizer.ask()
        trial.config.check_valid_configuration()
        ConfigSpace.Configuration(
            self.optimizer_parameter_space,
            values=trial.config,
        ).check_valid_configuration()
        assert trial.config.config_space == self.optimizer_parameter_space
        self.trial_info_map[trial.config] = trial
        config_sr = pd.Series(dict(trial.config), dtype=object)
        return Suggestion(config=config_sr, context=context, metadata=None)

    def register_pending(self, *, pending: Suggestion) -> None:
        raise NotImplementedError()

    def surrogate_predict(self, suggestion: Suggestion) -> npt.NDArray:
        # pylint: disable=import-outside-toplevel
        from smac.utils.configspace import convert_configurations_to_array

        if suggestion._context is not None:
            warn(
                f"Not Implemented: Ignoring context {list(suggestion._context.index)}",
                UserWarning,
            )
        if self._space_adapter and not isinstance(self._space_adapter, IdentityAdapter):
            raise NotImplementedError("Space adapter not supported for surrogate_predict.")

        # pylint: disable=protected-access
        if len(self._observations) <= self.base_optimizer._initial_design._n_configs:
            raise RuntimeError(
                "Surrogate model can make predictions *only* after "
                "all initial points have been evaluated "
                f"{len(self._observations)} <= {self.base_optimizer._initial_design._n_configs}"
            )
        if self.base_optimizer._config_selector._model is None:
            raise RuntimeError("Surrogate model is not yet trained")

        config_array = convert_configurations_to_array(
            [
                ConfigSpace.Configuration(
                    self.optimizer_parameter_space, values=suggestion._config.to_dict()
                )
            ]
        )
        mean_predictions, _ = self.base_optimizer._config_selector._model.predict(config_array)
        return mean_predictions.reshape(
            -1,
        )

    def acquisition_function(self, suggestion: Suggestion) -> npt.NDArray:
        if suggestion._context is not None:
            warn(
                f"Not Implemented: Ignoring context {list(suggestion._context.index)}",
                UserWarning,
            )
        if self._space_adapter:
            raise NotImplementedError()

        # pylint: disable=protected-access
        if self.base_optimizer._config_selector._acquisition_function is None:
            raise RuntimeError("Acquisition function is not yet initialized")

        return self.base_optimizer._config_selector._acquisition_function(
            suggestion._config.config_to_configspace(self.optimizer_parameter_space)
        ).reshape(
            -1,
        )

    def cleanup(self) -> None:
        if hasattr(self, "_temp_output_directory") and self._temp_output_directory is not None:
            self._temp_output_directory.cleanup()
<<<<<<< HEAD
            self._temp_output_directory = None
=======
            self._temp_output_directory = None

    def _to_configspace_configs(self, *, configs: pd.DataFrame) -> List[ConfigSpace.Configuration]:
        """
        Convert a dataframe of configs to a list of ConfigSpace configs.

        Parameters
        ----------
        configs : pd.DataFrame
            Dataframe of configs / parameters. The columns are parameter names and
            the rows are the configs.

        Returns
        -------
        configs : list
            List of ConfigSpace configs.
        """
        return [
            ConfigSpace.Configuration(
                self.optimizer_parameter_space,
                # Remove None values for inactive parameters
                values=drop_nulls(config.to_dict()),
                allow_inactive_with_values=False,
            )
            for (_, config) in configs.astype("O").iterrows()
        ]
>>>>>>> d408ab9f
<|MERGE_RESOLUTION|>--- conflicted
+++ resolved
@@ -434,9 +434,6 @@
     def cleanup(self) -> None:
         if hasattr(self, "_temp_output_directory") and self._temp_output_directory is not None:
             self._temp_output_directory.cleanup()
-<<<<<<< HEAD
-            self._temp_output_directory = None
-=======
             self._temp_output_directory = None
 
     def _to_configspace_configs(self, *, configs: pd.DataFrame) -> List[ConfigSpace.Configuration]:
@@ -455,12 +452,6 @@
             List of ConfigSpace configs.
         """
         return [
-            ConfigSpace.Configuration(
-                self.optimizer_parameter_space,
-                # Remove None values for inactive parameters
-                values=drop_nulls(config.to_dict()),
-                allow_inactive_with_values=False,
-            )
+            ConfigSpace.Configuration(self.optimizer_parameter_space, values=config.to_dict())
             for (_, config) in configs.astype("O").iterrows()
-        ]
->>>>>>> d408ab9f
+        ]