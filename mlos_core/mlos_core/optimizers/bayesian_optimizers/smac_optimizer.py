#
# Copyright (c) Microsoft Corporation.
# Licensed under the MIT License.
#
"""
Contains the wrapper class for SMAC Bayesian optimizers.
See Also: <https://automl.github.io/SMAC3/main/index.html>
"""

import inspect
from logging import warning
from pathlib import Path
from tempfile import TemporaryDirectory
from typing import TYPE_CHECKING, Dict, List, Optional, Union

import ConfigSpace
import numpy.typing as npt
import pandas as pd
from mlos_core.optimizers.bayesian_optimizers.bayesian_optimizer import (
    BaseBayesianOptimizer,
)
from mlos_core.spaces.adapters.adapter import BaseSpaceAdapter
from mlos_core.spaces.adapters.identity_adapter import IdentityAdapter
from numpy import isnan
from smac import HyperparameterOptimizationFacade as Optimizer_Smac
from smac import Scenario
from smac.facade import AbstractFacade
from smac.initial_design import AbstractInitialDesign, SobolInitialDesign
from smac.intensifier.abstract_intensifier import AbstractIntensifier
from smac.main.config_selector import ConfigSelector
from smac.random_design.probability_design import ProbabilityRandomDesign
from smac.runhistory import StatusType, TrialInfo, TrialValue


class SmacOptimizer(BaseBayesianOptimizer):
    """Wrapper class for SMAC based Bayesian optimization.

    Parameters
    ----------
    parameter_space : ConfigSpace.ConfigurationSpace
        The parameter space to optimize.

    space_adapter : BaseSpaceAdapter
        The space adapter class to employ for parameter space transformations.

    seed : Optional[int]
        By default SMAC uses a known seed (0) to keep results reproducible.
        However, if a `None` seed is explicitly provided, we let a random seed be produced by SMAC.

    run_name : Optional[str]
        Name of this run. This is used to easily distinguish across different runs.
        If set to `None` (default), SMAC will generate a hash from metadata.

    output_directory : Optional[str]
        The directory where SMAC output will saved. If set to `None` (default), a temporary dir will be used.

    max_trials : int
        Maximum number of trials (i.e., function evaluations) to be run. Defaults to 100.
        Note that modifying this value directly affects the value of `n_random_init`, if latter is set to `None`.

    n_random_init : Optional[int]
        Number of points evaluated at start to bootstrap the optimizer.
        Default depends on max_trials and number of parameters and max_ratio.
        Note: it can sometimes be useful to set this to 1 when pre-warming the
        optimizer from historical data.
        See Also: mlos_bench.optimizer.bulk_register

    max_ratio : Optional[int]
        Maximum ratio of max_trials to be random configurations to be evaluated
        at start to bootstrap the optimizer.
        Useful if you want to explicitly control the number of random
        configurations evaluated at start.

    use_default_config: bool
        Whether to use the default config for the first trial after random initialization.

    n_random_probability: float
        Probability of choosing to evaluate a random configuration during optimization.
        Defaults to `0.1`. Setting this to a higher value favors exploration over exploitation.

    facade: AbstractFacade
        sets the facade to use for SMAC
    """

    def __init__(
        self,  # pylint: disable=too-many-locals
        parameter_space: ConfigSpace.ConfigurationSpace,
        space_adapter: Optional[BaseSpaceAdapter] = None,
        seed: Optional[int] = 0,
        run_name: Optional[str] = None,
        output_directory: Optional[str] = None,
        max_trials: int = 100,
        n_random_init: Optional[int] = 10,
        max_ratio: Optional[float] = None,
        use_default_config: bool = False,
        n_random_probability: float = 0.1,
        facade: type[AbstractFacade] = Optimizer_Smac,
        intensifier: Optional[type[AbstractIntensifier]] = None,
        initial_design_class: AbstractInitialDesign = SobolInitialDesign,
        **kwargs,
    ):
        super().__init__(
            parameter_space=parameter_space,
            space_adapter=space_adapter,
        )

        # Declare at the top because we need it in __del__/cleanup()
        self._temp_output_directory: Optional[TemporaryDirectory] = None

        # Store for TrialInfo instances returned by .ask()
        self.trial_info_df: pd.DataFrame = pd.DataFrame(
            columns=["Configuration", "Context", "TrialInfo", "TrialValue"]
        )

        # The default when not specified is to use a known seed (0) to keep results reproducible.
        # However, if a `None` seed is explicitly provided, we let a random seed be produced by SMAC.
        # https://automl.github.io/SMAC3/main/api/smac.scenario.html#smac.scenario.Scenario
        seed = -1 if seed is None else seed

        # Create temporary directory for SMAC output (if none provided)
        if output_directory is None:
            # pylint: disable=consider-using-with
            try:
                self._temp_output_directory = TemporaryDirectory(
                    ignore_cleanup_errors=True
                )  # Argument added in Python 3.10
            except TypeError:
                self._temp_output_directory = TemporaryDirectory()
            output_directory = self._temp_output_directory.name

        if n_random_init is not None:
            assert isinstance(n_random_init, int) and n_random_init >= 0
            if n_random_init == max_trials and use_default_config:
                # Increase max budgeted trials to account for use_default_config.
                max_trials += 1

        scenario: Scenario = Scenario(
            self.optimizer_parameter_space,
            name=run_name,
            output_directory=Path(output_directory),
            deterministic=True,
            use_default_config=use_default_config,
            n_trials=max_trials,
            seed=seed or -1,  # if -1, SMAC will generate a random seed internally
            n_workers=1,  # Use a single thread for evaluating trials
            **SmacOptimizer._filter_kwargs(Scenario, **kwargs),
        )

        config_selector: ConfigSelector = facade.get_config_selector(
            scenario, retrain_after=1
        )

        if intensifier is None:
            intensifier_instance = facade.get_intensifier(scenario, max_config_calls=1)
        else:
            intensifier_instance = intensifier(
                scenario, **SmacOptimizer._filter_kwargs(intensifier, **kwargs)
            )

        # TODO: When bulk registering prior configs to rewarm the optimizer,
        # there is a way to inform SMAC's initial design that we have
        # additional_configs and can set n_configs == 0.
        # Additionally, we may want to consider encoding those values into the
        # runhistory when prewarming the optimizer so that the initial design
        # doesn't reperform random init.
        # See Also: #488

        initial_design_args: Dict[str, Union[list, int, float, Scenario]] = {
            "scenario": scenario,
            # Workaround a bug in SMAC that sets a default arg to a mutable
            # value that can cause issues when multiple optimizers are
            # instantiated with the use_default_config option within the same
            # process that use different ConfigSpaces so that the second
            # receives the default config from both as an additional config.
            "additional_configs": [],
        }
        if n_random_init is not None:
            initial_design_args["n_configs"] = n_random_init
            if n_random_init > 0.25 * max_trials and max_ratio is None:
                warning(
                    "Number of random initial configurations (%d) is "
                    + "greater than 25%% of max_trials (%d). "
                    + "Consider setting max_ratio to avoid SMAC overriding n_random_init.",
                    n_random_init,
                    max_trials,
                )
            if max_ratio is not None:
                assert isinstance(max_ratio, float) and 0.0 <= max_ratio <= 1.0
                initial_design_args["max_ratio"] = max_ratio

        # Use the default InitialDesign from SMAC.
        # (currently SBOL instead of LatinHypercube due to better uniformity
        # for initial sampling which results in lower overall samples required)
        initial_design = initial_design_class(
            **initial_design_args
        )  # type: ignore[arg-type]
        # initial_design = LatinHypercubeInitialDesign(**initial_design_args)  # type: ignore[arg-type]

        # Workaround a bug in SMAC that doesn't pass the seed to the random
        # design when generated a random_design for itself via the
        # get_random_design static method when random_design is None.
        assert isinstance(n_random_probability, float) and n_random_probability >= 0
        random_design = ProbabilityRandomDesign(
            probability=n_random_probability, seed=scenario.seed
        )

        self.base_optimizer = facade(
            scenario,
            SmacOptimizer._dummy_target_func,
            initial_design=initial_design,
            intensifier=intensifier_instance,
            random_design=random_design,
            config_selector=config_selector,
            overwrite=True,
            logging_level=False,  # Use the existing logger
            **SmacOptimizer._filter_kwargs(facade, **kwargs),
        )

    def __del__(self) -> None:
        # Best-effort attempt to clean up, in case the user forgets to call .cleanup()
        self.cleanup()

    @property
    def n_random_init(self) -> int:
        """
        Gets the number of random samples to use to initialize the optimizer's search space sampling.

        Note: This may not be equal to the value passed to the initializer, due to logic present in the SMAC.
        See Also: max_ratio

        Returns
        -------
        int
            The number of random samples used to initialize the optimizer's search space sampling.
        """
        # pylint: disable=protected-access
        return self.base_optimizer._initial_design._n_configs

    @staticmethod
    def _filter_kwargs(function, **kwargs):
        sig = inspect.signature(function)
        filter_keys = [
            param.name
            for param in sig.parameters.values()
            if param.kind == param.POSITIONAL_OR_KEYWORD
        ]
        filtered_dict = {
            filter_key: kwargs[filter_key] for filter_key in filter_keys & kwargs.keys()
        }
        return filtered_dict

    @staticmethod
    def _dummy_target_func(
        config: ConfigSpace.Configuration,
        seed: int = 0,
        budget: int = 1,
        instance: object = None,
    ) -> None:
        """Dummy target function for SMAC optimizer.

        Since we only use the ask-and-tell interface, this is never called.

        Parameters
        ----------
        config : ConfigSpace.Configuration
            Configuration to evaluate.

        seed : int
            Random seed to use for the target function. Not actually used.
        """
        # NOTE: Providing a target function when using the ask-and-tell interface is an imperfection of the API
        # -- this planned to be fixed in some future release: https://github.com/automl/SMAC3/issues/946
        raise RuntimeError("This function should never be called.")

    def _register(
        self,
        configurations: pd.DataFrame,
        scores: pd.Series,
        contexts: Optional[pd.DataFrame] = None,
    ) -> None:
        """Registers the given configurations and scores.

        Parameters
        ----------
        configurations : pd.DataFrame
            Dataframe of configurations / parameters. The columns are parameter names and the rows are the configurations.

        scores : pd.Series
            Scores from running the configurations. The index is the same as the index of the configurations.

        context : pd.DataFrame
            Context of the request that is being registered.
        """

        # Register each trial (one-by-one)
        for config, score, ctx in zip(
            self._to_configspace_configs(configurations),
            scores.tolist(),
            self._to_context(contexts),
        ):
            # Retrieve previously generated TrialInfo (returned by .ask()) or create new TrialInfo instance

            matching: List = (
                self.trial_info_df["Configuration"] == config
            ) & pd.Series(
                [df_ctx.equals(ctx) for df_ctx in self.trial_info_df["Context"]]
            )

            if sum(matching) == 0:
                info: TrialInfo = TrialInfo(
                    config=config,
                    **SmacOptimizer._filter_kwargs(TrialInfo, **ctx.to_dict()),
                )
            else:
                info: TrialInfo = self.trial_info_df[matching]["TrialInfo"].iloc[0]

            value: TrialValue = TrialValue(
                cost=score, time=0.0, status=StatusType.SUCCESS
            )

            if sum(matching) == 0:
                # append
                self.trial_info_df.loc[len(self.trial_info_df.index)] = [
                    config,
                    ctx,
                    info,
                    value,
                ]
            else:
                # make a new entry
                self.trial_info_df.at[list(matching).index(True), "TrialValue"] = value

            self.base_optimizer.tell(info, value, save=False)

        # Save optimizer once we register all configs
        self.base_optimizer.optimizer.save()

    def _suggest(self, context: Optional[pd.DataFrame] = None) -> pd.DataFrame:
        """Suggests a new configuration.

        Parameters
        ----------
        context : pd.DataFrame
            Not Yet Implemented.

        Returns
        -------
        configuration : pd.DataFrame
            Pandas dataframe with a single row. Column names are the parameter names.
        """
        trial: TrialInfo = self.base_optimizer.ask()
        trial.config.is_valid_configuration()
        self.optimizer_parameter_space.check_configuration(trial.config)
        assert trial.config.config_space == self.optimizer_parameter_space

        config_df = self._extract_config(trial)
        context_df = SmacOptimizer._extract_context(trial)

        self.trial_info_df.loc[len(self.trial_info_df.index)] = [
            trial.config,
            context_df.iloc[0],
            trial,
            None,
        ]

        return config_df, context_df

    def register_pending(
        self, configurations: pd.DataFrame, context: Optional[pd.DataFrame] = None
    ) -> None:
        raise NotImplementedError()

    # @TODO make the context work here
    def surrogate_predict(
        self, configurations: pd.DataFrame, context: Optional[pd.DataFrame] = None
    ) -> npt.NDArray:
        from smac.utils.configspace import (  # pylint: disable=import-outside-toplevel
            convert_configurations_to_array,
        )

        if context is not None:
            raise NotImplementedError()
        if self._space_adapter and not isinstance(self._space_adapter, IdentityAdapter):
            raise NotImplementedError()

        # pylint: disable=protected-access
        if len(self._observations) <= self.base_optimizer._initial_design._n_configs:
            raise RuntimeError(
                "Surrogate model can make predictions *only* after all initial points have been evaluated "
                + f"{len(self._observations)} <= {self.base_optimizer._initial_design._n_configs}"
            )
        if self.base_optimizer._config_selector._model is None:
            raise RuntimeError("Surrogate model is not yet trained")

        configs: npt.NDArray = convert_configurations_to_array(
            self._to_configspace_configs(configurations)
        )
        mean_predictions, _ = self.base_optimizer._config_selector._model.predict(
            configs
        )
        return mean_predictions.reshape(
            -1,
        )

    def acquisition_function(
        self, configurations: pd.DataFrame, context: Optional[pd.DataFrame] = None
    ) -> npt.NDArray:
        if self._space_adapter:
            raise NotImplementedError()

        # pylint: disable=protected-access
        if self.base_optimizer._config_selector._acquisition_function is None:
            raise RuntimeError("Acquisition function is not yet initialized")

        configs: list = self._to_configspace_configs(configurations)
        return self.base_optimizer._config_selector._acquisition_function(
            configs
        ).reshape(
            -1,
        )

    @staticmethod
    def _extract_context(trial: TrialInfo) -> pd.DataFrame:
        return pd.DataFrame(
            [[trial.instance, trial.seed, trial.budget]],
            columns=["instance", "seed", "budget"],
        )

    def _extract_config(self, trial: TrialInfo) -> pd.DataFrame:
        return pd.DataFrame(
            [trial.config], columns=list(self.optimizer_parameter_space.keys())
        )

    def get_observations(self) -> pd.DataFrame:
        return self.trial_info_df

    def get_best_observation(self) -> pd.DataFrame:
        """Returns the best observation so far as a dataframe.

        Returns
        -------
        best_observation : pd.DataFrame
            Dataframe with a single row containing the best observation. The columns are parameter names and "score" for the score.
        """
        if len(self._observations) == 0:
            raise ValueError("No observations registered yet.")
        observations = self.get_observations()

        # @TODO instnaces are pretty close to working here, but needs a bit more work

        budgets = observations["TrialInfo"].transform(lambda trial: trial.budget)
        max_budget = budgets.max()

        if not isnan(max_budget):
            observations = observations[budgets == max_budget].reset_index()

        def extract(column):
            keys = list(observations.loc[0, column].keys())
            out = pd.DataFrame(
                observations[column]
                .transform(lambda config: [config[k] for k in keys])
                .to_list(),
                columns=keys,
            )
            return out

        out_config = extract("Configuration")
        out_value = pd.DataFrame(
            observations["TrialValue"].transform(lambda value: [value.cost]).to_list(),
            columns=["cost"],
        )
        out_context = extract("Context")

        return pd.concat([out_config, out_value, out_context], axis=1).nsmallest(
            1, columns="cost"
        )

    def cleanup(self) -> None:
        if self._temp_output_directory is not None:
            self._temp_output_directory.cleanup()
            self._temp_output_directory = None

    def _to_configspace_configs(
        self, configurations: pd.DataFrame
    ) -> List[ConfigSpace.Configuration]:
        """Convert a dataframe of configurations to a list of ConfigSpace configurations.

        Parameters
        ----------
        configurations : pd.DataFrame
            Dataframe of configurations / parameters. The columns are parameter names and the rows are the configurations.

        Returns
        -------
        configurations : list
            List of ConfigSpace configurations.
        """
        return [
<<<<<<< HEAD
            ConfigSpace.Configuration(
                self.optimizer_parameter_space, values=config.to_dict()
            )
            for (_, config) in configurations.astype("O").iterrows()
        ]

    def _to_context(self, contexts: pd.DataFrame) -> List[pd.Series]:
        return list(map(lambda idx_series: idx_series[1], contexts.iterrows()))
=======
            ConfigSpace.Configuration(self.optimizer_parameter_space, values=config.to_dict())
            for (_, config) in configurations.astype('O').iterrows()
        ]
>>>>>>> ff5a9c40
<|MERGE_RESOLUTION|>--- conflicted
+++ resolved
@@ -496,17 +496,11 @@
             List of ConfigSpace configurations.
         """
         return [
-<<<<<<< HEAD
             ConfigSpace.Configuration(
                 self.optimizer_parameter_space, values=config.to_dict()
             )
-            for (_, config) in configurations.astype("O").iterrows()
+            for (_, config) in configurations.iterrows()
         ]
 
     def _to_context(self, contexts: pd.DataFrame) -> List[pd.Series]:
-        return list(map(lambda idx_series: idx_series[1], contexts.iterrows()))
-=======
-            ConfigSpace.Configuration(self.optimizer_parameter_space, values=config.to_dict())
-            for (_, config) in configurations.astype('O').iterrows()
-        ]
->>>>>>> ff5a9c40
+        return list(map(lambda idx_series: idx_series[1], contexts.iterrows()))