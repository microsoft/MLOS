--- conflicted
+++ resolved
@@ -11,11 +11,7 @@
 from logging import warning
 from pathlib import Path
 from tempfile import TemporaryDirectory
-<<<<<<< HEAD
-from typing import TYPE_CHECKING, Callable, Dict, List, Optional, Tuple, Union
-=======
 from warnings import warn
->>>>>>> 9e780190
 
 import ConfigSpace
 import numpy as np
@@ -38,92 +34,10 @@
 
 
 class SmacOptimizer(BaseBayesianOptimizer):
-<<<<<<< HEAD
-=======
-    """
-    Wrapper class for SMAC based Bayesian optimization.
->>>>>>> 9e780190
     """
     Wrapper class for SMAC based Bayesian optimization.
     """
 
-    def __init__(
-        self,
-        *,  # pylint: disable=too-many-locals
-        parameter_space: ConfigSpace.ConfigurationSpace,
-        space_adapter: Optional[BaseSpaceAdapter] = None,
-        seed: Optional[int] = 0,
-        run_name: Optional[str] = None,
-        output_directory: Optional[str] = None,
-        max_trials: int = 100,
-        n_random_init: Optional[int] = None,
-        max_ratio: Optional[float] = None,
-        use_default_config: bool = False,
-        n_random_probability: float = 0.1,
-    ):
-        """
-            Instantiate a new SMAC optimizer wrapper.
-
-            Parameters
-            ----------
-            parameter_space : ConfigSpace.ConfigurationSpace
-                The parameter space to optimize.
-
-            space_adapter : BaseSpaceAdapter
-                The space adapter class to employ for parameter space transformations.
-
-            seed : Optional[int]
-                By default SMAC uses a known seed (0) to keep results reproducible.
-                However, if a `None` seed is explicitly provided, we let a random seed be produced by SMAC.
-
-            run_name : Optional[str]
-                Name of this run. This is used to easily distinguish across different runs.
-                If set to `None` (default), SMAC will generate a hash from metadata.
-
-            output_directory : Optional[str]
-                The directory where SMAC output will saved. If set to `None` (default), a temporary dir will be used.
-
-            max_trials : int
-                Maximum number of trials (i.e., function evaluations) to be run. Defaults to 100.
-                Note that modifying this value directly affects the value of `n_random_init`, if latter is set to `None`.
-
-            n_random_init : Optional[int]
-                Number of points evaluated at start to bootstrap the optimizer.
-                Default depends on max_trials and number of parameters and max_ratio.
-                Note: it can sometimes be useful to set this to 1 when pre-warming the
-                optimizer from historical data.
-                See Also: mlos_bench.optimizer.bulk_register
-
-            max_ratio : Optional[int]
-                Maximum ratio of max_trials to be random configurations to be evaluated
-                at start to bootstrap the optimizer.
-                Useful if you want to explicitly control the number of random
-                configurations evaluated at start.
-
-            use_default_config: bool
-                Whether to use the default config for the first trial after random initialization.
-
-        n_random_probability: float
-            Probability of choosing to evaluate a random configuration during optimization.
-            Defaults to `0.1`. Setting this to a higher value favors exploration over exploitation.
-        """
-
-<<<<<<< HEAD
-    def __init__(
-        self,
-        *,  # pylint: disable=too-many-locals
-        parameter_space: ConfigSpace.ConfigurationSpace,
-        space_adapter: Optional[BaseSpaceAdapter] = None,
-        seed: Optional[int] = 0,
-        run_name: Optional[str] = None,
-        output_directory: Optional[str] = None,
-        max_trials: int = 100,
-        n_random_init: Optional[int] = None,
-        max_ratio: Optional[float] = None,
-        use_default_config: bool = False,
-        n_random_probability: float = 0.1,
-    ):
-=======
     def __init__(self, *,  # pylint: disable=too-many-locals
                  parameter_space: ConfigSpace.ConfigurationSpace,
                  space_adapter: Optional[BaseSpaceAdapter] = None,
@@ -137,7 +51,6 @@
                  n_random_probability: float = 0.1):
         """
         Instantiate a new SMAC optimizer wrapper.
->>>>>>> 9e780190
 
         Parameters
         ----------
@@ -399,14 +312,11 @@
         context : pd.DataFrame
             Context of the request that is being registered.
         """
-<<<<<<< HEAD
-=======
         from smac.runhistory import StatusType, TrialInfo, TrialValue  # pylint: disable=import-outside-toplevel
 
         if context is not None:
             warn(f"Not Implemented: Ignoring context {list(context.columns)}", UserWarning)
 
->>>>>>> 9e780190
         # Register each trial (one-by-one)
         for config, score, ctx in zip(
             self._to_configspace_configs(configurations),
@@ -501,18 +411,11 @@
     ) -> None:
         raise NotImplementedError()
 
-    def surrogate_predict(
-        self, configurations: pd.DataFrame, context: Optional[pd.DataFrame] = None
-    ) -> npt.NDArray:
-        from smac.utils.configspace import (  # pylint: disable=import-outside-toplevel
-            convert_configurations_to_array,
-        )
-
-<<<<<<< HEAD
-=======
+    def surrogate_predict(self, configurations: pd.DataFrame, context: Optional[pd.DataFrame] = None) -> npt.NDArray:
+        from smac.utils.configspace import convert_configurations_to_array  # pylint: disable=import-outside-toplevel
+
         if context is not None:
             warn(f"Not Implemented: Ignoring context {list(context.columns)}", UserWarning)
->>>>>>> 9e780190
         if self._space_adapter and not isinstance(self._space_adapter, IdentityAdapter):
             raise NotImplementedError()
 
@@ -535,15 +438,9 @@
             -1,
         )
 
-<<<<<<< HEAD
-    def acquisition_function(
-        self, configurations: pd.DataFrame, context: Optional[pd.DataFrame] = None
-    ) -> npt.NDArray:
-=======
     def acquisition_function(self, configurations: pd.DataFrame, context: Optional[pd.DataFrame] = None) -> npt.NDArray:
         if context is not None:
             warn(f"Not Implemented: Ignoring context {list(context.columns)}", UserWarning)
->>>>>>> 9e780190
         if self._space_adapter:
             raise NotImplementedError()
 
