#
# Copyright (c) Microsoft Corporation.
# Licensed under the MIT License.
#
"""
Contains the FlamlOptimizer class.
"""

from typing import Dict, List, NamedTuple, Optional, Union
from warnings import warn

import ConfigSpace
import numpy as np
import pandas as pd

from mlos_core.util import normalize_config
from mlos_core.optimizers.optimizer import BaseOptimizer
from mlos_core.spaces.adapters.adapter import BaseSpaceAdapter


class EvaluatedSample(NamedTuple):
    """A named tuple representing a sample that has been evaluated."""

    config: dict
    score: float


class FlamlOptimizer(BaseOptimizer):
    """
    Wrapper class for FLAML Optimizer: A fast library for AutoML and tuning.
    """

    _METRIC_NAME = "FLAML_score"

    def __init__(self, *,
                 parameter_space: ConfigSpace.ConfigurationSpace,
                 optimization_targets: List[str],
<<<<<<< HEAD
                 objective_weights: Optional[List[float]] = None,
=======
>>>>>>> e2b819f7
                 space_adapter: Optional[BaseSpaceAdapter] = None,
                 low_cost_partial_config: Optional[dict] = None,
                 seed: Optional[int] = None):
        """
        Create an MLOS wrapper for FLAML.

        Parameters
        ----------
        parameter_space : ConfigSpace.ConfigurationSpace
            The parameter space to optimize.

        optimization_targets : List[str]
            The names of the optimization targets to minimize.
<<<<<<< HEAD

        objective_weights : Optional[List[float]]
            Optional list of weights of optimization targets.
=======
            For FLAML it must be a list with a single element, e.g., `["score"]`.
>>>>>>> e2b819f7

        space_adapter : BaseSpaceAdapter
            The space adapter class to employ for parameter space transformations.

        low_cost_partial_config : dict
            A dictionary from a subset of controlled dimensions to the initial low-cost values.
            More info: https://microsoft.github.io/FLAML/docs/FAQ#about-low_cost_partial_config-in-tune

        seed : Optional[int]
            If provided, calls np.random.seed() with the provided value to set the seed globally at init.
        """
        super().__init__(
            parameter_space=parameter_space,
            optimization_targets=optimization_targets,
<<<<<<< HEAD
            objective_weights=objective_weights,
=======
>>>>>>> e2b819f7
            space_adapter=space_adapter,
        )

        if len(self._optimization_targets) != 1:
            raise ValueError("FLAML does not support multi-target optimization")
        self._flaml_optimization_target = self._optimization_targets[0]

        # Per upstream documentation, it is recommended to set the seed for
        # flaml at the start of its operation globally.
        if seed is not None:
            np.random.seed(seed)

        # pylint: disable=import-outside-toplevel
        from mlos_core.spaces.converters.flaml import configspace_to_flaml_space, FlamlDomain

        self.flaml_parameter_space: Dict[str, FlamlDomain] = configspace_to_flaml_space(self.optimizer_parameter_space)
        self.low_cost_partial_config = low_cost_partial_config

        self.evaluated_samples: Dict[ConfigSpace.Configuration, EvaluatedSample] = {}
        self._suggested_config: Optional[dict]

    def _register(self, configurations: pd.DataFrame, scores: pd.DataFrame,
                  context: Optional[pd.DataFrame] = None) -> None:
        """Registers the given configurations and scores.

        Parameters
        ----------
        configurations : pd.DataFrame
            Dataframe of configurations / parameters. The columns are parameter names and the rows are the configurations.

        scores : pd.DataFrame
            Scores from running the configurations. The index is the same as the index of the configurations.

        context : None
            Not Yet Implemented.
        """
        if context is not None:
            warn(f"Not Implemented: Ignoring context {list(context.columns)}", UserWarning)
<<<<<<< HEAD
        for (_, config), (_, score) in zip(configurations.astype('O').iterrows(), scores.iterrows()):
=======
        for (_, config), score in zip(configurations.astype('O').iterrows(),
                                      scores[self._flaml_optimization_target]):
>>>>>>> e2b819f7
            cs_config: ConfigSpace.Configuration = ConfigSpace.Configuration(
                self.optimizer_parameter_space, values=config.to_dict())
            if cs_config in self.evaluated_samples:
                warn(f"Configuration {config} was already registered", UserWarning)
            self.evaluated_samples[cs_config] = EvaluatedSample(
                config=config.to_dict(),
                score=float(np.average(score.astype(float), weights=self._objective_weights)),
            )

    def _suggest(self, context: Optional[pd.DataFrame] = None) -> pd.DataFrame:
        """Suggests a new configuration.

        Sampled at random using ConfigSpace.

        Parameters
        ----------
        context : None
            Not Yet Implemented.

        Returns
        -------
        configuration : pd.DataFrame
            Pandas dataframe with a single row. Column names are the parameter names.
        """
        if context is not None:
            warn(f"Not Implemented: Ignoring context {list(context.columns)}", UserWarning)
        config: dict = self._get_next_config()
        return pd.DataFrame(config, index=[0])

    def register_pending(self, configurations: pd.DataFrame,
                         context: Optional[pd.DataFrame] = None) -> None:
        raise NotImplementedError()

    def _target_function(self, config: dict) -> Union[dict, None]:
        """Configuration evaluation function called by FLAML optimizer.

        FLAML may suggest the same configuration multiple times (due to its warm-start mechanism).
        Once FLAML suggests an unseen configuration, we store it, and stop the optimization process.

        Parameters
        ----------
        config: dict
            Next configuration to be evaluated, as suggested by FLAML.
            This config is stored internally and is returned to user, via `.suggest()` method.

        Returns
        -------
        result: Union[dict, None]
            Dictionary with a single key, `FLAML_score`, if config already evaluated; `None` otherwise.
        """
        cs_config = normalize_config(self.optimizer_parameter_space, config)
        if cs_config in self.evaluated_samples:
<<<<<<< HEAD
            return {self._METRIC_NAME: self.evaluated_samples[cs_config].score}
=======
            return {self._flaml_optimization_target: self.evaluated_samples[cs_config].score}
>>>>>>> e2b819f7

        self._suggested_config = dict(cs_config)  # Cleaned-up version of the config
        return None  # Returning None stops the process

    def _get_next_config(self) -> dict:
        """Warm-starts a new instance of FLAML, and returns a recommended, unseen new configuration.

        Since FLAML does not provide an ask-and-tell interface, we need to create a new instance of FLAML
        each time we get asked for a new suggestion. This is suboptimal performance-wise, but works.
        To do so, we use any previously evaluated configurations to bootstrap FLAML (i.e., warm-start).
        For more info: https://microsoft.github.io/FLAML/docs/Use-Cases/Tune-User-Defined-Function#warm-start

        Returns
        -------
        result: dict
            A dictionary with a single key that is equal to the name of the optimization target,
            if config already evaluated; `None` otherwise.

        Raises
        ------
        RuntimeError: if FLAML did not suggest a previously unseen configuration.
        """
        from flaml import tune  # pylint: disable=import-outside-toplevel

        # Parse evaluated configs to format used by FLAML
        points_to_evaluate: list = []
        evaluated_rewards: list = []
        if len(self.evaluated_samples) > 0:
            points_to_evaluate = [
                dict(normalize_config(self.optimizer_parameter_space, conf))
                for conf in self.evaluated_samples
            ]
            evaluated_rewards = [
                s.score for s in self.evaluated_samples.values()
            ]

        # Warm start FLAML optimizer
        self._suggested_config = None
        tune.run(
            self._target_function,
            config=self.flaml_parameter_space,
            mode='min',
<<<<<<< HEAD
            metric=self._METRIC_NAME,
=======
            metric=self._flaml_optimization_target,
>>>>>>> e2b819f7
            points_to_evaluate=points_to_evaluate,
            evaluated_rewards=evaluated_rewards,
            num_samples=len(points_to_evaluate) + 1,
            low_cost_partial_config=self.low_cost_partial_config,
            verbose=0,
        )
        if self._suggested_config is None:
            raise RuntimeError('FLAML did not produce a suggestion')

        return self._suggested_config  # type: ignore[unreachable]<|MERGE_RESOLUTION|>--- conflicted
+++ resolved
@@ -35,10 +35,7 @@
     def __init__(self, *,
                  parameter_space: ConfigSpace.ConfigurationSpace,
                  optimization_targets: List[str],
-<<<<<<< HEAD
                  objective_weights: Optional[List[float]] = None,
-=======
->>>>>>> e2b819f7
                  space_adapter: Optional[BaseSpaceAdapter] = None,
                  low_cost_partial_config: Optional[dict] = None,
                  seed: Optional[int] = None):
@@ -52,13 +49,9 @@
 
         optimization_targets : List[str]
             The names of the optimization targets to minimize.
-<<<<<<< HEAD
 
         objective_weights : Optional[List[float]]
             Optional list of weights of optimization targets.
-=======
-            For FLAML it must be a list with a single element, e.g., `["score"]`.
->>>>>>> e2b819f7
 
         space_adapter : BaseSpaceAdapter
             The space adapter class to employ for parameter space transformations.
@@ -73,10 +66,7 @@
         super().__init__(
             parameter_space=parameter_space,
             optimization_targets=optimization_targets,
-<<<<<<< HEAD
             objective_weights=objective_weights,
-=======
->>>>>>> e2b819f7
             space_adapter=space_adapter,
         )
 
@@ -115,12 +105,7 @@
         """
         if context is not None:
             warn(f"Not Implemented: Ignoring context {list(context.columns)}", UserWarning)
-<<<<<<< HEAD
         for (_, config), (_, score) in zip(configurations.astype('O').iterrows(), scores.iterrows()):
-=======
-        for (_, config), score in zip(configurations.astype('O').iterrows(),
-                                      scores[self._flaml_optimization_target]):
->>>>>>> e2b819f7
             cs_config: ConfigSpace.Configuration = ConfigSpace.Configuration(
                 self.optimizer_parameter_space, values=config.to_dict())
             if cs_config in self.evaluated_samples:
@@ -173,11 +158,7 @@
         """
         cs_config = normalize_config(self.optimizer_parameter_space, config)
         if cs_config in self.evaluated_samples:
-<<<<<<< HEAD
             return {self._METRIC_NAME: self.evaluated_samples[cs_config].score}
-=======
-            return {self._flaml_optimization_target: self.evaluated_samples[cs_config].score}
->>>>>>> e2b819f7
 
         self._suggested_config = dict(cs_config)  # Cleaned-up version of the config
         return None  # Returning None stops the process
@@ -220,11 +201,7 @@
             self._target_function,
             config=self.flaml_parameter_space,
             mode='min',
-<<<<<<< HEAD
             metric=self._METRIC_NAME,
-=======
-            metric=self._flaml_optimization_target,
->>>>>>> e2b819f7
             points_to_evaluate=points_to_evaluate,
             evaluated_rewards=evaluated_rewards,
             num_samples=len(points_to_evaluate) + 1,
