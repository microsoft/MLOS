--- conflicted
+++ resolved
@@ -30,13 +30,9 @@
     Wrapper class for FLAML Optimizer: A fast library for AutoML and tuning.
     """
 
-<<<<<<< HEAD
     _METRIC_NAME = "FLAML_score"
 
-    def __init__(self, *,
-=======
     def __init__(self, *,   # pylint: disable=too-many-arguments
->>>>>>> a9cf8ca4
                  parameter_space: ConfigSpace.ConfigurationSpace,
                  optimization_targets: List[str],
                  objective_weights: Optional[List[float]] = None,
