--- conflicted
+++ resolved
@@ -28,7 +28,6 @@
     """
     Wrapper class for FLAML Optimizer: A fast library for AutoML and tuning.
     """
-<<<<<<< HEAD
 
     def __init__(
         self,
@@ -39,42 +38,7 @@
         seed: Optional[int] = None,
     ):
         """
-            Create an MLOS wrapper class for FLAML.
-
-            Parameters
-            ----------
-            parameter_space : ConfigSpace.ConfigurationSpace
-                The parameter space to optimize.
-
-            space_adapter : BaseSpaceAdapter
-                The space adapter class to employ for parameter space transformations.
-
-            low_cost_partial_config : dict
-                A dictionary from a subset of controlled dimensions to the initial low-cost values.
-                More info: https://microsoft.github.io/FLAML/docs/FAQ#about-low_cost_partial_config-in-tune
-
-        seed : Optional[int]
-            If provided, calls np.random.seed() with the provided value to set the seed globally at init.
-        """
-
-    def __init__(
-        self,
-        *,
-        parameter_space: ConfigSpace.ConfigurationSpace,
-        space_adapter: Optional[BaseSpaceAdapter] = None,
-        low_cost_partial_config: Optional[dict] = None,
-        seed: Optional[int] = None,
-    ):
-=======
-
-    def __init__(self, *,
-                 parameter_space: ConfigSpace.ConfigurationSpace,
-                 space_adapter: Optional[BaseSpaceAdapter] = None,
-                 low_cost_partial_config: Optional[dict] = None,
-                 seed: Optional[int] = None):
-        """
         Create an MLOS wrapper class for FLAML.
->>>>>>> 9e780190
 
         Parameters
         ----------
@@ -135,13 +99,13 @@
             Not Yet Implemented.
         """
         if context is not None:
-<<<<<<< HEAD
             raise NotImplementedError()
         for (_, config), score in zip(configurations.astype("O").iterrows(), scores):
-=======
-            warn(f"Not Implemented: Ignoring context {list(context.columns)}", UserWarning)
-        for (_, config), score in zip(configurations.astype('O').iterrows(), scores):
->>>>>>> 9e780190
+            warn(
+                f"Not Implemented: Ignoring context {list(context.columns)}",
+                UserWarning,
+            )
+        for (_, config), score in zip(configurations.astype("O").iterrows(), scores):
             cs_config: ConfigSpace.Configuration = ConfigSpace.Configuration(
                 self.optimizer_parameter_space, values=config.to_dict()
             )
@@ -170,7 +134,10 @@
             Pandas dataframe with a single row. Column names are the parameter names.
         """
         if context is not None:
-            warn(f"Not Implemented: Ignoring context {list(context.columns)}", UserWarning)
+            warn(
+                f"Not Implemented: Ignoring context {list(context.columns)}",
+                UserWarning,
+            )
         config: dict = self._get_next_config()
         return pd.DataFrame(config, index=[0]), None
 
