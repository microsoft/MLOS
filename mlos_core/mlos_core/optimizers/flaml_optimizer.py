#
# Copyright (c) Microsoft Corporation.
# Licensed under the MIT License.
#
"""
Contains the FlamlOptimizer class.
"""

from typing import Dict, List, NamedTuple, Optional, Union
from warnings import warn

import ConfigSpace
import numpy as np
import pandas as pd

from mlos_core.util import normalize_config
from mlos_core.optimizers.optimizer import BaseOptimizer
from mlos_core.spaces.adapters.adapter import BaseSpaceAdapter


class EvaluatedSample(NamedTuple):
    """A named tuple representing a sample that has been evaluated."""

    config: dict
    score: float


class FlamlOptimizer(BaseOptimizer):
    """
    Wrapper class for FLAML Optimizer: A fast library for AutoML and tuning.
    """

    def __init__(self, *,
                 parameter_space: ConfigSpace.ConfigurationSpace,
                 optimization_targets: List[str],
                 space_adapter: Optional[BaseSpaceAdapter] = None,
                 low_cost_partial_config: Optional[dict] = None,
                 seed: Optional[int] = None):
        """
        Create an MLOS wrapper class for FLAML.

        Parameters
        ----------
        parameter_space : ConfigSpace.ConfigurationSpace
            The parameter space to optimize.

<<<<<<< HEAD
        optimization_targets : List[str]
            The names of the optimization targets to minimize.
            For FLAML it must be a list with a single element, e.g., `["score"]`.

=======
>>>>>>> 198ee1ee
        space_adapter : BaseSpaceAdapter
            The space adapter class to employ for parameter space transformations.

        low_cost_partial_config : dict
            A dictionary from a subset of controlled dimensions to the initial low-cost values.
            More info: https://microsoft.github.io/FLAML/docs/FAQ#about-low_cost_partial_config-in-tune

        seed : Optional[int]
            If provided, calls np.random.seed() with the provided value to set the seed globally at init.
        """
        super().__init__(
            parameter_space=parameter_space,
            optimization_targets=optimization_targets,
            space_adapter=space_adapter,
        )

        if len(self._optimization_targets) != 1:
            raise ValueError("FLAML does not support multi-target optimization")

        # Per upstream documentation, it is recommended to set the seed for
        # flaml at the start of its operation globally.
        if seed is not None:
            np.random.seed(seed)

        # pylint: disable=import-outside-toplevel
        from mlos_core.spaces.converters.flaml import configspace_to_flaml_space, FlamlDomain

        self.flaml_parameter_space: Dict[str, FlamlDomain] = configspace_to_flaml_space(self.optimizer_parameter_space)
        self.low_cost_partial_config = low_cost_partial_config

        self.evaluated_samples: Dict[ConfigSpace.Configuration, EvaluatedSample] = {}
        self._suggested_config: Optional[dict]

    def _register(self, configurations: pd.DataFrame, scores: pd.DataFrame,
                  context: Optional[pd.DataFrame] = None) -> None:
        """Registers the given configurations and scores.

        Parameters
        ----------
        configurations : pd.DataFrame
            Dataframe of configurations / parameters. The columns are parameter names and the rows are the configurations.

        scores : pd.DataFrame
            Scores from running the configurations. The index is the same as the index of the configurations.

        context : None
            Not Yet Implemented.
        """
        if context is not None:
            warn(f"Not Implemented: Ignoring context {list(context.columns)}", UserWarning)
        for (_, config), score in zip(configurations.astype('O').iterrows(),
                                      scores[self._optimization_targets[0]]):
            cs_config: ConfigSpace.Configuration = ConfigSpace.Configuration(
                self.optimizer_parameter_space, values=config.to_dict())
            if cs_config in self.evaluated_samples:
                warn(f"Configuration {config} was already registered", UserWarning)

            self.evaluated_samples[cs_config] = EvaluatedSample(config=config.to_dict(), score=score)

    def _suggest(self, context: Optional[pd.DataFrame] = None) -> pd.DataFrame:
        """Suggests a new configuration.

        Sampled at random using ConfigSpace.

        Parameters
        ----------
        context : None
            Not Yet Implemented.

        Returns
        -------
        configuration : pd.DataFrame
            Pandas dataframe with a single row. Column names are the parameter names.
        """
        if context is not None:
            warn(f"Not Implemented: Ignoring context {list(context.columns)}", UserWarning)
        config: dict = self._get_next_config()
        return pd.DataFrame(config, index=[0])

    def register_pending(self, configurations: pd.DataFrame,
                         context: Optional[pd.DataFrame] = None) -> None:
        raise NotImplementedError()

    def _target_function(self, config: dict) -> Union[dict, None]:
        """Configuration evaluation function called by FLAML optimizer.

        FLAML may suggest the same configuration multiple times (due to its warm-start mechanism).
        Once FLAML suggests an unseen configuration, we store it, and stop the optimization process.

        Parameters
        ----------
        config: dict
            Next configuration to be evaluated, as suggested by FLAML.
            This config is stored internally and is returned to user, via `.suggest()` method.

        Returns
        -------
        result: Union[dict, None]
            Dictionary with a single key, `score`, if config already evaluated; `None` otherwise.
        """
        cs_config = normalize_config(self.optimizer_parameter_space, config)
        if cs_config in self.evaluated_samples:
            return {self._optimization_targets[0]: self.evaluated_samples[cs_config].score}

        self._suggested_config = dict(cs_config)  # Cleaned-up version of the config
        return None  # Returning None stops the process

    def _get_next_config(self) -> dict:
        """Warm-starts a new instance of FLAML, and returns a recommended, unseen new configuration.

        Since FLAML does not provide an ask-and-tell interface, we need to create a new instance of FLAML
        each time we get asked for a new suggestion. This is suboptimal performance-wise, but works.
        To do so, we use any previously evaluated configurations to bootstrap FLAML (i.e., warm-start).
        For more info: https://microsoft.github.io/FLAML/docs/Use-Cases/Tune-User-Defined-Function#warm-start

        Returns
        -------
        result: dict
            A dictionary with a single key that is equal to the name of the optimization target,
            if config already evaluated; `None` otherwise.

        Raises
        ------
        RuntimeError: if FLAML did not suggest a previously unseen configuration.
        """
        from flaml import tune  # pylint: disable=import-outside-toplevel

        # Parse evaluated configs to format used by FLAML
        points_to_evaluate: list = []
        evaluated_rewards: list = []
        if len(self.evaluated_samples) > 0:
            points_to_evaluate = [
                dict(normalize_config(self.optimizer_parameter_space, conf))
                for conf in self.evaluated_samples
            ]
            evaluated_rewards = [
                s.score for s in self.evaluated_samples.values()
            ]

        # Warm start FLAML optimizer
        self._suggested_config = None
        tune.run(
            self._target_function,
            config=self.flaml_parameter_space,
            mode='min',
            metric=self._optimization_targets[0],
            points_to_evaluate=points_to_evaluate,
            evaluated_rewards=evaluated_rewards,
            num_samples=len(points_to_evaluate) + 1,
            low_cost_partial_config=self.low_cost_partial_config,
            verbose=0,
        )
        if self._suggested_config is None:
            raise RuntimeError('FLAML did not produce a suggestion')

        return self._suggested_config  # type: ignore[unreachable]<|MERGE_RESOLUTION|>--- conflicted
+++ resolved
@@ -37,20 +37,17 @@
                  low_cost_partial_config: Optional[dict] = None,
                  seed: Optional[int] = None):
         """
-        Create an MLOS wrapper class for FLAML.
+        Create an MLOS wrapper for FLAML.
 
         Parameters
         ----------
         parameter_space : ConfigSpace.ConfigurationSpace
             The parameter space to optimize.
 
-<<<<<<< HEAD
         optimization_targets : List[str]
             The names of the optimization targets to minimize.
             For FLAML it must be a list with a single element, e.g., `["score"]`.
 
-=======
->>>>>>> 198ee1ee
         space_adapter : BaseSpaceAdapter
             The space adapter class to employ for parameter space transformations.
 
