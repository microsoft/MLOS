#
# Copyright (c) Microsoft Corporation.
# Licensed under the MIT License.
#
"""
Contains the wrapper classes for different Bayesian optimizers.
"""

from typing import Callable, Optional, TypeAlias
from abc import ABCMeta, abstractmethod

import ConfigSpace
import numpy as np
import numpy.typing as npt
import pandas as pd

from mlos_core.optimizers.optimizer import BaseOptimizer
from mlos_core.spaces.adapters.adapter import BaseSpaceAdapter
from mlos_core.spaces import configspace_to_skopt_space, configspace_to_emukit_space


AcquisitionFnRetType: TypeAlias = None  # TODO: not yet implemented


class BaseBayesianOptimizer(BaseOptimizer, metaclass=ABCMeta):
    """Abstract base class defining the interface for Bayesian optimization."""

    @abstractmethod
    def surrogate_predict(self, configurations: pd.DataFrame,
                          context: Optional[pd.DataFrame] = None) -> npt.NDArray:
        """Obtain a prediction from this Bayesian optimizer's surrogate model for the given configuration(s).

        Parameters
        ----------
        configurations : pd.DataFrame
            Dataframe of configurations / parameters. The columns are parameter names and the rows are the configurations.

        context : pd.DataFrame
            Not Yet Implemented.
        """
        pass    # pylint: disable=unnecessary-pass # pragma: no cover

    @abstractmethod
    def acquisition_function(self, configurations: pd.DataFrame,
                             context: Optional[pd.DataFrame] = None) -> AcquisitionFnRetType:
        """Invokes the acquisition function from this Bayesian optimizer for the given configuration.

        Parameters
        ----------
        configurations : pd.DataFrame
            Dataframe of configurations / parameters. The columns are parameter names and the rows are the configurations.

        context : pd.DataFrame
            Not Yet Implemented.
        """
        pass    # pylint: disable=unnecessary-pass # pragma: no cover


class EmukitOptimizer(BaseBayesianOptimizer):
    """Wrapper class for Emukit based Bayesian optimization.

    Parameters
    ----------
    parameter_space : ConfigSpace.ConfigurationSpace
        The parameter space to optimize.

    space_adapter : BaseSpaceAdapter
        The space adapter class to employ for parameter space transformations.
    """

    def __init__(self, parameter_space: ConfigSpace.ConfigurationSpace,
                 space_adapter: Optional[BaseSpaceAdapter] = None):
        super().__init__(parameter_space, space_adapter)
        self.emukit_parameter_space = configspace_to_emukit_space(self.optimizer_parameter_space)
        from emukit.examples.gp_bayesian_optimization.single_objective_bayesian_optimization import GPBayesianOptimization  # noqa pylint: disable=import-outside-toplevel
        self.gpbo: GPBayesianOptimization

    def _register(self, configurations: pd.DataFrame, scores: pd.Series,
                  context: Optional[pd.DataFrame] = None) -> None:
        """Registers the given configurations and scores.

        Parameters
        ----------
        configurations : pd.DataFrame
            Dataframe of configurations / parameters. The columns are parameter names and the rows are the configurations.

        scores : pd.Series
            Scores from running the configurations. The index is the same as the index of the configurations.

        context : pd.DataFrame
            Not Yet Implemented.
        """
        from emukit.core.loop.user_function_result import UserFunctionResult    # pylint: disable=import-outside-toplevel
        if context is not None:
            # not sure how that works here?
            raise NotImplementedError()
        if getattr(self, 'gpbo', None) is None:
            # we're in the random initialization phase
            # just remembering the observation above is enough
            return
        results = []
        for (_, config), score in zip(configurations.iterrows(), scores):
            one_hot = self._to_1hot(pd.DataFrame([config]))
            results.append(UserFunctionResult(one_hot[0], np.array([score])))
        self.gpbo.loop_state.update(results)
        self.gpbo._update_models()  # pylint: disable=protected-access

    def _suggest(self, context: Optional[pd.DataFrame] = None) -> pd.DataFrame:
        """Suggests a new configuration.

        Parameters
        ----------
        context : pd.DataFrame
            Not Yet Implemented.

        Returns
        -------
        configuration : pd.DataFrame
            Pandas dataframe with a single row. Column names are the parameter names.
        """
        if context is not None:
            raise NotImplementedError()
        if len(self._observations) <= 10:
            from emukit.core.initial_designs import RandomDesign    # pylint: disable=import-outside-toplevel
            config = RandomDesign(self.emukit_parameter_space).get_samples(1)
        else:
            if getattr(self, 'gpbo', None) is None:
                # this should happen exactly once, when calling the 11th time
                self._initialize_optimizer()
            # this should happen any time after the initial model is created
            config = self.gpbo.get_next_points(results=[])
        return self._from_1hot(config)

    def register_pending(self, configurations: pd.DataFrame,
                         context: Optional[pd.DataFrame] = None) -> None:
        raise NotImplementedError()

    def surrogate_predict(self, configurations: pd.DataFrame,
                          context: Optional[pd.DataFrame] = None) -> npt.NDArray:
        if context is not None:
            raise NotImplementedError()
        if self.space_adapter is not None:
            raise NotImplementedError()
        if self._space_adapter:
            configurations = self._space_adapter.inverse_transform(configurations)
        one_hot = self._to_1hot(configurations)
        # TODO return variance in some way
        mean_predictions, _variance_predictions = self.gpbo.model.predict(one_hot)
        # make 2ndim array into column vector
        return mean_predictions.reshape(-1,)    # type: ignore

    def acquisition_function(self, configurations: pd.DataFrame,
                             context: Optional[pd.DataFrame] = None) -> AcquisitionFnRetType:
        raise NotImplementedError()

    def _initialize_optimizer(self) -> None:
        """Bootstrap a new Emukit optimizer on the initial observations."""
        from emukit.examples.gp_bayesian_optimization.single_objective_bayesian_optimization import GPBayesianOptimization  # noqa pylint: disable=import-outside-toplevel
        observations = self.get_observations()

        initial_input = observations.drop(columns='score')
        initial_output = observations[['score']]

        if self.space_adapter is not None:
            initial_input = self.space_adapter.inverse_transform(initial_input)

        self.gpbo = GPBayesianOptimization(
            variables_list=self.emukit_parameter_space.parameters,
            X=self._to_1hot(initial_input),
            Y=np.array(initial_output)
        )


class SkoptOptimizer(BaseBayesianOptimizer):
    """Wrapper class for Skopt based Bayesian optimization.

    Parameters
    ----------
    parameter_space : ConfigSpace.ConfigurationSpace
        The parameter space to optimize.
    """

    def __init__(
        self,
        parameter_space: ConfigSpace.ConfigurationSpace,
        space_adapter: Optional[BaseSpaceAdapter] = None,
        base_estimator: str = 'gp',
        seed: Optional[int] = None,
    ):
        super().__init__(parameter_space, space_adapter)

        from skopt import Optimizer as Optimizer_Skopt  # pylint: disable=import-outside-toplevel
        self.base_optimizer = Optimizer_Skopt(
            configspace_to_skopt_space(self.optimizer_parameter_space),
            base_estimator=base_estimator,
            random_state=seed,
        )
        self._transform: Callable[[pd.DataFrame], npt.NDArray]
        if base_estimator == 'et':
            self._transform = self._to_1hot
        elif base_estimator == 'gp':
            self._transform = self._to_numeric
        else:
            self._transform = pd.DataFrame.to_numpy

    def _to_numeric(self, config: pd.DataFrame) -> npt.NDArray:
        """
        Convert categorical values in the DataFrame to ordinal integers and return a numpy array.
        This transformation is necessary for the Gaussian Process based optimizer.

        Parameters
        ----------
        config : pd.DataFrame
            Dataframe of configurations / parameters.
            The columns are parameter names and the rows are the configurations.

        Returns
        -------
        config : np.array
            Numpy array of floats with all categoricals replaced with their ordinal numbers.
        """
        config = config.copy()
        for param in self.optimizer_parameter_space.get_hyperparameters():
            if isinstance(param, ConfigSpace.CategoricalHyperparameter):
                config[param.name] = config[param.name].apply(param.choices.index)
        return config.to_numpy(dtype=np.float32)

<<<<<<< HEAD
    def _to_ndarray(self, config: pd.DataFrame) -> npt.NDArray:
        """
        Converts a single config to an ndarray.

        Done this way to let mypy validate the different types across _transform function options.

        Parameters
        ----------
        config : pd.DataFrame
            Dataframe of configurations / parameters.
            The columns are parameter names and the row is the configuration.

        Returns
        -------
        config : np.array
            Numpy array of the data.
        """
        assert len(config) == 1
        config = config.copy()
        # mypy complains about use of next() iterator for some reason
        for (_, config_series) in config.iterrows():
            return config_series.to_numpy()
        raise ValueError('No configuration found.')

    def _register(self, configurations: pd.DataFrame, scores: pd.Series, context: pd.DataFrame = None):
=======
    def _register(self, configurations: pd.DataFrame, scores: pd.Series,
                  context: Optional[pd.DataFrame] = None) -> None:
>>>>>>> d6bf2aef
        """Registers the given configurations and scores.

        Parameters
        ----------
        configurations : pd.DataFrame
            Dataframe of configurations / parameters. The columns are parameter names and the rows are the configurations.

        scores : pd.Series
            Scores from running the configurations. The index is the same as the index of the configurations.

        context : pd.DataFrame
            Not Yet Implemented.
        """
        if context is not None:
            raise NotImplementedError()
        # DataFrame columns must be in the same order
        # as the hyperparameters in the config space:
        param_names = self.optimizer_parameter_space.get_hyperparameter_names()
        data = configurations[param_names].to_numpy().tolist()
        self.base_optimizer.tell(data, scores.to_list())

    def _suggest(self, context: Optional[pd.DataFrame] = None) -> pd.DataFrame:
        """Suggests a new configuration.

        Parameters
        ----------
        context : pd.DataFrame
            Not Yet Implemented.

        Returns
        -------
        configuration : pd.DataFrame
            Pandas dataframe with a single row. Column names are the parameter names.
        """
        if context is not None:
            raise NotImplementedError()
        return pd.DataFrame([self.base_optimizer.ask()], columns=self.optimizer_parameter_space.get_hyperparameter_names())

    def register_pending(self, configurations: pd.DataFrame,
                         context: Optional[pd.DataFrame] = None) -> None:
        raise NotImplementedError()

    def surrogate_predict(self, configurations: pd.DataFrame, context: Optional[pd.DataFrame] = None) -> npt.NDArray:
        if context is not None:
            raise NotImplementedError()
        if self.space_adapter is not None:
            raise NotImplementedError()
        return self.base_optimizer.models[-1].predict(self._transform(configurations))  # type: ignore

    def acquisition_function(self, configurations: pd.DataFrame,
                             context: Optional[pd.DataFrame] = None) -> AcquisitionFnRetType:
        # This seems actually non-trivial to get out of skopt, so maybe we actually shouldn't implement this.
        raise NotImplementedError()<|MERGE_RESOLUTION|>--- conflicted
+++ resolved
@@ -225,36 +225,8 @@
                 config[param.name] = config[param.name].apply(param.choices.index)
         return config.to_numpy(dtype=np.float32)
 
-<<<<<<< HEAD
-    def _to_ndarray(self, config: pd.DataFrame) -> npt.NDArray:
-        """
-        Converts a single config to an ndarray.
-
-        Done this way to let mypy validate the different types across _transform function options.
-
-        Parameters
-        ----------
-        config : pd.DataFrame
-            Dataframe of configurations / parameters.
-            The columns are parameter names and the row is the configuration.
-
-        Returns
-        -------
-        config : np.array
-            Numpy array of the data.
-        """
-        assert len(config) == 1
-        config = config.copy()
-        # mypy complains about use of next() iterator for some reason
-        for (_, config_series) in config.iterrows():
-            return config_series.to_numpy()
-        raise ValueError('No configuration found.')
-
-    def _register(self, configurations: pd.DataFrame, scores: pd.Series, context: pd.DataFrame = None):
-=======
     def _register(self, configurations: pd.DataFrame, scores: pd.Series,
                   context: Optional[pd.DataFrame] = None) -> None:
->>>>>>> d6bf2aef
         """Registers the given configurations and scores.
 
         Parameters
