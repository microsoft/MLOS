#
# Copyright (c) Microsoft Corporation.
# Licensed under the MIT License.
#
"""
Contains the wrapper classes for different Bayesian optimizers.
"""

from typing import Callable, Optional, TypeAlias
from abc import ABCMeta, abstractmethod

import ConfigSpace
import numpy as np
import numpy.typing as npt
import pandas as pd

from mlos_core.optimizers.optimizer import BaseOptimizer
from mlos_core.spaces.adapters.adapter import BaseSpaceAdapter
from mlos_core.spaces import configspace_to_skopt_space, configspace_to_emukit_space


<<<<<<< HEAD
AcquisitionFnRetType: TypeAlias = None  # TODO: not yet implemented


def _df_to_ndarray(config: pd.DataFrame) -> npt.NDArray:
    """
    Converts a single config to an ndarray.

    Done this way to let mypy validate the different types across _transform function options.

    Parameters
    ----------
    config : pd.DataFrame
        Dataframe of configurations / parameters.
        The columns are parameter names and the row is the configuration.

    Returns
    -------
    config : np.array
        Numpy array of the data.
    """
    return config.to_numpy()


=======
>>>>>>> c9287574
class BaseBayesianOptimizer(BaseOptimizer, metaclass=ABCMeta):
    """Abstract base class defining the interface for Bayesian optimization."""

    @abstractmethod
    def surrogate_predict(self, configurations: pd.DataFrame, context: Optional[pd.DataFrame] = None) -> npt.NDArray:
        """Obtain a prediction from this Bayesian optimizer's surrogate model for the given configuration(s).

        Parameters
        ----------
        configurations : pd.DataFrame
            Dataframe of configurations / parameters. The columns are parameter names and the rows are the configurations.

        context : pd.DataFrame
            Not Yet Implemented.
        """
        pass    # pylint: disable=unnecessary-pass # pragma: no cover

    @abstractmethod
    def acquisition_function(self, configurations: pd.DataFrame, context: Optional[pd.DataFrame] = None) -> AcquisitionFnRetType:
        """Invokes the acquisition function from this Bayesian optimizer for the given configuration.

        Parameters
        ----------
        configurations : pd.DataFrame
            Dataframe of configurations / parameters. The columns are parameter names and the rows are the configurations.

        context : pd.DataFrame
            Not Yet Implemented.
        """
        pass    # pylint: disable=unnecessary-pass # pragma: no cover


class EmukitOptimizer(BaseBayesianOptimizer):
    """Wrapper class for Emukit based Bayesian optimization.

    Parameters
    ----------
    parameter_space : ConfigSpace.ConfigurationSpace
        The parameter space to optimize.

    space_adapter : BaseSpaceAdapter
        The space adapter class to employ for parameter space transformations.
    """

    def __init__(self, parameter_space: ConfigSpace.ConfigurationSpace, space_adapter: Optional[BaseSpaceAdapter] = None):
        super().__init__(parameter_space, space_adapter)
        self.emukit_parameter_space = configspace_to_emukit_space(self.optimizer_parameter_space)
        from emukit.examples.gp_bayesian_optimization.single_objective_bayesian_optimization import GPBayesianOptimization  # noqa pylint: disable=import-outside-toplevel
        self.gpbo: GPBayesianOptimization

    def _register(self, configurations: pd.DataFrame, scores: pd.Series, context: Optional[pd.DataFrame] = None) -> None:
        """Registers the given configurations and scores.

        Parameters
        ----------
        configurations : pd.DataFrame
            Dataframe of configurations / parameters. The columns are parameter names and the rows are the configurations.

        scores : pd.Series
            Scores from running the configurations. The index is the same as the index of the configurations.

        context : pd.DataFrame
            Not Yet Implemented.
        """
        from emukit.core.loop.user_function_result import UserFunctionResult    # pylint: disable=import-outside-toplevel
        if context is not None:
            # not sure how that works here?
            raise NotImplementedError()
        if getattr(self, 'gpbo', None) is None:
            # we're in the random initialization phase
            # just remembering the observation above is enough
            return
        results = []
        for (_, config), score in zip(configurations.iterrows(), scores):
            one_hot = self._to_1hot(pd.DataFrame([config]))
            results.append(UserFunctionResult(one_hot[0], np.array([score])))
        self.gpbo.loop_state.update(results)
        self.gpbo._update_models()  # pylint: disable=protected-access

    def _suggest(self, context: Optional[pd.DataFrame] = None) -> pd.DataFrame:
        """Suggests a new configuration.

        Parameters
        ----------
        context : pd.DataFrame
            Not Yet Implemented.

        Returns
        -------
        configuration : pd.DataFrame
            Pandas dataframe with a single row. Column names are the parameter names.
        """
        if context is not None:
            raise NotImplementedError()
        if len(self._observations) <= 10:
            from emukit.core.initial_designs import RandomDesign    # pylint: disable=import-outside-toplevel
            config = RandomDesign(self.emukit_parameter_space).get_samples(1)
        else:
            if getattr(self, 'gpbo', None) is None:
                # this should happen exactly once, when calling the 11th time
                self._initialize_optimizer()
            # this should happen any time after the initial model is created
            config = self.gpbo.get_next_points(results=[])
        return self._from_1hot(config)

    def register_pending(self, configurations: pd.DataFrame, context: Optional[pd.DataFrame] = None) -> None:
        raise NotImplementedError()

    def surrogate_predict(self, configurations: pd.DataFrame, context: Optional[pd.DataFrame] = None) -> npt.NDArray:
        if context is not None:
            raise NotImplementedError()
        if self.space_adapter is not None:
            raise NotImplementedError()
        if self._space_adapter:
            configurations = self._space_adapter.inverse_transform(configurations)
        one_hot = self._to_1hot(configurations)
        # TODO return variance in some way
        mean_predictions, _variance_predictions = self.gpbo.model.predict(one_hot)
        # make 2ndim array into column vector
        return mean_predictions.reshape(-1,)    # type: ignore

    def acquisition_function(self, configurations: pd.DataFrame, context: Optional[pd.DataFrame] = None) -> AcquisitionFnRetType:
        raise NotImplementedError()

    def _initialize_optimizer(self) -> None:
        """Bootstrap a new Emukit optimizer on the initial observations."""
        from emukit.examples.gp_bayesian_optimization.single_objective_bayesian_optimization import GPBayesianOptimization  # noqa pylint: disable=import-outside-toplevel
        observations = self.get_observations()

        initial_input = observations.drop(columns='score')
        initial_output = observations[['score']]

        if self.space_adapter is not None:
            initial_input = self.space_adapter.inverse_transform(initial_input)

        self.gpbo = GPBayesianOptimization(
            variables_list=self.emukit_parameter_space.parameters,
            X=self._to_1hot(initial_input),
            Y=np.array(initial_output)
        )


class SkoptOptimizer(BaseBayesianOptimizer):
    """Wrapper class for Skopt based Bayesian optimization.

    Parameters
    ----------
    parameter_space : ConfigSpace.ConfigurationSpace
        The parameter space to optimize.
    """

    def __init__(
        self,
        parameter_space: ConfigSpace.ConfigurationSpace,
        space_adapter: Optional[BaseSpaceAdapter] = None,
        base_estimator: str = 'gp',
        seed: Optional[int] = None,
    ):
        super().__init__(parameter_space, space_adapter)

        from skopt import Optimizer as Optimizer_Skopt  # pylint: disable=import-outside-toplevel
        self.base_optimizer = Optimizer_Skopt(
            configspace_to_skopt_space(self.optimizer_parameter_space),
            base_estimator=base_estimator,
            random_state=seed,
        )
        self._transform: Callable[[pd.DataFrame], npt.NDArray]
        if base_estimator == 'et':
            self._transform = self._to_1hot
        elif base_estimator == 'gp':
            self._transform = self._to_numeric
        else:
            self._transform = pd.DataFrame.to_numpy

    def _to_numeric(self, config: pd.DataFrame) -> npt.NDArray:
        """
        Convert categorical values in the DataFrame to ordinal integers and return a numpy array.
        This transformation is necessary for the Gaussian Process based optimizer.

        Parameters
        ----------
        config : pd.DataFrame
            Dataframe of configurations / parameters.
            The columns are parameter names and the rows are the configurations.

        Returns
        -------
        config : np.array
            Numpy array of floats with all categoricals replaced with their ordinal numbers.
        """
        config = config.copy()
        for param in self.optimizer_parameter_space.get_hyperparameters():
            if isinstance(param, ConfigSpace.CategoricalHyperparameter):
                config[param.name] = config[param.name].apply(param.choices.index)
        return config.to_numpy(dtype=np.float32)

    def _register(self, configurations: pd.DataFrame, scores: pd.Series, context: Optional[pd.DataFrame] = None) -> None:
        """Registers the given configurations and scores.

        Parameters
        ----------
        configurations : pd.DataFrame
            Dataframe of configurations / parameters. The columns are parameter names and the rows are the configurations.

        scores : pd.Series
            Scores from running the configurations. The index is the same as the index of the configurations.

        context : pd.DataFrame
            Not Yet Implemented.
        """
        if context is not None:
            raise NotImplementedError()
        # DataFrame columns must be in the same order
        # as the hyperparameters in the config space:
        param_names = self.optimizer_parameter_space.get_hyperparameter_names()
        data = configurations[param_names].to_numpy().tolist()
        self.base_optimizer.tell(data, scores.to_list())

    def _suggest(self, context: Optional[pd.DataFrame] = None) -> pd.DataFrame:
        """Suggests a new configuration.

        Parameters
        ----------
        context : pd.DataFrame
            Not Yet Implemented.

        Returns
        -------
        configuration : pd.DataFrame
            Pandas dataframe with a single row. Column names are the parameter names.
        """
        if context is not None:
            raise NotImplementedError()
        return pd.DataFrame([self.base_optimizer.ask()], columns=self.optimizer_parameter_space.get_hyperparameter_names())

    def register_pending(self, configurations: pd.DataFrame, context: Optional[pd.DataFrame] = None) -> None:
        raise NotImplementedError()

    def surrogate_predict(self, configurations: pd.DataFrame, context: Optional[pd.DataFrame] = None) -> npt.NDArray:
        if context is not None:
            raise NotImplementedError()
        if self.space_adapter is not None:
            raise NotImplementedError()
        return self.base_optimizer.models[-1].predict(self._transform(configurations))  # type: ignore

    def acquisition_function(self, configurations: pd.DataFrame, context: Optional[pd.DataFrame] = None) -> AcquisitionFnRetType:
        # This seems actually non-trivial to get out of skopt, so maybe we actually shouldn't implement this.
        raise NotImplementedError()<|MERGE_RESOLUTION|>--- conflicted
+++ resolved
@@ -19,32 +19,9 @@
 from mlos_core.spaces import configspace_to_skopt_space, configspace_to_emukit_space
 
 
-<<<<<<< HEAD
 AcquisitionFnRetType: TypeAlias = None  # TODO: not yet implemented
 
 
-def _df_to_ndarray(config: pd.DataFrame) -> npt.NDArray:
-    """
-    Converts a single config to an ndarray.
-
-    Done this way to let mypy validate the different types across _transform function options.
-
-    Parameters
-    ----------
-    config : pd.DataFrame
-        Dataframe of configurations / parameters.
-        The columns are parameter names and the row is the configuration.
-
-    Returns
-    -------
-    config : np.array
-        Numpy array of the data.
-    """
-    return config.to_numpy()
-
-
-=======
->>>>>>> c9287574
 class BaseBayesianOptimizer(BaseOptimizer, metaclass=ABCMeta):
     """Abstract base class defining the interface for Bayesian optimization."""
 
