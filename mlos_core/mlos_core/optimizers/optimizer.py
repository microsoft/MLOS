--- conflicted
+++ resolved
@@ -94,27 +94,16 @@
         assert len(configs) == len(scores), \
             "Mismatched number of configs and scores."
         if context is not None:
-<<<<<<< HEAD
-            assert len(configurations) == len(context), \
-                "Mismatched number of configurations and context."
-        assert configurations.shape[1] <= len(self.parameter_space.values()), \
-=======
             assert len(configs) == len(context), \
                 "Mismatched number of configs and context."
-        assert configs.shape[1] == len(self.parameter_space.values()), \
->>>>>>> 62d7efb4
+        assert configs.shape[1] <= len(self.parameter_space.values()), \
             "Mismatched configuration shape."
         self._observations.append((configs, scores, context))
         self._has_context = context is not None
 
         if self._space_adapter:
-<<<<<<< HEAD
-            configurations = self._space_adapter.inverse_transform(configurations)
-            assert configurations.shape[1] <= len(self.optimizer_parameter_space.values()), \
-=======
             configs = self._space_adapter.inverse_transform(configs)
-            assert configs.shape[1] == len(self.optimizer_parameter_space.values()), \
->>>>>>> 62d7efb4
+            assert configs.shape[1] <= len(self.optimizer_parameter_space.values()), \
                 "Mismatched configuration shape after inverse transform."
         return self._register(configs=configs, scores=scores, context=context)
 
