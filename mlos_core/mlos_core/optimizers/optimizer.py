#
# Copyright (c) Microsoft Corporation.
# Licensed under the MIT License.
#
"""
Contains the BaseOptimizer abstract class.
"""

import collections
from abc import ABCMeta, abstractmethod
from typing import List, Optional, Tuple

import ConfigSpace
import numpy as np
import numpy.typing as npt
import pandas as pd

from mlos_core import config_to_dataframe
from mlos_core.spaces.adapters.adapter import BaseSpaceAdapter

# pylint: disable=consider-alternative-union-syntax


class BaseOptimizer(metaclass=ABCMeta):
    """Optimizer abstract base class defining the basic interface.

    Parameters
    ----------
    parameter_space : ConfigSpace.ConfigurationSpace
        The parameter space to optimize.

    space_adapter : BaseSpaceAdapter
        The space adapter class to employ for parameter space transformations.
    """

    def __init__(self, parameter_space: ConfigSpace.ConfigurationSpace, space_adapter: Optional[BaseSpaceAdapter] = None):
        self.parameter_space: ConfigSpace.ConfigurationSpace = parameter_space
        self.optimizer_parameter_space: ConfigSpace.ConfigurationSpace = \
            parameter_space if space_adapter is None else space_adapter.target_parameter_space

        if space_adapter is not None and space_adapter.orig_parameter_space != parameter_space:
            raise ValueError("Given parameter space differs from the one given to space adapter")

        self._space_adapter: Optional[BaseSpaceAdapter] = space_adapter
        self._observations: List[Tuple[pd.DataFrame, pd.Series, Optional[pd.DataFrame]]] = []
        self._pending_observations: List[Tuple[pd.DataFrame, Optional[pd.DataFrame]]] = []

    def __repr__(self) -> str:
        return f"{self.__class__.__name__}(parameter_space={self.parameter_space})"

    @property
    def space_adapter(self) -> Optional[BaseSpaceAdapter]:
        """Get the space adapter instance (if any)."""
        return self._space_adapter

    def register(self, configurations: pd.DataFrame, scores: pd.Series,
                 context: Optional[pd.DataFrame] = None) -> None:
        """Wrapper method, which employs the space adapter (if any), before registering the configurations and scores.

        Parameters
        ----------
        configurations : pd.DataFrame
            Dataframe of configurations / parameters. The columns are parameter names and the rows are the configurations.

        scores : pd.Series
            Scores from running the configurations. The index is the same as the index of the configurations.

        context : pd.DataFrame
            Not Yet Implemented.
        """
        # TODO: Validate that if context is ever added it must always be added.
        self._observations.append((configurations, scores, context))

        if self._space_adapter:
            configurations = self._space_adapter.inverse_transform(configurations)
        return self._register(configurations, scores, context)

    @abstractmethod
    def _register(self, configurations: pd.DataFrame, scores: pd.Series,
                  context: Optional[pd.DataFrame] = None) -> None:
        """Registers the given configurations and scores.

        Parameters
        ----------
        configurations : pd.DataFrame
            Dataframe of configurations / parameters. The columns are parameter names and the rows are the configurations.

        scores : pd.Series
            Scores from running the configurations. The index is the same as the index of the configurations.

        context : pd.DataFrame
            Not Yet Implemented.
        """
        pass    # pylint: disable=unnecessary-pass # pragma: no cover

<<<<<<< HEAD
    def _config_to_dataframe(self, config: ConfigSpace.Configuration) -> pd.DataFrame:
        """Converts a ConfigSpace config to a DataFrame"""
        return pd.DataFrame([config.get_dictionary()])

=======
>>>>>>> a0792777
    def suggest(self, context: Optional[pd.DataFrame] = None, defaults: bool = False) -> pd.DataFrame:
        """Wrapper method, which employs the space adapter (if any), after suggesting a new configuration.

        Parameters
        ----------
        context : pd.DataFrame
            Not Yet Implemented.

        defaults : bool (default False)
            Whether or not to return the default config instead of an optimizer guided one.

        Returns
        -------
        configuration : pd.DataFrame
            Pandas dataframe with a single row. Column names are the parameter names.
        """
        if defaults:
<<<<<<< HEAD
            return self._config_to_dataframe(self.parameter_space.get_default_configuration())

        configuration = self._suggest(context)
=======
            configuration = config_to_dataframe(self.parameter_space.get_default_configuration())
            if self.space_adapter is not None:
                configuration = self.space_adapter.inverse_transform(configuration)
        else:
            configuration = self._suggest(context)
>>>>>>> a0792777
        if self._space_adapter:
            configuration = self._space_adapter.transform(configuration)
        return configuration

    @abstractmethod
    def _suggest(self, context: Optional[pd.DataFrame] = None) -> pd.DataFrame:
        """Suggests a new configuration.

        Parameters
        ----------
        context : pd.DataFrame
            Not Yet Implemented.

        Returns
        -------
        configuration : pd.DataFrame
            Pandas dataframe with a single row. Column names are the parameter names.
        """
        pass    # pylint: disable=unnecessary-pass # pragma: no cover

    @abstractmethod
    def register_pending(self, configurations: pd.DataFrame,
                         context: Optional[pd.DataFrame] = None) -> None:
        """Registers the given configurations as "pending".
        That is it say, it has been suggested by the optimizer, and an experiment trial has been started.
        This can be useful for executing multiple trials in parallel, retry logic, etc.

        Parameters
        ----------
        configurations : pd.DataFrame
            Dataframe of configurations / parameters. The columns are parameter names and the rows are the configurations.

        context : pd.DataFrame
            Not Yet Implemented.
        """
        pass    # pylint: disable=unnecessary-pass # pragma: no cover

    def get_observations(self) -> pd.DataFrame:
        """Returns the observations as a dataframe.

        Returns
        -------
        observations : pd.DataFrame
            Dataframe of observations. The columns are parameter names and "score" for the score, each row is an observation.
        """
        if len(self._observations) == 0:
            raise ValueError("No observations registered yet.")
        configs = pd.concat([config for config, _, _ in self._observations])
        scores = pd.concat([score for _, score, _ in self._observations])
        try:
            contexts = pd.concat([context for _, _, context in self._observations if context is not None])
        except ValueError:
            contexts = None
        configs["score"] = scores
        if contexts is not None:
            # configs = pd.concat([configs, contexts], axis=1)
            # Not reachable for now
            raise NotImplementedError()  # pragma: no cover
        return configs

    def get_best_observation(self) -> pd.DataFrame:
        """Returns the best observation so far as a dataframe.

        Returns
        -------
        best_observation : pd.DataFrame
            Dataframe with a single row containing the best observation. The columns are parameter names and "score" for the score.
        """
        if len(self._observations) == 0:
            raise ValueError("No observations registered yet.")
        observations = self.get_observations()
        return observations.nsmallest(1, columns='score')

    def _from_1hot(self, config: npt.NDArray) -> pd.DataFrame:
        """
        Convert numpy array from one-hot encoding to a DataFrame
        with categoricals and ints in proper columns.
        """
        df_dict = collections.defaultdict(list)
        for i in range(config.shape[0]):
            j = 0
            for param in self.optimizer_parameter_space.get_hyperparameters():
                if isinstance(param, ConfigSpace.CategoricalHyperparameter):
                    for (offset, val) in enumerate(param.choices):
                        if config[i][j + offset] == 1:
                            df_dict[param.name].append(val)
                            break
                    j += len(param.choices)
                else:
                    val = config[i][j]
                    if isinstance(param, ConfigSpace.UniformIntegerHyperparameter):
                        val = int(val)
                    df_dict[param.name].append(val)
                    j += 1
        return pd.DataFrame(df_dict)

    def _to_1hot(self, config: pd.DataFrame) -> npt.NDArray:
        """
        Convert pandas DataFrame to one-hot-encoded numpy array.
        """
        n_cols = 0
        n_rows = config.shape[0] if config.ndim > 1 else 1
        for param in self.optimizer_parameter_space.get_hyperparameters():
            if isinstance(param, ConfigSpace.CategoricalHyperparameter):
                n_cols += len(param.choices)
            else:
                n_cols += 1
        one_hot = np.zeros((n_rows, n_cols), dtype=np.float32)
        for i in range(n_rows):
            j = 0
            for param in self.optimizer_parameter_space.get_hyperparameters():
                if config.ndim > 1:
                    col = config.columns.get_loc(param.name)
                    val = config.iloc[i, col]
                else:
                    col = config.index.get_loc(param.name)
                    val = config.iloc[col]
                if isinstance(param, ConfigSpace.CategoricalHyperparameter):
                    offset = param.choices.index(val)
                    one_hot[i][j + offset] = 1
                    j += len(param.choices)
                else:
                    one_hot[i][j] = val
                    j += 1
        return one_hot<|MERGE_RESOLUTION|>--- conflicted
+++ resolved
@@ -93,13 +93,6 @@
         """
         pass    # pylint: disable=unnecessary-pass # pragma: no cover
 
-<<<<<<< HEAD
-    def _config_to_dataframe(self, config: ConfigSpace.Configuration) -> pd.DataFrame:
-        """Converts a ConfigSpace config to a DataFrame"""
-        return pd.DataFrame([config.get_dictionary()])
-
-=======
->>>>>>> a0792777
     def suggest(self, context: Optional[pd.DataFrame] = None, defaults: bool = False) -> pd.DataFrame:
         """Wrapper method, which employs the space adapter (if any), after suggesting a new configuration.
 
@@ -117,17 +110,11 @@
             Pandas dataframe with a single row. Column names are the parameter names.
         """
         if defaults:
-<<<<<<< HEAD
-            return self._config_to_dataframe(self.parameter_space.get_default_configuration())
-
-        configuration = self._suggest(context)
-=======
             configuration = config_to_dataframe(self.parameter_space.get_default_configuration())
             if self.space_adapter is not None:
                 configuration = self.space_adapter.inverse_transform(configuration)
         else:
             configuration = self._suggest(context)
->>>>>>> a0792777
         if self._space_adapter:
             configuration = self._space_adapter.transform(configuration)
         return configuration
