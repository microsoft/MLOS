# MLOS: Machine Learning Optimized Systems

## MLOS: An Infrastructure for Automated Software Performance Engineering

> MLOS is an ML-powered infrastructure and methodology to democratize and automate Performance Engineering. MLOS enables continuous, instance-based, robust, and trackable systems optimization.

From the [MLOS paper at DEEM 2020](https://arxiv.org/abs/2006.02155)

## Overview

### Problem

All systems software (e.g. SqlServer, MySQL, LevelDB, OpenSSL, etc.) is full of parameter choices.

Sometimes these are encoded in the software as constants embedded in the code (e.g. choice of abstract data structure implementation, buffer limit size or alignment, etc.).
Other times they may be exposed as configuration parameters either at startup or runtime.

Careful selection of these parameters can yield dramatic performance differences for different _contexts_ of a system (e.g. different workloads, hardware, etc.).
Note that _performance_ can be interpreted in different ways (e.g. reducing average/variability of latency/memory, increasing throughput, decreasing MTTR, etc.)

Generally speaking, this process is referred to as *Software Performance Engineering*, and typically involves a lot of manual effort that is brittle and not well tracked.

### Goals

MLOS is about using machine-learning and data-science to optimize systems for a given context through these tunable choices.

![MLOS data science experience for software performance engineering](./documentation/images/MLOS-Experience.png)

Roughly, this can happen in two modes:

1. Offline (e.g. at development time)

    In this case, developers can use (micro)benchmarks to explore a parameter space for a component either interactively or with a background CI/CD pipeline and then interact with that data through a notebook experience to select the right value to check in to the code, along with the results of the experiments and analysis, all encoded in the notebook.

2. Online (e.g. at runtime)

    In this case a system component provides hooks to adjust its parameters at runtime and exports data about its current state/performance.  These can be combined with additional contextual information from the system to build a model (or simple heuristics) to invoke the hooks to adjust the component to improve performance at runtime.

### Architecture

![MLOS architecture overview](./documentation/images/MLOS-Architecture.png)

To achieve this MLOS provides:

1. *Code Annotations* to help describe additional *settings metadata* for tunables (a.k.a. `Settings`).

    For instance, metadata can include things like constraints on acceptable values a Setting can take on as well as developer intuition to help guide the automated search process.

    Currently these are implemented as C# Attributes to provide reflection and easy cross-platform and cross-compiler support for C++ projects.

2. *Code Generation* tools to use that metadata to expose those settings to different target systems/languages (e.g. Python Notebooks, C++, C#, etc.)

    For instance, we generate efficient messages over shared memory communication channels for

    1. exporting data about the component using that Setting

        For instance, this may include performance statistics, workload traces, etc.

    2. receiving feedback (e.g. to change the Setting's value)

        This may involve a reconfiguration step or simply update a cache for the next instantiation to read.

3. An external agent (`Mlos.Agent.Server`) which can consume the information exported by the target system (e.g. SqlServer, MySQL, LevelDB, etc.) with mimimal impact on the target system.

    The external agent can perform workload summarization, binning, cataloging, model inference, heuristic invocation, etc. based on the events exposed by the target system to then influence it.

    Once hooks are created in the target system, iteration on the external agent can be more rapidly developed and deployed.


## Python only installation

Some of the examples require only the installation of the mlos Python library. These examples do not use the shared memory infrastructure.


First, download the `mlos` code using git:

```
$ git clone https://github.com/microsoft/MLOS.git
```

For this simplified installation, it's recommended to use the [Anaconda python distribution](https://www.anaconda.com/products/individual).
For a slimer installation experience, you can also use the [miniconda installer](https://docs.conda.io/en/latest/miniconda.html).
After installing either anaconda or miniconda, you can create a new environment with all requirements for the examples using

```
$ conda env create -f MLOS/source/Mlos.Notebooks/environment.yml
```
The environment will be called `mlos_python_environment` and you can activate it as follows:
```
$ conda activate mlos_python_environment
```

Use `pip` to install the Python library:

```
$ pip install MLOS/source/Mlos.Python/
```

Alternatively, you can also install the package directly without checking out the code:

```
$ pip install "git+https://github.com/microsoft/MLOS.git#egg=mlos&subdirectory=source/Mlos.Python"
```

However, this does not include the examples and requires you to set up your environment manually.

After this installation, you can run any of the Python-only example notebooks. To do so you can:

```
$ python -m ipykernel install --user --name=mlos_environment
$ jupyter-notebook --notebook-dir=MLOS/source/Mlos.Notebooks
```

<<<<<<< HEAD
After this installation, you can run any of the Python-only example notebooks. To do so you can:

```
$ python -m ipykernel install --user --name=mlos_environment
$ jupyter-notebook --notebook-dir=MLOS/source/Mlos.Notebooks
```

=======
>>>>>>> df6216ad
Jupyter will list a few notebooks. A good place to start is the *BayesianOptimization.ipynb*, which provides an [Introduction to Bayesian Optimization](./notebooks/BayesianOptimization/).

## Full Build (C# and C++ components)

MLOS supports Windows and Linux build environments.

For detailed instructions, please refer to:

  1. [Prerequisites](./documentation/01-Prerequisites.md)
  2. [Build](./documentation/02-Build.md)

## Examples

Code and documentation for examples of using MLOS to optimize a system are described in the [Notebooks](./notebooks/) section. Additional code is in the  [source/Examples](https://github.com/microsoft/MLOS/tree/main/source/Examples) source directory.
You can find the source of the notebooks [on github as well](https://github.com/microsoft/MLOS/tree/main/source/Mlos.Notebooks).

## Documentation

- Additional overview documentation is available in the [documentation](./documentation/) tree.

- Individual components may also include more detailed documentation in their respective subdirectories.

## Contributing

We welcome contributions!  Please see [Contributing](./CONTRIBUTING.md) and [Code of Conduct](./CODE_OF_CONDUCT.md) for details.

Also, please see the [Roadmap](#) of planned features.

## Contact

For more formal enquiries, you can [contact us](mailto:mlos-maintainers@service.microsoft.com).

## License

- [MIT License](./LICENSE)<|MERGE_RESOLUTION|>--- conflicted
+++ resolved
@@ -111,16 +111,6 @@
 $ jupyter-notebook --notebook-dir=MLOS/source/Mlos.Notebooks
 ```
 
-<<<<<<< HEAD
-After this installation, you can run any of the Python-only example notebooks. To do so you can:
-
-```
-$ python -m ipykernel install --user --name=mlos_environment
-$ jupyter-notebook --notebook-dir=MLOS/source/Mlos.Notebooks
-```
-
-=======
->>>>>>> df6216ad
 Jupyter will list a few notebooks. A good place to start is the *BayesianOptimization.ipynb*, which provides an [Introduction to Bayesian Optimization](./notebooks/BayesianOptimization/).
 
 ## Full Build (C# and C++ components)
