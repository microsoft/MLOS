--- conflicted
+++ resolved
@@ -139,15 +139,6 @@
     ],
     "esbonio.sphinx.confDir": "${workspaceFolder}/doc/source/",
     "esbonio.sphinx.buildDir": "${workspaceFolder}/doc/build/",
-<<<<<<< HEAD
-    "[python]": {
-        "editor.defaultFormatter": "ms-python.black-formatter",
-        "editor.formatOnSave": true,
-        "editor.codeActionsOnSave": {
-            "source.organizeImports": "explicit",
-            "source.unusedImports": "explicit"
-        }
-=======
     "editor.rulers": [
         // editorconfig default
         132
@@ -167,7 +158,6 @@
             // python code formatting limit
             99
         ]
->>>>>>> b1b96e53
     },
     "pylint.severity": {
         // display refactor warnings as information messages
