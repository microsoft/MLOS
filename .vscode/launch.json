--- conflicted
+++ resolved
@@ -10,16 +10,12 @@
             "request": "test",
             "justMyCode": false,
             "env": {
-                // When debugging tests, only run a single pytest worker instance.
-<<<<<<< HEAD
-                "PYTEST_ADDOPTS": "-n0 --no-cov --dist=no --log-level=DEBUG"
-=======
-                "PYTEST_ADDOPTS": "-n1 --no-cov --dist=no --log-level=DEBUG",
                 // For debugging the ssh containers in particular, let them
                 // live a little longer before automatically stopping them.
                 // See Also: mlos_bench/tests/services/remote/ssh/
-                "TIMEOUT": "1800"
->>>>>>> ba899a94
+                "TIMEOUT": "1800",
+                // When debugging tests, only run a single pytest worker instance.
+                "PYTEST_ADDOPTS": "-n0 --no-cov --dist=no --log-level=DEBUG"
             }
         }
     ]
